--- conflicted
+++ resolved
@@ -64,11 +64,7 @@
     fieldMappings:
       - identifier: Address
         columnName: IPCustomEntity
-<<<<<<< HEAD
-version: 1.0.1
-=======
 version: 1.0.3
->>>>>>> 6fd8ceef
 kind: Scheduled
 metadata:
     source:
