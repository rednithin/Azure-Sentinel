--- conflicted
+++ resolved
@@ -1,84 +1,4 @@
-<<<<<<< HEAD
-id: a7427ed7-04b4-4e3b-b323-08b981b9b4bf
-name: TI map File Hash to Security Event
-description: |
-  'Identifies a match in Security Event data from any File Hash IOC from TI'
-severity: Medium
-requiredDataConnectors:
-  - connectorId: SecurityEvents
-    dataTypes:
-      - SecurityEvent
-  - connectorId: WindowsSecurityEvents
-    dataTypes: 
-      - SecurityEvents 
-  - connectorId: WindowsForwardedEvents
-    dataTypes: 
-      - WindowsEvent     
-  - connectorId: ThreatIntelligence
-    dataTypes:
-      - ThreatIntelligenceIndicator
-  - connectorId: ThreatIntelligenceTaxii
-    dataTypes:
-      - ThreatIntelligenceIndicator
-queryFrequency: 1h
-queryPeriod: 14d
-triggerOperator: gt
-triggerThreshold: 0
-tactics:
-  - Impact
-query: |
-
- let dt_lookBack = 1h;
-  let ioc_lookBack = 14d;
-  ThreatIntelligenceIndicator
-  | where TimeGenerated >= ago(ioc_lookBack) and ExpirationDateTime > now()
-  | summarize LatestIndicatorTime = arg_max(TimeGenerated, *) by IndicatorId
-  | where Active == true
-  | where isnotempty(FileHashValue)
-  | extend FileHashValue = toupper(FileHashValue)
-  // using innerunique to keep perf fast and result set low, we only need one match to indicate potential malicious activity that needs to be investigated
-  | join kind=innerunique ( union isfuzzy=true 
-    (SecurityEvent | where TimeGenerated >= ago(dt_lookBack)
-        | where EventID in ("8003","8002","8005")
-        | where isnotempty(FileHash)
-        | extend SecurityEvent_TimeGenerated = TimeGenerated, Event = EventID, FileHash = toupper(FileHash)
-    ),
-    (WindowsEvent | where TimeGenerated >= ago(dt_lookBack)
-        | where EventID in ("8003","8002","8005")
-        | where isnotempty(EventData.FileHash)
-        | extend SecurityEvent_TimeGenerated = TimeGenerated, Event = EventID, FileHash = toupper(EventData.FileHash)
-    )
-  )
-  on $left.FileHashValue == $right.FileHash
-  | where SecurityEvent_TimeGenerated < ExpirationDateTime
-  | summarize SecurityEvent_TimeGenerated = arg_max(SecurityEvent_TimeGenerated, *) by IndicatorId, FileHash
-  | project SecurityEvent_TimeGenerated, Description, ActivityGroupNames, IndicatorId, ThreatType, Url, ExpirationDateTime, ConfidenceScore,
-  Process, FileHash, Computer, Account, Event, FileHashValue, FileHashType
-  | extend timestamp = SecurityEvent_TimeGenerated, AccountCustomEntity = Account, HostCustomEntity = Computer, URLCustomEntity = Url
-entityMappings:
-  - entityType: Account
-    fieldMappings:
-      - identifier: FullName
-        columnName: AccountCustomEntity
-  - entityType: Host
-    fieldMappings:
-      - identifier: FullName
-        columnName: HostCustomEntity
-  - entityType: URL
-    fieldMappings:
-      - identifier: Url
-        columnName: URLCustomEntity
-  - entityType: FileHash
-    fieldMappings:
-      - identifier: Value
-        columnName: FileHashValue
-      - identifier: Algorithm
-        columnName: FileHashType
-version: 1.4.0
-kind: Scheduled
-=======
     id: 2729127c-fc57-4bc8-9c4f-0ddec154e737
     name: TI map File Hash to Security Event
     description: |
-    As part of content migration, this file is moved to new location. you can find here: https://github.com/Azure/Azure-Sentinel/blob/master/Solutions/Threat%20Intelligence'
->>>>>>> 6fd8ceef
+    As part of content migration, this file is moved to new location. you can find here: https://github.com/Azure/Azure-Sentinel/blob/master/Solutions/Threat%20Intelligence'