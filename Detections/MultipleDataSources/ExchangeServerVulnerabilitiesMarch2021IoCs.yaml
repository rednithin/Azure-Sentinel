--- conflicted
+++ resolved
@@ -60,13 +60,11 @@
       - Syslog
   - connectorId: GCPDNSDataConnector
     dataTypes: 
-<<<<<<< HEAD
-      - SecurityEvents 
+      - SecurityEvents
+      - GCP_DNS_CL
   - connectorId: WindowsForwardedEvents
     dataTypes: 
       - WindowsEvent 
-=======
-      - GCP_DNS_CL
   - connectorId: NXLogDnsLogs
     dataTypes: 
       - NXLog_DNS_Server_CL
@@ -80,7 +78,6 @@
     dataTypes: 
       - Corelight_CL
 
->>>>>>> 30da58f4
 queryFrequency: 1h
 queryPeriod: 1h
 triggerOperator: gt
@@ -197,14 +194,9 @@
     fieldMappings:
       - identifier: FullName
         columnName: HostCustomEntity
-<<<<<<< HEAD
   - entityType: IP
     fieldMappings:
       - identifier: Address
         columnName: IPCustomEntity
-version: 1.6.1
-=======
-
 version: 1.7.0
->>>>>>> 30da58f4
-kind: Scheduled+kind: Scheduled
