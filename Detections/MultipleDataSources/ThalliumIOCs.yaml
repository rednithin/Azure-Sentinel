--- conflicted
+++ resolved
@@ -1,136 +1,4 @@
 id: 993b32e3-f097-4fcb-b555-3078a4af63be
 name: THALLIUM domains included in DCU takedown
 description: |
-<<<<<<< HEAD
-  'THALLIUM spearphishing and command and control domains included in December 2019 DCU/MSTIC takedown. 
-   Matches domain name IOCs related to the THALLIUM activity group with CommonSecurityLog, DnsEvents, VMConnection and SecurityEvents dataTypes.
-   References: https://blogs.microsoft.com/on-the-issues/2019/12/30/microsoft-court-action-against-nation-state-cybercrime/ '
-severity: High
-tags:
-  - Schema: ASIMDns
-    SchemaVersion: 0.1.1
-requiredDataConnectors:
-  - connectorId: DNS
-    dataTypes:
-      - DnsEvents
-  - connectorId: AzureMonitor(VMInsights) 
-    dataTypes:
-      - VMConnection
-  - connectorId: CiscoASA
-    dataTypes:
-      - CommonSecurityLog
-  - connectorId: PaloAltoNetworks
-    dataTypes:
-      - CommonSecurityLog
-  - connectorId: AzureFirewall
-    dataTypes: 
-      - AzureDiagnostics
-      - AZFWApplicationRule
-      - AZFWDnsQuery
-  - connectorId: Zscaler
-    dataTypes:
-      - CommonSecurityLog
-  - connectorId: InfobloxNIOS
-    dataTypes: 
-      - Syslog
-  - connectorId: GCPDNSDataConnector
-    dataTypes: 
-      - GCP_DNS_CL
-  - connectorId: NXLogDnsLogs
-    dataTypes: 
-      - NXLog_DNS_Server_CL
-  - connectorId: CiscoUmbrellaDataConnector
-    dataTypes: 
-      - Cisco_Umbrella_dns_CL
-  - connectorId: Corelight
-    dataTypes: 
-      - Corelight_CL
-
-queryFrequency: 1d
-queryPeriod: 1d
-triggerOperator: gt
-triggerThreshold: 0
-tactics:
-  - CommandAndControl
-  - CredentialAccess
-query: |
-  let DomainNames = dynamic(["seoulhobi.biz", "reader.cash", "pieceview.club", "app-wallet.com", "bigwnet.com", "bitwoll.com", "cexrout.com", "change-pw.com", "checkprofie.com", "cloudwebappservice.com", "ctquast.com", "dataviewering.com", "day-post.com", "dialy-post.com", "documentviewingcom.com", "dovvn-mail.com", "down-error.com", "drivecheckingcom.com", "drog-service.com", "encodingmail.com", "filinvestment.com", "foldershareing.com", "golangapis.com", "hotrnall.com", "lh-logins.com", "login-use.com", "mail-down.com", "matmiho.com", "mihomat.com", "natwpersonal-online.com", "nidlogin.com", "nid-login.com", "nidlogon.com", "pw-change.com", "rnaii.com", "rnailm.com", "sec-live.com", "secrityprocessing.com", "securitedmode.com", "securytingmail.com", "set-login.com", "usrchecking.com", "com-serviceround.info", "mai1.info", "reviewer.mobi", "files-download.net", "fixcool.net", "hanrnaii.net", "office356-us.org", "smtper.org"]);
-  (union isfuzzy=true
-  (CommonSecurityLog 
-  | parse Message with * '(' DNSName ')' * 
-  | where isnotempty(FileHash)
-  | where DNSName in~ (DomainNames)
-  | extend Account = SourceUserID, Computer = DeviceName, IPAddress = SourceIP
-  ),
-  (_Im_Dns (domain_has_any=DomainNames)
-  | extend DNSName = DnsQuery
-  | extend IPAddress = SrcIpAddr
-  ),
-  (VMConnection 
-  | parse RemoteDnsCanonicalNames with * '["' DNSName '"]' *
-  | where isnotempty(DNSName)
-  | where DNSName  in~ (DomainNames)
-  | extend IPAddress = RemoteIp
-  ),
-  (AzureDiagnostics 
-  | where ResourceType == "AZUREFIREWALLS"
-  | where Category == "AzureFirewallApplicationRule"
-  | parse msg_s with Protocol 'request from ' SourceHost ':' SourcePort 'to ' DestinationHost ':' DestinationPort '. Action:' Action
-  | where isnotempty(DestinationHost)
-  | where DestinationHost has_any (DomainNames)  
-  | extend DNSName = DestinationHost 
-  | extend IPCustomEntity = SourceHost 
-  ),
-  (AzureDiagnostics
-  | where ResourceType == "AZUREFIREWALLS"
-  | where Category == "AzureFirewallNetworkRule"
-  | where msg_s has_any (DomainNames)
-  | parse msg_s with Protocol " request from " SourceIP ":" SourcePortInt:int " to " TargetIP ":" TargetPortInt:int *
-  | parse kind=regex flags=U msg_s with * ". Action\\: " Action1a "\\."
-  | parse msg_s with * ". Policy: " Policy ". Rule Collection Group: " RuleCollectionGroup "." *
-  | parse msg_s with * " Rule Collection: "  RuleCollection ". Rule: " Rule
-  | extend IPCustomEntity = SourceIP
-  ),
-  (AzureDiagnostics
-  | where ResourceType == "AZUREFIREWALLS"
-  | where Category == "AzureFirewallDnsProxy"
-  | where msg_s has_any (DomainNames)
-  | parse msg_s with "DNS Request: " SourceIP ":" SourcePortInt:int " - " QueryID:int " " RequestType " " RequestClass " " hostname ". " protocol " " details
-  | extend
-      ResponseDuration = extract("[0-9]*.?[0-9]+s$", 0, msg_s),
-      SourcePort = tostring(SourcePortInt),
-      QueryID =  tostring(QueryID)
-  | extend IPCustomEntity = SourceIP
-  | project TimeGenerated,SourceIP,hostname,RequestType,ResponseDuration,details,msg_s
-  | order by TimeGenerated
-  ),
-  (AZFWApplicationRule
-  | where Fqdn has_any (DomainNames)
-  | extend IPCustomEntity = SourceIp
-  ),
-  (AZFWDnsQuery
-  | where isnotempty(QueryName)
-  | where QueryName has_any (DomainNames)
-  | extend DNSName = QueryName
-  | extend IPCustomEntity = SourceIp
-  )
-  )
-  | extend timestamp = TimeGenerated, AccountCustomEntity = Account, HostCustomEntity = Computer, IPCustomEntity = IPAddress 
-entityMappings:
-  - entityType: Account
-    fieldMappings:
-      - identifier: FullName
-        columnName: AccountCustomEntity
-  - entityType: Host
-    fieldMappings:
-      - identifier: FullName
-        columnName: HostCustomEntity
-  - entityType: IP
-    fieldMappings:
-      - identifier: Address
-        columnName: IPCustomEntity
-version: 1.5.0
-kind: Scheduled
-=======
-   'As part of content migration, this file is moved to a new location. You can find it here https://github.com/Azure/Azure-Sentinel/blob/master/Solutions/Legacy%20IOC%20based%20Threat%20Protection'
->>>>>>> 4caa8d5a
+   'As part of content migration, this file is moved to a new location. You can find it here https://github.com/Azure/Azure-Sentinel/blob/master/Solutions/Legacy%20IOC%20based%20Threat%20Protection'