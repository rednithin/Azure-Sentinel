--- conflicted
+++ resolved
@@ -38,10 +38,5 @@
     fieldMappings:
       - identifier: Address
         columnName: IPCustomEntity
-<<<<<<< HEAD
-version: 1.0.0
-kind: Scheduled
-=======
 version: 1.0.1
-kind: scheduled
->>>>>>> 12122ea1
+kind: Scheduled