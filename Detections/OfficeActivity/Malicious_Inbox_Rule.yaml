id: 7b907bf7-77d4-41d0-a208-5643ff75bf9a
name: Malicious Inbox Rule
description: |
  'Often times after the initial compromise the attackers create inbox rules to delete emails that contain certain keywords. 
   This is done so as to limit ability to warn compromised users that they've been compromised. Below is a sample query that tries to detect this.
  Reference: https://www.reddit.com/r/sysadmin/comments/7kyp0a/recent_phishing_attempts_my_experience_and_what/'
severity: Medium
requiredDataConnectors:
  - connectorId: Office365
    dataTypes:
      - OfficeActivity
queryFrequency: 1d
queryPeriod: 1d
triggerOperator: gt
triggerThreshold: 0
tactics:
  - Persistence
  - DefenseEvasion
relevantTechniques:
  - T1098
  - T1078
query: |

 let Keywords = dynamic(["helpdesk", " alert", " suspicious", "fake", "malicious", "phishing", "spam", "do not click", "do not open", "hijacked", "Fatal"]);
 OfficeActivity
 | where Operation =~ "New-InboxRule"
 | where Parameters has "Deleted Items" or Parameters has "Junk Email"  or Parameters has "DeleteMessage"
 | extend Events=todynamic(Parameters)
 | parse Events  with * "SubjectContainsWords" SubjectContainsWords '}'*
 | parse Events  with * "BodyContainsWords" BodyContainsWords '}'*
 | parse Events  with * "SubjectOrBodyContainsWords" SubjectOrBodyContainsWords '}'*
 | where SubjectContainsWords has_any (Keywords)
  or BodyContainsWords has_any (Keywords)
  or SubjectOrBodyContainsWords has_any (Keywords)
 | extend ClientIPAddress = case( ClientIP has ".", tostring(split(ClientIP,":")[0]), ClientIP has "[", tostring(trim_start(@'[[]',tostring(split(ClientIP,"]")[0]))), ClientIP )
 | extend Keyword = iff(isnotempty(SubjectContainsWords), SubjectContainsWords, (iff(isnotempty(BodyContainsWords),BodyContainsWords,SubjectOrBodyContainsWords )))
 | extend RuleDetail = case(OfficeObjectId contains '/' , tostring(split(OfficeObjectId, '/')[-1]) , tostring(split(OfficeObjectId, '\\')[-1]))
 | summarize count(), StartTimeUtc = min(TimeGenerated), EndTimeUtc = max(TimeGenerated) by  Operation, UserId, ClientIPAddress, ResultStatus, Keyword, OriginatingServer, OfficeObjectId, RuleDetail
 | extend timestamp = StartTimeUtc,  IPCustomEntity = ClientIPAddress, AccountCustomEntity = UserId , HostCustomEntity =  OriginatingServer
entityMappings:
  - entityType: Account
    fieldMappings:
      - identifier: FullName
        columnName: AccountCustomEntity
  - entityType: Host
    fieldMappings:
      - identifier: FullName
        columnName: HostCustomEntity
  - entityType: IP
    fieldMappings:
      - identifier: Address
        columnName: IPCustomEntity
<<<<<<< HEAD
version: 1.0.1
=======
version: 1.0.0
kind: scheduled
>>>>>>> 609a0053
<|MERGE_RESOLUTION|>--- conflicted
+++ resolved
@@ -50,9 +50,4 @@
     fieldMappings:
       - identifier: Address
         columnName: IPCustomEntity
-<<<<<<< HEAD
-version: 1.0.1
-=======
-version: 1.0.0
-kind: scheduled
->>>>>>> 609a0053
+version: 1.0.1