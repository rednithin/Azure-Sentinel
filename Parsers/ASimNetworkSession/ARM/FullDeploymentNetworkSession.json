--- conflicted
+++ resolved
@@ -1,147 +1,114 @@
 {
-    "$schema": "https://schema.management.azure.com/schemas/2019-04-01/deploymentTemplate.json#",
-    "contentVersion": "1.0.0.0",
-    "parameters": {
-      "workspaceName": {
-        "type": "string"
-      },
-      "location": {
-        "type": "string"
+  "$schema": "https://schema.management.azure.com/schemas/2019-04-01/deploymentTemplate.json#",
+  "contentVersion": "1.0.0.0",
+  "parameters": {
+    "workspaceName": {
+      "type": "string"
+    },
+    "location": {
+      "type": "string"
+    }
+  },
+  "variables": {},
+  "resources": [
+    {
+      "type": "Microsoft.Resources/deployments",
+      "apiVersion": "2020-10-01",
+      "name": "linkedimNetworkNotables",
+      "properties": {
+        "mode": "Incremental",
+        "templateLink": {
+          "uri": "https://raw.githubusercontent.com/Azure/Azure-Sentinel/master/Parsers/ASimNetworkSession/ARM/imNetworkNotables/imNetworkNotables.json",
+          "contentVersion": "1.0.0.0"
+        },
+        "parameters": {
+          "workspaceName": {
+            "value": "[parameters('workspaceName')]"
+          },
+          "location": {
+            "value": "[parameters('location')]"
+          }
+        }
       }
     },
-    "variables": {},
-    "resources": [
-      {
-        "type": "Microsoft.Resources/deployments",
-        "apiVersion": "2020-10-01",
-        "name": "linkedimNetworkNotables",
-        "properties": {
-          "mode": "Incremental",
-          "templateLink": {
-            "uri": "https://raw.githubusercontent.com/Azure/Azure-Sentinel/master/Parsers/ASimNetworkSession/ARM/imNetworkNotables/imNetworkNotables.json",
-            "contentVersion": "1.0.0.0"
+    {
+      "type": "Microsoft.Resources/deployments",
+      "apiVersion": "2020-10-01",
+      "name": "linkedimNetworkSession",
+      "properties": {
+        "mode": "Incremental",
+        "templateLink": {
+          "uri": "https://raw.githubusercontent.com/Azure/Azure-Sentinel/master/Parsers/ASimNetworkSession/ARM/imNetworkSession/imNetworkSession.json",
+          "contentVersion": "1.0.0.0"
+        },
+        "parameters": {
+          "workspaceName": {
+            "value": "[parameters('workspaceName')]"
           },
-          "parameters": {
-            "workspaceName": {
-              "value": "[parameters('workspaceName')]"
-            },
-            "location": {
-              "value": "[parameters('location')]"
-            }
+          "location": {
+            "value": "[parameters('location')]"
           }
         }
-      },
-      {
-        "type": "Microsoft.Resources/deployments",
-        "apiVersion": "2020-10-01",
-        "name": "linkedimNetworkSession",
-        "properties": {
-          "mode": "Incremental",
-          "templateLink": {
-            "uri": "https://raw.githubusercontent.com/Azure/Azure-Sentinel/master/Parsers/ASimNetworkSession/ARM/imNetworkSession/imNetworkSession.json",
-            "contentVersion": "1.0.0.0"
+      }
+    },
+    {
+      "type": "Microsoft.Resources/deployments",
+      "apiVersion": "2020-10-01",
+      "name": "linkedimWebSession",
+      "properties": {
+        "mode": "Incremental",
+        "templateLink": {
+          "uri": "https://raw.githubusercontent.com/Azure/Azure-Sentinel/master/Parsers/ASimNetworkSession/ARM/imWebSession/imWebSession.json",
+          "contentVersion": "1.0.0.0"
+        },
+        "parameters": {
+          "workspaceName": {
+            "value": "[parameters('workspaceName')]"
           },
-          "parameters": {
-            "workspaceName": {
-              "value": "[parameters('workspaceName')]"
-            },
-            "location": {
-              "value": "[parameters('location')]"
-            }
+          "location": {
+            "value": "[parameters('location')]"
           }
         }
-      },
-      {
-        "type": "Microsoft.Resources/deployments",
-        "apiVersion": "2020-10-01",
-        "name": "linkedimWebSession",
-        "properties": {
-          "mode": "Incremental",
-          "templateLink": {
-            "uri": "https://raw.githubusercontent.com/Azure/Azure-Sentinel/master/Parsers/ASimNetworkSession/ARM/imWebSession/imWebSession.json",
-            "contentVersion": "1.0.0.0"
+      }
+    },
+    {
+      "type": "Microsoft.Resources/deployments",
+      "apiVersion": "2020-10-01",
+      "name": "linkedNetworkSessionMicrosoft365Defender",
+      "properties": {
+        "mode": "Incremental",
+        "templateLink": {
+          "uri": "https://raw.githubusercontent.com/Azure/Azure-Sentinel/master/Parsers/ASimNetworkSession/ARM/vimNetworkSessionMicrosoft365Defender/vimNetworkSessionMicrosoft365Defender.json",
+          "contentVersion": "1.0.0.0"
+        },
+        "parameters": {
+          "workspaceName": {
+            "value": "[parameters('workspaceName')]"
           },
-          "parameters": {
-            "workspaceName": {
-              "value": "[parameters('workspaceName')]"
-            },
-            "location": {
-              "value": "[parameters('location')]"
-            }
+          "location": {
+            "value": "[parameters('location')]"
           }
         }
-      },
-      {
-        "type": "Microsoft.Resources/deployments",
-        "apiVersion": "2020-10-01",
-        "name": "linkedNetworkSessionMicrosoft365Defender",
-        "properties": {
-          "mode": "Incremental",
-          "templateLink": {
-            "uri": "https://raw.githubusercontent.com/Azure/Azure-Sentinel/master/Parsers/ASimNetworkSession/ARM/vimNetworkSessionMicrosoft365Defender/vimNetworkSessionMicrosoft365Defender.json",
-            "contentVersion": "1.0.0.0"
+      }
+    },
+    {
+      "type": "Microsoft.Resources/deployments",
+      "apiVersion": "2020-10-01",
+      "name": "linkedNetworkSessionMicrosoftMD4IoT",
+      "properties": {
+        "mode": "Incremental",
+        "templateLink": {
+          "uri": "https://raw.githubusercontent.com/Azure/Azure-Sentinel/master/Parsers/ASimNetworkSession/ARM/vimNetworkSessionMicrosoftMD4IoT/vimNetworkSessionMicrosoftMD4IoT.json",
+          "contentVersion": "1.0.0.0"
+        },
+        "parameters": {
+          "workspaceName": {
+            "value": "[parameters('workspaceName')]"
           },
-          "parameters": {
-            "workspaceName": {
-              "value": "[parameters('workspaceName')]"
-            },
-            "location": {
-              "value": "[parameters('location')]"
-            }
+          "location": {
+            "value": "[parameters('location')]"
           }
         }
-      },
-      {
-        "type": "Microsoft.Resources/deployments",
-        "apiVersion": "2020-10-01",
-        "name": "linkedNetworkSessionMicrosoftMD4IoT",
-        "properties": {
-          "mode": "Incremental",
-          "templateLink": {
-            "uri": "https://raw.githubusercontent.com/Azure/Azure-Sentinel/master/Parsers/ASimNetworkSession/ARM/vimNetworkSessionMicrosoftMD4IoT/vimNetworkSessionMicrosoftMD4IoT.json",
-            "contentVersion": "1.0.0.0"
-          },
-          "parameters": {
-            "workspaceName": {
-              "value": "[parameters('workspaceName')]"
-            },
-            "location": {
-              "value": "[parameters('location')]"
-            }
-          }
-        }
-<<<<<<< HEAD
-      },
-      {
-        "type": "Microsoft.Resources/deployments",
-        "apiVersion": "2020-10-01",
-        "name": "linkedNetworkSessionSysmonLinux",
-        "properties": {
-          "mode": "Incremental",
-          "templateLink": {
-            "uri": "https://raw.githubusercontent.com/Azure/Azure-Sentinel/master/Parsers/ASimNetworkSession/ARM/vimNetworkSessionMicrosoftLinuxSysmon/vimNetworkSessionMicrosoftLinuxSysmon.json",
-            "contentVersion": "1.0.0.0"
-          },
-          "parameters": {
-            "workspaceName": {
-              "value": "[parameters('workspaceName')]"
-            },
-            "location": {
-              "value": "[parameters('location')]"
-            }
-          }
-        }
-      },
-      {
-        "type": "Microsoft.Resources/deployments",
-        "apiVersion": "2020-10-01",
-        "name": "linkedvimNetworkSessionEmpty",
-        "properties": {
-          "mode": "Incremental",
-          "templateLink": {
-            "uri": "https://raw.githubusercontent.com/Azure/Azure-Sentinel/master/Parsers/ASimNetworkSession/ARM/vimNetworkSessionEmpty/vimNetworkSessionEmpty.json",
-            "contentVersion": "1.0.0.0"
-=======
       }
     },
     {
@@ -177,18 +144,13 @@
         "parameters": {
           "workspaceName": {
             "value": "[parameters('workspaceName')]"
->>>>>>> d1c02e68
           },
-          "parameters": {
-            "workspaceName": {
-              "value": "[parameters('workspaceName')]"
-            },
-            "location": {
-              "value": "[parameters('location')]"
-            }
+          "location": {
+            "value": "[parameters('location')]"
           }
         }
       }
-    ],
-    "outputs": {}
-  }+    }
+  ],
+  "outputs": {}
+}