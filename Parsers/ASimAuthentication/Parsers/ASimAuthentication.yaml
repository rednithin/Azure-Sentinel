--- conflicted
+++ resolved
@@ -43,30 +43,8 @@
     ASimAuthenticationSshd  (ASimAuthenticationDisabled or ('ExcludeASimAuthenticationSshd' in (DisabledParsers) )),
     ASimAuthenticationSu  (ASimAuthenticationDisabled or ('ExcludeASimAuthenticationSu' in (DisabledParsers) )),
     ASimAuthenticationVectraXDRAudit  (ASimAuthenticationDisabled or ('ExcludeASimAuthenticationVectraXDRAudit' in (DisabledParsers) )),
-<<<<<<< HEAD
+    ASimAuthenticationSentinelOne  (ASimAuthenticationDisabled or ('ExcludeASimAuthenticationSentinelOne' in (DisabledParsers) )),
     ASimAuthenticationCrowdStrikeFalconHost  (ASimAuthenticationDisabled or ('ExcludeASimAuthenticationCrowdStrikeFalconHost' in (DisabledParsers) ))
-
-Parsers:
- - vimAuthenticationEmpty
- - ASimAuthenticationAADManagedIdentitySignInLogs  
- - ASimAuthenticationAADNonInteractiveUserSignInLog
- - ASimAuthenticationAADServicePrincipalSignInLogs 
- - ASimAuthenticationAWSCloudTrail
- - ASimAuthenticationBarracudaWAF
- - ASimAuthenticationCiscoISE
- - ASimAuthenticationCiscoMeraki
- - ASimAuthenticationM365Defender      
- - ASimAuthenticationMD4IoT 
- - ASimAuthenticationMicrosoftWindowsEvent   
- - ASimAuthenticationOktaSSO     
- - ASimAuthenticationPostgreSQL
- - ASimAuthenticationSigninLogs  
- - ASimAuthenticationSshd
- - ASimAuthenticationSu
- - ASimAuthenticationVectraXDRAudit
- - ASimAuthenticationCrowdStrikeFalconHost
-=======
-    ASimAuthenticationSentinelOne  (ASimAuthenticationDisabled or ('ExcludeASimAuthenticationSentinelOne' in (DisabledParsers) ))
 
 Parsers:
  - _Im_Authentication_Empty
@@ -88,5 +66,5 @@
  - _ASim_Authentication_Su
  - _ASim_Authentication_VectraXDRAudit
  - _ASim_Authentication_SentinelOne
->>>>>>> 89cfa706
+ - _ASim_Authentication_CrowdStrikeFalconHost
  