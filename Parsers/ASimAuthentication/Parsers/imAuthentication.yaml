--- conflicted
+++ resolved
@@ -44,11 +44,8 @@
       , vimAuthenticationSshd                           (starttime, endtime, targetusername_has, (imAuthenticationDisabled or('ExcludevimAuthenticationSshd' in (DisabledParsers) )))
       , vimAuthenticationSu                             (starttime, endtime, targetusername_has, (imAuthenticationDisabled or('ExcludevimAuthenticationSu' in (DisabledParsers) )))
       , vimAuthenticationCiscoMeraki                    (starttime, endtime, targetusername_has, (imAuthenticationDisabled or('ExcludevimAuthenticationCiscoMeraki' in (DisabledParsers) )))
-<<<<<<< HEAD
+      , vimAuthenticationCiscoISE                       (starttime, endtime, targetusername_has, (imAuthenticationDisabled or('ExcludevimAuthenticationCiscoISE' in (DisabledParsers) )))
       , vimAuthenticationVectraXDRAudit               (starttime, endtime, (imAuthenticationDisabled or('ExcludevimAuthenticationVectraXDRAudit' in (DisabledParsers) )))
-=======
-      , vimAuthenticationCiscoISE                       (starttime, endtime, targetusername_has, (imAuthenticationDisabled or('ExcludevimAuthenticationCiscoISE' in (DisabledParsers) )))
->>>>>>> 0b52c3e2
   };
   Generic(starttime, endtime, targetusername_has)
 
@@ -66,8 +63,5 @@
   - vimAuthenticationSshd
   - vimAuthenticationSu
   - vimAuthenticationCiscoMeraki
-<<<<<<< HEAD
-  - vimAuthenticationVectraXDRAudit
-=======
   - vimAuthenticationCiscoISE
->>>>>>> 0b52c3e2
+  - vimAuthenticationVectraXDRAudit