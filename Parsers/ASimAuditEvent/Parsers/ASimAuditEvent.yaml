Parser:
  Title: Audit event ASIM parser
  Version: '0.1.1'
  LastUpdated: Sept 18, 2023
Product:
  Name: Source agnostic
Normalization:
  Schema: AuditEvent
  Version: '0.1'
References:
- Title: ASIM Audit Event Schema
  Link: https://aka.ms/ASimAuditEventDoc
- Title: ASIM
  Link: https://aka.ms/AboutASIM
Description: |
  This ASIM parser supports normalizing audit events from all supported sources to the ASIM Audit Event activity normalized schema.
ParserName: ASimAuditEvent
EquivalentBuiltInParser: _ASim_AuditEvent 
Parsers:
  - _Im_AuditEvent_Empty
  - _ASim_AuditEvent_MicrosoftExchangeAdmin365
  - _ASim_AuditEvent_AzureActivity
  - _ASim_AuditEvent_MicrosoftWindowsEvents
  - _ASim_AuditEvent_CiscoISE
  - _ASim_AuditEvent_CiscoMeraki
  - _ASim_AuditEvent_BarracudaWAF
<<<<<<< HEAD
  - _ASim_AuditEvent_SentinelOne
=======
  - _ASim_AuditEvent_VectraXDRAudit
>>>>>>> aabbea1c

ParserParams:
  - Name: pack
    Type: bool
    Default: false

ParserQuery: |
  let DisabledParsers=materialize(_GetWatchlist('ASimDisabledParsers') | where SearchKey in ('Any', 'ExcludeASimAuditEvent') | extend SourceSpecificParser=column_ifexists('SourceSpecificParser','') | distinct SourceSpecificParser);
  let BuiltInDisabled=toscalar('ExcludeASimAuditEventBuiltIn' in (DisabledParsers) or 'Any' in (DisabledParsers)); 
  union isfuzzy=true
    vimAuditEventEmpty, 
    ASimAuditEventMicrosoftExchangeAdmin365  (BuiltInDisabled or ('ExcludeASimAuditEventMicrosoftExchangeAdmin365' in (DisabledParsers))),
    ASimAuditEventMicrosoftWindowsEvents  (BuiltInDisabled or ('ExcludeASimAuditEventMicrosoftWindowsEvents' in (DisabledParsers))),
    ASimAuditEventAzureActivity  (BuiltInDisabled or ('ExcludeASimAuditEventAzureActivity' in (DisabledParsers))),
    ASimAuditEventCiscoMeraki  (BuiltInDisabled or ('ExcludeASimAuditEventCiscoMeraki' in (DisabledParsers))),
    ASimAuditEventBarracudaWAF (BuiltInDisabled or ('ExcludeASimAuditEventBarracudaWAF' in (DisabledParsers))),
    ASimAuditEventCiscoISE  (BuiltInDisabled or ('ExcludeASimAuditEventCiscoISE' in (DisabledParsers))),
    ASimAuditEventVectraXDRAudit(BuiltInDisabled or ('ExcludeASimAuditEventVectraXDRAudit' in (DisabledParsers))),
    ASimAuditEventSentinelOne  (BuiltInDisabled or ('ExcludeASimAuditEventSentinelOne' in (DisabledParsers)))
<|MERGE_RESOLUTION|>--- conflicted
+++ resolved
@@ -24,11 +24,8 @@
   - _ASim_AuditEvent_CiscoISE
   - _ASim_AuditEvent_CiscoMeraki
   - _ASim_AuditEvent_BarracudaWAF
-<<<<<<< HEAD
+  - _ASim_AuditEvent_VectraXDRAudit
   - _ASim_AuditEvent_SentinelOne
-=======
-  - _ASim_AuditEvent_VectraXDRAudit
->>>>>>> aabbea1c
 
 ParserParams:
   - Name: pack
