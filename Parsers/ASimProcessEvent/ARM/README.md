--- conflicted
+++ resolved
@@ -30,10 +30,6 @@
   * **Sysmon for Windows** - vimProcessCreateMicrosoftSysmon, vimProcessTerminateMicrosoftSysmon 
   * **Sysmon for Linux** - vimProcessCreateLinuxSysmon
   * **Windows Security Events**, collecting using the Log Analytics Agent or Azure Monitor Agent - vimProcessCreateMicrosoftSecurityEvents, vimProcessTerminateMicrosoftSecurityEvents
-<<<<<<< HEAD
-  * **Windows Events**, collecting using the Azure Monitor Agent - vimProcessCreateMicrosoftWindowsEvents, vimProcessTerminateMicrosoftWindowsEvents
-  * **AzudeDefender for IoT (AD4IoT)** - vimProcessEventAD4IoT 
-=======
   * **Windows Events** collecting using the Azure Monitor Agent - vimProcessCreateMicrosoftWindowsEvents, vimProcessCreationMicrosoftWindowsEvents. Note that those are the same original events as Windows Security events, but collected to the WindowsEvent table, for example when collecting using Windows Event Forwarding.
   * **Azude Defender for IoT (AD4IoT)** - vimProcessEventAD4IoT  
 
@@ -50,7 +46,6 @@
 ## Hunting queries
 
 By deploying these parsers, you enable the following out of the box Hunting Queries to work with ASIM:
->>>>>>> dcf017ab
 
  - [Cscript script daily summary breakdown (Normalized Process Events)](https://github.com/Azure/Azure-Sentinel/blob/master/Hunting%20Queries/ASimProcess/imProcess_cscript_summary.yaml)
  - [Enumeration of users and groups (Normalized Process Events)](https://github.com/Azure/Azure-Sentinel/blob/master/Hunting%20Queries/ASimProcess/imProcess_enumeration_user_and_group.yaml)
