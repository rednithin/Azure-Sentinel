[
    {
        "FileName": "AVSpringShell.yaml",
        "DetectionId": "3bd33158-3f0b-47e3-a50f-7c20a1b88038",
        "OldPath": "https://github.com/Azure/Azure-Sentinel/blob/master/Detections/SecurityAlert/",
        "NewPath": "https://github.com/Azure/Azure-Sentinel/blob/master/Solutions/Microsoft%20365%20Defender/Analytic%20Rules/"
    },
    {
        "FileName": "AVTarrask.yaml",
        "DetectionId": "1785d372-b9fe-4283-96a6-3a1d83cabfd1",
        "OldPath": "https://github.com/Azure/Azure-Sentinel/blob/master/Detections/SecurityAlert/",
        "NewPath": "https://github.com/Azure/Azure-Sentinel/blob/master/Solutions/Microsoft%20365%20Defender/Analytic%20Rules/"
    },
    {
        "FileName": "AVdetectionsrelatedtoUkrainebasedthreats.yaml",
        "DetectionId": "b6685757-3ed1-4b05-a5bd-2cacadc86c2a",
        "OldPath": "https://github.com/Azure/Azure-Sentinel/blob/master/Detections/SecurityAlert/",
        "NewPath": "https://github.com/Azure/Azure-Sentinel/blob/master/Solutions/Microsoft%20365%20Defender/Analytic%20Rules/"
    },
    {
        "FileName": "PotentialBuildProcessCompromiseMDE.yaml",
        "DetectionId": "1bf6e165-5e32-420e-ab4f-0da8558a8be2",
        "OldPath": "https://github.com/Azure/Azure-Sentinel/blob/master/Detections/MultipleDataSources/",
        "NewPath": "https://github.com/Azure/Azure-Sentinel/blob/master/Solutions/Microsoft%20365%20Defender/Analytic%20Rules/"
    },
    {
        "FileName": "SUNSPOTHashes.yaml",
        "DetectionId": "53e936c6-6c30-4d12-8343-b8a0456e8429",
        "OldPath": "https://github.com/Azure/Azure-Sentinel/blob/master/Detections/MultipleDataSources/",
        "NewPath": "https://github.com/Azure/Azure-Sentinel/blob/master/Solutions/Microsoft%20365%20Defender/Analytic%20Rules/"
    },
    {
        "FileName": "SolarWinds_SUNBURST_&_SUPERNOVA_File-IOCs.yaml",
        "DetectionId": "a3c144f9-8051-47d4-ac29-ffb0c312c910",
        "OldPath": "https://github.com/Azure/Azure-Sentinel/blob/master/Detections/DeviceFileEvents/",
        "NewPath": "https://github.com/Azure/Azure-Sentinel/blob/master/Solutions/Microsoft%20365%20Defender/Analytic%20Rules/"
    },
    {
        "FileName": "SolarWinds_SUNBURST_Network-IOCs.yaml",
        "DetectionId": "a3c144f9-8051-47d4-ac29-ffb0c312c910",
        "OldPath": "https://github.com/Azure/Azure-Sentinel/blob/master/Detections/DeviceNetworkEvents/",
        "NewPath": "https://github.com/Azure/Azure-Sentinel/blob/master/Solutions/Microsoft%20365%20Defender/Analytic%20Rules/"
    },
    {
        "FileName": "SolarWinds_TEARDROP_Process-IOCs.yaml",
        "DetectionId": "738702fd-0a66-42c7-8586-e30f0583f8fe",
        "OldPath": "https://github.com/Azure/Azure-Sentinel/blob/master/Detections/DeviceEvents/",
        "NewPath": "https://github.com/Azure/Azure-Sentinel/blob/master/Solutions/Microsoft%20365%20Defender/Analytic%20Rules/"
    },
    {
        "FileName": "ActiniumAVHits.yaml",
        "DetectionId": "96c8f92e-a617-4158-94ea-dea51557b40e",
        "OldPath": "https://github.com/Azure/Azure-Sentinel/blob/master/Detections/SecurityAlert/",
        "NewPath": "https://github.com/Azure/Azure-Sentinel/blob/master/Solutions/MicrosoftDefenderForEndpoint/Analytic%20Rules/"
    },
    {
        "FileName": "HighNumberofVulnDetectedV2.yaml",
        "DetectionId": "089e2363-8a7a-4899-9ac4-23fcad3104c1",
        "OldPath": "https://github.com/Azure/Azure-Sentinel/blob/master/Detections/QualysVMV2/",
        "NewPath": "https://github.com/Azure/Azure-Sentinel/blob/master/Solutions/QualysVM/Analytic%20Rules/"
    },
    {
        "FileName": "NewHighSeverityVulnDetectedAcrossMulitpleHostsV2.yaml",
        "DetectionId": "da498ea0-f3bd-437f-9f36-eaf5ba5e0a6c",
        "OldPath": "https://github.com/Azure/Azure-Sentinel/blob/master/Detections/QualysVMV2/",
        "NewPath": "https://github.com/Azure/Azure-Sentinel/blob/master/Solutions/QualysVM/Analytic%20Rules"
    },
    {
        "FileName": "SeveralDenyActionsRegistered.yaml",
        "DetectionId": "f8dad4e9-3f19-4d70-ab7f-8f19ccd43a3e",
        "OldPath": "https://github.com/Azure/Azure-Sentinel/blob/master/Detections/AzureFirewall/",
        "NewPath": "https://github.com/Azure/Azure-Sentinel/blob/master/Solutions/Azure%20Firewall/Analytic%20Rules"
    },
    {
        "FileName": "AccountCreatedandDeletedinShortTimeframe.yaml",
        "DetectionId": "bb616d82-108f-47d3-9dec-9652ea0d3bf6",
        "OldPath": "https://github.com/Azure/Azure-Sentinel/blob/master/Detections/AuditLogs/",
        "NewPath": "https://github.com/Azure/Azure-Sentinel/blob/master/Solutions/Azure%20Active%20Directory/Analytic%20Rules"
    },
    {
        "FileName": "AccountCreatedDeletedByNonApprovedUser.yaml",
        "DetectionId": "6d63efa6-7c25-4bd4-a486-aa6bf50fde8a",
        "OldPath": "https://github.com/Azure/Azure-Sentinel/blob/master/Detections/AuditLogs/",
        "NewPath": "https://github.com/Azure/Azure-Sentinel/blob/master/Solutions/Azure%20Active%20Directory/Analytic%20Rules"
    },
    {
        "FileName": "ADFSDomainTrustMods.yaml",
        "DetectionId": "95dc4ae3-e0f2-48bd-b996-cdd22b90f9af",
        "OldPath": "https://github.com/Azure/Azure-Sentinel/blob/master/Detections/AuditLogs/",
        "NewPath": "https://github.com/Azure/Azure-Sentinel/blob/master/Solutions/Azure%20Active%20Directory/Analytic%20Rules"
    },
    {
        "FileName": "AdminPromoAfterRoleMgmtAppPermissionGrant.yaml",
        "DetectionId": "f80d951a-eddc-4171-b9d0-d616bb83efdc",
        "OldPath": "https://github.com/Azure/Azure-Sentinel/blob/master/Detections/AuditLogs/",
        "NewPath": "https://github.com/Azure/Azure-Sentinel/blob/master/Solutions/Azure%20Active%20Directory/Analytic%20Rules"
    },
    {
        "FileName": "AzureADRoleManagementPermissionGrant.yaml",
        "DetectionId": "1ff56009-db01-4615-8211-d4fda21da02d",
        "OldPath": "https://github.com/Azure/Azure-Sentinel/blob/master/Detections/AuditLogs/",
        "NewPath": "https://github.com/Azure/Azure-Sentinel/blob/master/Solutions/Azure%20Active%20Directory/Analytic%20Rules"
    },
    {
        "FileName": "BulkChangestoPrivilegedAccountPermissions.yaml",
        "DetectionId": "218f60de-c269-457a-b882-9966632b9dc6",
        "OldPath": "https://github.com/Azure/Azure-Sentinel/blob/master/Detections/AuditLogs/",
        "NewPath": "https://github.com/Azure/Azure-Sentinel/blob/master/Solutions/Azure%20Active%20Directory/Analytic%20Rules"
    },
    {
        "FileName": "CredentialAddedAfterAdminConsent.yaml",
        "DetectionId": "707494a5-8e44-486b-90f8-155d1797a8eb",
        "OldPath": "https://github.com/Azure/Azure-Sentinel/blob/master/Detections/AuditLogs/",
        "NewPath": "https://github.com/Azure/Azure-Sentinel/blob/master/Solutions/Azure%20Active%20Directory/Analytic%20Rules"
    },
    {
        "FileName": "FirstAppOrServicePrincipalCredential.yaml",
        "DetectionId": "2cfc3c6e-f424-4b88-9cc9-c89f482d016a",
        "OldPath": "https://github.com/Azure/Azure-Sentinel/blob/master/Detections/AuditLogs/",
        "NewPath": "https://github.com/Azure/Azure-Sentinel/blob/master/Solutions/Azure%20Active%20Directory/Analytic%20Rules"
    },
    {
        "FileName": "MailPermissionsAddedToApplication.yaml",
        "DetectionId": "2560515c-07d1-434e-87fb-ebe3af267760",
        "OldPath": "https://github.com/Azure/Azure-Sentinel/blob/master/Detections/AuditLogs/",
        "NewPath": "https://github.com/Azure/Azure-Sentinel/blob/master/Solutions/Azure%20Active%20Directory/Analytic%20Rules"
    },
    {
        "FileName": "MaliciousOAuthApp_O365AttackToolkit.yaml",
        "DetectionId": "f948a32f-226c-4116-bddd-d95e91d97eb9",
        "OldPath": "https://github.com/Azure/Azure-Sentinel/blob/master/Detections/AuditLogs/",
        "NewPath": "https://github.com/Azure/Azure-Sentinel/blob/master/Solutions/Azure%20Active%20Directory/Analytic%20Rules"
    },
    {
        "FileName": "MaliciousOAuthApp_PwnAuth.yaml",
        "DetectionId": "39198934-62a0-4781-8416-a81265c03fd6",
        "OldPath": "https://github.com/Azure/Azure-Sentinel/blob/master/Detections/AuditLogs/",
        "NewPath": "https://github.com/Azure/Azure-Sentinel/blob/master/Solutions/Azure%20Active%20Directory/Analytic%20Rules"
    },
    {
        "FileName": "MultipleAdmin_membership_removals_from_NewAdmin.yaml",
        "DetectionId": "cda5928c-2c1e-4575-9dfa-07568bc27a4f",
        "OldPath": "https://github.com/Azure/Azure-Sentinel/blob/master/Detections/AuditLogs/",
        "NewPath": "https://github.com/Azure/Azure-Sentinel/blob/master/Solutions/Azure%20Active%20Directory/Analytic%20Rules"
    },
    {
        "FileName": "NewAppOrServicePrincipalCredential.yaml",
        "DetectionId": "79566f41-df67-4e10-a703-c38a6213afd8",
        "OldPath": "https://github.com/Azure/Azure-Sentinel/blob/master/Detections/AuditLogs/",
        "NewPath": "https://github.com/Azure/Azure-Sentinel/blob/master/Solutions/Azure%20Active%20Directory/Analytic%20Rules"
    },
    {
        "FileName": "NRT_ADFSDomainTrustMods.yaml",
        "DetectionId": "8540c842-5bbc-4a24-9fb2-a836c0e55a51",
        "OldPath": "https://github.com/Azure/Azure-Sentinel/blob/master/Detections/AuditLogs/",
        "NewPath": "https://github.com/Azure/Azure-Sentinel/blob/master/Solutions/Azure%20Active%20Directory/Analytic%20Rules"
    },
    {
        "FileName": "NRT_NewAppOrServicePrincipalCredential.yaml",
        "DetectionId": "e42e889a-caaf-4dbb-aec6-371b37d64298",
        "OldPath": "https://github.com/Azure/Azure-Sentinel/blob/master/Detections/AuditLogs/",
        "NewPath": "https://github.com/Azure/Azure-Sentinel/blob/master/Solutions/Azure%20Active%20Directory/Analytic%20Rules"
    },
    {
        "FileName": "NRT_PIMElevationRequestRejected.yaml",
        "DetectionId": "5db427b2-f406-4274-b413-e9fcb29412f8",
        "OldPath": "https://github.com/Azure/Azure-Sentinel/blob/master/Detections/AuditLogs/",
        "NewPath": "https://github.com/Azure/Azure-Sentinel/blob/master/Solutions/Azure%20Active%20Directory/Analytic%20Rules"
    },
    {
        "FileName": "NRT_PrivlegedRoleAssignedOutsidePIM.yaml",
        "DetectionId": "14f6da04-2f96-44ee-9210-9ccc1be6401e",
        "OldPath": "https://github.com/Azure/Azure-Sentinel/blob/master/Detections/AuditLogs/",
        "NewPath": "https://github.com/Azure/Azure-Sentinel/blob/master/Solutions/Azure%20Active%20Directory/Analytic%20Rules"
    },
    {
        "FileName": "NRT_UseraddedtoPrivilgedGroups.yaml",
        "DetectionId": "70fc7201-f28e-4ba7-b9ea-c04b96701f13",
        "OldPath": "https://github.com/Azure/Azure-Sentinel/blob/master/Detections/AuditLogs/",
        "NewPath": "https://github.com/Azure/Azure-Sentinel/blob/master/Solutions/Azure%20Active%20Directory/Analytic%20Rules"
    },
    {
        "FileName": "PIMElevationRequestRejected.yaml",
        "DetectionId": "7d7e20f8-3384-4b71-811c-f5e950e8306c",
        "OldPath": "https://github.com/Azure/Azure-Sentinel/blob/master/Detections/AuditLogs/",
        "NewPath": "https://github.com/Azure/Azure-Sentinel/blob/master/Solutions/Azure%20Active%20Directory/Analytic%20Rules"
    },
    {
        "FileName": "PrivlegedRoleAssignedOutsidePIM.yaml",
        "DetectionId": "269435e3-1db8-4423-9dfc-9bf59997da1c",
        "OldPath": "https://github.com/Azure/Azure-Sentinel/blob/master/Detections/AuditLogs/",
        "NewPath": "https://github.com/Azure/Azure-Sentinel/blob/master/Solutions/Azure%20Active%20Directory/Analytic%20Rules"
    },
    {
        "FileName": "RareApplicationConsent.yaml",
        "DetectionId": "83ba3057-9ea3-4759-bf6a-933f2e5bc7ee",
        "OldPath": "https://github.com/Azure/Azure-Sentinel/blob/master/Detections/AuditLogs/",
        "NewPath": "https://github.com/Azure/Azure-Sentinel/blob/master/Solutions/Azure%20Active%20Directory/Analytic%20Rules"
    },
    {
        "FileName": "SuspiciousOAuthApp_OfflineAccess.yaml",
        "DetectionId": "3533f74c-9207-4047-96e2-0eb9383be587",
        "OldPath": "https://github.com/Azure/Azure-Sentinel/blob/master/Detections/AuditLogs/",
        "NewPath": "https://github.com/Azure/Azure-Sentinel/blob/master/Solutions/Azure%20Active%20Directory/Analytic%20Rules"
    },
    {
        "FileName": "SuspiciousServicePrincipalcreationactivity.yaml",
        "DetectionId": "6852d9da-8015-4b95-8ecf-d9572ee0395d",
        "OldPath": "https://github.com/Azure/Azure-Sentinel/blob/master/Detections/AuditLogs/",
        "NewPath": "https://github.com/Azure/Azure-Sentinel/blob/master/Solutions/Azure%20Active%20Directory/Analytic%20Rules"
    },
    {
        "FileName": "UseraddedtoPrivilgedGroups.yaml",
        "DetectionId": "4d94d4a9-dc96-410a-8dea-4d4d4584188b",
        "OldPath": "https://github.com/Azure/Azure-Sentinel/blob/master/Detections/AuditLogs/",
        "NewPath": "https://github.com/Azure/Azure-Sentinel/blob/master/Solutions/Azure%20Active%20Directory/Analytic%20Rules"
    },
    {
        "FileName": "UserAssignedPrivilegedRole.yaml",
        "DetectionId": "050b9b3d-53d0-4364-a3da-1b678b8211ec",
        "OldPath": "https://github.com/Azure/Azure-Sentinel/blob/master/Detections/AuditLogs/",
        "NewPath": "https://github.com/Azure/Azure-Sentinel/blob/master/Solutions/Azure%20Active%20Directory/Analytic%20Rules"
    },    
    {
        "FileName": "AuthenticationMethodsChangedforPrivilegedAccount.yaml",
        "DetectionId": "694c91ee-d606-4ba9-928e-405a2dd0ff0f",
        "OldPath": "https://github.com/Azure/Azure-Sentinel/blob/master/Detections/MultipleDataSources/",
        "NewPath": "https://github.com/Azure/Azure-Sentinel/blob/master/Solutions/Azure%20Active%20Directory/Analytic%20Rules"
    },
    {
        "FileName": "PrivilegedAccountsSigninFailureSpikes.yaml",
        "DetectionId": "34c5aff9-a8c2-4601-9654-c7e46342d03b",
        "OldPath": "https://github.com/Azure/Azure-Sentinel/blob/master/Detections/MultipleDataSources/",
        "NewPath": "https://github.com/Azure/Azure-Sentinel/blob/master/Solutions/Azure%20Active%20Directory/Analytic%20Rules"
    },
    {
        "FileName": "UnusualGuestActivity.yaml",
        "DetectionId": "acc4c247-aaf7-494b-b5da-17f18863878a",
        "OldPath": "https://github.com/Azure/Azure-Sentinel/blob/master/Detections/MultipleDataSources/",
        "NewPath": "https://github.com/Azure/Azure-Sentinel/blob/master/Solutions/Azure%20Active%20Directory/Analytic%20Rules"
    },
    {
        "FileName": "ADFSSignInLogsPasswordSpray.yaml",
        "DetectionId": "5170c3c4-b8c9-485c-910d-a21d965ee181",
        "OldPath": "https://github.com/Azure/Azure-Sentinel/blob/master/Detections/SigninLogs/",
        "NewPath": "https://github.com/Azure/Azure-Sentinel/blob/master/Solutions/Azure%20Active%20Directory/Analytic%20Rules"
    },
    {
        "FileName": "AnomalousUserAppSigninLocationIncrease-detection.yaml",
        "DetectionId": "7cb8f77d-c52f-4e46-b82f-3cf2e106224a",
        "OldPath": "https://github.com/Azure/Azure-Sentinel/blob/master/Detections/SigninLogs/",
        "NewPath": "https://github.com/Azure/Azure-Sentinel/blob/master/Solutions/Azure%20Active%20Directory/Analytic%20Rules"
    },
    {
        "FileName": "AzureAADPowerShellAnomaly.yaml",
        "DetectionId": "50574fac-f8d1-4395-81c7-78a463ff0c52",
        "OldPath": "https://github.com/Azure/Azure-Sentinel/blob/master/Detections/SigninLogs/",
        "NewPath": "https://github.com/Azure/Azure-Sentinel/blob/master/Solutions/Azure%20Active%20Directory/Analytic%20Rules"
    },
    {
        "FileName": "AzurePortalSigninfromanotherAzureTenant.yaml",
        "DetectionId": "87210ca1-49a4-4a7d-bb4a-4988752f978c",
        "OldPath": "https://github.com/Azure/Azure-Sentinel/blob/master/Detections/SigninLogs/",
        "NewPath": "https://github.com/Azure/Azure-Sentinel/blob/master/Solutions/Azure%20Active%20Directory/Analytic%20Rules"
    },
    {
        "FileName": "BruteForceCloudPC.yaml",
        "DetectionId": "3fbc20a4-04c4-464e-8fcb-6667f53e4987",
        "OldPath": "https://github.com/Azure/Azure-Sentinel/blob/master/Detections/SigninLogs/",
        "NewPath": "https://github.com/Azure/Azure-Sentinel/blob/master/Solutions/Azure%20Active%20Directory/Analytic%20Rules"
    },
    {
        "FileName": "BypassCondAccessRule.yaml",
        "DetectionId": "3af9285d-bb98-4a35-ad29-5ea39ba0c628",
        "OldPath": "https://github.com/Azure/Azure-Sentinel/blob/master/Detections/SigninLogs/",
        "NewPath": "https://github.com/Azure/Azure-Sentinel/blob/master/Solutions/Azure%20Active%20Directory/Analytic%20Rules"
    },
    {
        "FileName": "DisabledAccountSigninsAcrossManyApplications.yaml",
        "DetectionId": "75ea5c39-93e5-489b-b1e1-68fa6c9d2d04",
        "OldPath": "https://github.com/Azure/Azure-Sentinel/blob/master/Detections/SigninLogs/",
        "NewPath": "https://github.com/Azure/Azure-Sentinel/blob/master/Solutions/Azure%20Active%20Directory/Analytic%20Rules"
    },
    {
        "FileName": "DistribPassCrackAttempt.yaml",
        "DetectionId": "bfb1c90f-8006-4325-98be-c7fffbc254d6",
        "OldPath": "https://github.com/Azure/Azure-Sentinel/blob/master/Detections/SigninLogs/",
        "NewPath": "https://github.com/Azure/Azure-Sentinel/blob/master/Solutions/Azure%20Active%20Directory/Analytic%20Rules"
    },
    {
        "FileName": "ExplicitMFADeny.yaml",
        "DetectionId": "a22740ec-fc1e-4c91-8de6-c29c6450ad00",
        "OldPath": "https://github.com/Azure/Azure-Sentinel/blob/master/Detections/SigninLogs/",
        "NewPath": "https://github.com/Azure/Azure-Sentinel/blob/master/Solutions/Azure%20Active%20Directory/Analytic%20Rules"
    },
    {
        "FileName": "FailedLogonToAzurePortal.yaml",
        "DetectionId": "223db5c1-1bf8-47d8-8806-bed401b356a4",
        "OldPath": "https://github.com/Azure/Azure-Sentinel/blob/master/Detections/SigninLogs/",
        "NewPath": "https://github.com/Azure/Azure-Sentinel/blob/master/Solutions/Azure%20Active%20Directory/Analytic%20Rules"
    },
    {
        "FileName": "MFARejectedbyUser.yaml",
        "DetectionId": "d99cf5c3-d660-436c-895b-8a8f8448da23",
        "OldPath": "https://github.com/Azure/Azure-Sentinel/blob/master/Detections/SigninLogs/",
        "NewPath": "https://github.com/Azure/Azure-Sentinel/blob/master/Solutions/Azure%20Active%20Directory/Analytic%20Rules"
    },
    {
        "FileName": "NRT_MFARejectedbyUser.yaml",
        "DetectionId": "3617d76d-b15e-4c6f-985e-a1dac73c592d",
        "OldPath": "https://github.com/Azure/Azure-Sentinel/blob/master/Detections/SigninLogs/",
        "NewPath": "https://github.com/Azure/Azure-Sentinel/blob/master/Solutions/Azure%20Active%20Directory/Analytic%20Rules"
    },
    {
        "FileName": "SeamlessSSOPasswordSpray.yaml",
        "DetectionId": "fb7ca1c9-e14c-40a3-856e-28f3c14ea1ba",
        "OldPath": "https://github.com/Azure/Azure-Sentinel/blob/master/Detections/SigninLogs/",
        "NewPath": "https://github.com/Azure/Azure-Sentinel/blob/master/Solutions/Azure%20Active%20Directory/Analytic%20Rules"
    },
    {
        "FileName": "SigninAttemptsByIPviaDisabledAccounts.yaml",
        "DetectionId": "500c103a-0319-4d56-8e99-3cec8d860757",
        "OldPath": "https://github.com/Azure/Azure-Sentinel/blob/master/Detections/SigninLogs/",
        "NewPath": "https://github.com/Azure/Azure-Sentinel/blob/master/Solutions/Azure%20Active%20Directory/Analytic%20Rules"
    },
    {
        "FileName": "SigninBruteForce-AzurePortal.yaml",
        "DetectionId": "28b42356-45af-40a6-a0b4-a554cdfd5d8a",
        "OldPath": "https://github.com/Azure/Azure-Sentinel/blob/master/Detections/SigninLogs/",
        "NewPath": "https://github.com/Azure/Azure-Sentinel/blob/master/Solutions/Azure%20Active%20Directory/Analytic%20Rules"
    },
    {
        "FileName": "SigninPasswordSpray.yaml",
        "DetectionId": "48607a29-a26a-4abf-8078-a06dbdd174a4",
        "OldPath": "https://github.com/Azure/Azure-Sentinel/blob/master/Detections/SigninLogs/",
        "NewPath": "https://github.com/Azure/Azure-Sentinel/blob/master/Solutions/Azure%20Active%20Directory/Analytic%20Rules"
    },
    {
        "FileName": "SuccessThenFail_DiffIP_SameUserandApp.yaml",
        "DetectionId": "02ef8d7e-fc3a-4d86-a457-650fa571d8d2",
        "OldPath": "https://github.com/Azure/Azure-Sentinel/blob/master/Detections/SigninLogs/",
        "NewPath": "https://github.com/Azure/Azure-Sentinel/blob/master/Solutions/Azure%20Active%20Directory/Analytic%20Rules"
    },
    {
        "FileName": "UserAccounts-CABlockedSigninSpikes.yaml",
        "DetectionId": "3a9d5ede-2b9d-43a2-acc4-d272321ff77c",
        "OldPath": "https://github.com/Azure/Azure-Sentinel/blob/master/Detections/SigninLogs/",
        "NewPath": "https://github.com/Azure/Azure-Sentinel/blob/master/Solutions/Azure%20Active%20Directory/Analytic%20Rules"
    },
	{
        "FileName": "ChiaCryptoMining_WindowsEvent.yaml",
        "DetectionId": "7916a17d-d1d1-4ede-af52-46de56a4c467",
        "OldPath": "https://github.com/Azure/Azure-Sentinel/blob/master/Detections/WindowsEvents/",
        "NewPath": "https://github.com/Azure/Azure-Sentinel/blob/master/Solutions/Windows%20Forwarded%20Events/Analytic%20Rules"
    },
	{
        "FileName": "SOURGUM_IOC_WindowsEvent.yaml",
        "DetectionId": "5c798a48-df20-4cc0-8b56-1e0878be29b0",
        "OldPath": "https://github.com/Azure/Azure-Sentinel/blob/master/Detections/WindowsEvents/",
        "NewPath": "https://github.com/Azure/Azure-Sentinel/blob/master/Solutions/Windows%20Forwarded%20Events/Analytic%20Rules"
    },
    {
        "FileName": "AdditionalFilesUploadedByActor.yaml",
        "DetectionId": "b9e3b9f8-a406-4151-9891-e5ff1ddd8c1d",
        "OldPath": "https://github.com/Azure/Azure-Sentinel/blob/master/Detections/MultipleDataSources/",
        "NewPath": "https://github.com/Azure/Azure-Sentinel/blob/master/Solutions/Microsoft%20Defender%20for%20Cloud%20Apps/Analytic%20Rules"
    },
    {
        "FileName": "KeyVaultSensitiveOperations.yaml",
        "DetectionId": "d6491be0-ab2d-439d-95d6-ad8ea39277c5",
        "OldPath": "https://github.com/Azure/Azure-Sentinel/blob/master/Detections/AzureDiagnostics/",
        "NewPath": "https://github.com/Azure/Azure-Sentinel/blob/master/Solutions/Azure%20Key%20Vault/Analytic%20Rules"
    },
    {
        "FileName": "KeyvaultMassSecretRetrieval.yaml",
        "DetectionId": "24f8c234-d1ff-40ec-8b73-96b17a3a9c1c",
        "OldPath": "https://github.com/Azure/Azure-Sentinel/blob/master/Detections/AzureDiagnostics/",
        "NewPath": "https://github.com/Azure/Azure-Sentinel/blob/master/Solutions/Azure%20Key%20Vault/Analytic%20Rules"
    },
    {
        "FileName": "NRT_KeyVaultSensitiveOperations.yaml",
        "DetectionId": "884ead54-cb3f-4676-a1eb-b26532d6cbfd",
        "OldPath": "https://github.com/Azure/Azure-Sentinel/blob/master/Detections/AzureDiagnostics/",
        "NewPath": "https://github.com/Azure/Azure-Sentinel/blob/master/Solutions/Azure%20Key%20Vault/Analytic%20Rules"
    },
    {
        "FileName": "TimeSeriesKeyvaultAccessAnomaly.yaml",
        "DetectionId": "0914adab-90b5-47a3-a79f-7cdcac843aa7",
        "OldPath": "https://github.com/Azure/Azure-Sentinel/blob/master/Detections/AzureDiagnostics/",
        "NewPath": "https://github.com/Azure/Azure-Sentinel/blob/master/Solutions/Azure%20Key%20Vault/Analytic%20Rules"
    },
    {
        "FileName": "CorrelateIPC_Unfamiliar-Atypical.yaml",
        "DetectionId": "fa6cfcf1-b267-46d4-b348-ae7870325507",
        "OldPath": "https://github.com/Azure/Azure-Sentinel/blob/master/Detections/SecurityAlert/",
        "NewPath": "https://github.com/Azure/Azure-Sentinel/blob/master/Solutions/Azure%20Active%20Directory%20Identity%20Protection/Analytic%20Rules"
    },
	{
        "FileName": "ADOAgentPoolCreatedDeleted.yaml",
        "DetectionId": "acfdee3f-b794-404a-aeba-ef6a1fa08ad1",
        "OldPath": "https://github.com/Azure/Azure-Sentinel/blob/master/Detections/AzureDevOpsAuditing/",
        "NewPath": "https://github.com/Azure/Azure-Sentinel/blob/master/Solutions/AzureDevOpsAuditing/Analytic%20Rules"
    },
	{
        "FileName": "ADOAuditStreamDisabled.yaml",
        "DetectionId": "4e8238bd-ff4f-4126-a9f6-09b3b6801b3d",
        "OldPath": "https://github.com/Azure/Azure-Sentinel/blob/master/Detections/AzureDevOpsAuditing/",
        "NewPath": "https://github.com/Azure/Azure-Sentinel/blob/master/Solutions/AzureDevOpsAuditing/Analytic%20Rules"
    },
	{
        "FileName": "ADONewExtensionAdded.yaml",
        "DetectionId": "bf07ca9c-e408-443a-8939-6860a45a929e",
        "OldPath": "https://github.com/Azure/Azure-Sentinel/blob/master/Detections/AzureDevOpsAuditing/",
        "NewPath": "https://github.com/Azure/Azure-Sentinel/blob/master/Solutions/AzureDevOpsAuditing/Analytic%20Rules"
    },
	{
        "FileName": "ADOPATUsedWithBrowser.yaml",
        "DetectionId": "5f0d80db-3415-4265-9d52-8466b7372e3a",
        "OldPath": "https://github.com/Azure/Azure-Sentinel/blob/master/Detections/AzureDevOpsAuditing/",
        "NewPath": "https://github.com/Azure/Azure-Sentinel/blob/master/Solutions/AzureDevOpsAuditing/Analytic%20Rules"
    },
	{
        "FileName": "ADOPipelineModifiedbyNewUser.yaml",
        "DetectionId": "155e9134-d5ad-4a6f-88f3-99c220040b66",
        "OldPath": "https://github.com/Azure/Azure-Sentinel/blob/master/Detections/AzureDevOpsAuditing/",
        "NewPath": "https://github.com/Azure/Azure-Sentinel/blob/master/Solutions/AzureDevOpsAuditing/Analytic%20Rules"
    },
	{
        "FileName": "ADORetentionReduced.yaml",
        "DetectionId": "71d374e0-1cf8-4e50-aecd-ab6c519795c2",
        "OldPath": "https://github.com/Azure/Azure-Sentinel/blob/master/Detections/AzureDevOpsAuditing/",
        "NewPath": "https://github.com/Azure/Azure-Sentinel/blob/master/Solutions/AzureDevOpsAuditing/Analytic%20Rules"
    },
	{
        "FileName": "ADOSecretNotSecured.yaml",
        "DetectionId": "4ca74dc0-8352-4ac5-893c-73571cc78331",
        "OldPath": "https://github.com/Azure/Azure-Sentinel/blob/master/Detections/AzureDevOpsAuditing/",
        "NewPath": "https://github.com/Azure/Azure-Sentinel/blob/master/Solutions/AzureDevOpsAuditing/Analytic%20Rules"
    },
	{
        "FileName": "ADOVariableModifiedByNewUser.yaml",
        "DetectionId": "3b9a44d7-c651-45ed-816c-eae583a6f2f1",
        "OldPath": "https://github.com/Azure/Azure-Sentinel/blob/master/Detections/AzureDevOpsAuditing/",
        "NewPath": "https://github.com/Azure/Azure-Sentinel/blob/master/Solutions/AzureDevOpsAuditing/Analytic%20Rules"
    },
	{
        "FileName": "AzDOAdminGroupAdditions.yaml",
        "DetectionId": "89e6adbd-612c-4fbe-bc3d-32f81baf3b6c",
        "OldPath": "https://github.com/Azure/Azure-Sentinel/blob/master/Detections/AzureDevOpsAuditing/",
        "NewPath": "https://github.com/Azure/Azure-Sentinel/blob/master/Solutions/AzureDevOpsAuditing/Analytic%20Rules"
    },
	{
        "FileName": "AzDOHistoricPrPolicyBypassing.yaml",
        "DetectionId": "4d8de9e6-263e-4845-8618-cd23a4f58b70",
        "OldPath": "https://github.com/Azure/Azure-Sentinel/blob/master/Detections/AzureDevOpsAuditing/",
        "NewPath": "https://github.com/Azure/Azure-Sentinel/blob/master/Solutions/AzureDevOpsAuditing/Analytic%20Rules"
    },
	{
        "FileName": "AzDOHistoricServiceConnectionAdds.yaml",
        "DetectionId": "5efb0cfd-063d-417a-803b-562eae5b0301",
        "OldPath": "https://github.com/Azure/Azure-Sentinel/blob/master/Detections/AzureDevOpsAuditing/",
        "NewPath": "https://github.com/Azure/Azure-Sentinel/blob/master/Solutions/AzureDevOpsAuditing/Analytic%20Rules"
    },
	{
        "FileName": "AzDOPatSessionMisuse.yaml",
        "DetectionId": "ac891683-53c3-4f86-86b4-c361708e2b2b",
        "OldPath": "https://github.com/Azure/Azure-Sentinel/blob/master/Detections/AzureDevOpsAuditing/",
        "NewPath": "https://github.com/Azure/Azure-Sentinel/blob/master/Solutions/AzureDevOpsAuditing/Analytic%20Rules"
    },
	{
        "FileName": "AzDOPipelineCreatedDeletedOneDay.yaml",
        "DetectionId": "17f23fbe-bb73-4324-8ecf-a18545a5dc26",
        "OldPath": "https://github.com/Azure/Azure-Sentinel/blob/master/Detections/AzureDevOpsAuditing/",
        "NewPath": "https://github.com/Azure/Azure-Sentinel/blob/master/Solutions/AzureDevOpsAuditing/Analytic%20Rules"
    },
	{
        "FileName": "AzDOServiceConnectionUsage.yaml",
        "DetectionId": "d564ff12-8f53-41b8-8649-44f76b37b99f",
        "OldPath": "https://github.com/Azure/Azure-Sentinel/blob/master/Detections/AzureDevOpsAuditing/",
        "NewPath": "https://github.com/Azure/Azure-Sentinel/blob/master/Solutions/AzureDevOpsAuditing/Analytic%20Rules"
    },
	{
        "FileName": "ExternalUpstreamSourceAddedtoAzureDevOpsFeed.yaml",
        "DetectionId": "adc32a33-1cd6-46f5-8801-e3ed8337885f",
        "OldPath": "https://github.com/Azure/Azure-Sentinel/blob/master/Detections/AzureDevOpsAuditing/",
        "NewPath": "https://github.com/Azure/Azure-Sentinel/blob/master/Solutions/AzureDevOpsAuditing/Analytic%20Rules"
    },
	{
        "FileName": "NewAgentAddedToPoolbyNewUserorofNewOS.yaml",
        "DetectionId": "4ce177b3-56b1-4f0e-b83e-27eed4cb0b16",
        "OldPath": "https://github.com/Azure/Azure-Sentinel/blob/master/Detections/AzureDevOpsAuditing/",
        "NewPath": "https://github.com/Azure/Azure-Sentinel/blob/master/Solutions/AzureDevOpsAuditing/Analytic%20Rules"
    },
	{
        "FileName": "NewPAPCAPCASaddedtoADO.yaml",
        "DetectionId": "35ce9aff-1708-45b8-a295-5e9a307f5f17",
        "OldPath": "https://github.com/Azure/Azure-Sentinel/blob/master/Detections/AzureDevOpsAuditing/",
        "NewPath": "https://github.com/Azure/Azure-Sentinel/blob/master/Solutions/AzureDevOpsAuditing/Analytic%20Rules"
    },
	{
        "FileName": "NRT_ADOAuditStreamDisabled.yaml",
        "DetectionId": "74ed028d-e392-40b7-baef-e69627bf89d1",
        "OldPath": "https://github.com/Azure/Azure-Sentinel/blob/master/Detections/AzureDevOpsAuditing/",
        "NewPath": "https://github.com/Azure/Azure-Sentinel/blob/master/Solutions/AzureDevOpsAuditing/Analytic%20Rules"
},
{
        "FileName": "DNS_HighNXDomainCount_detection.yaml",
        "DetectionId": "a0907abe-6925-4d90-af2b-c7e89dc201a6",
        "OldPath": "https://github.com/Azure/Azure-Sentinel/blob/master/Detections/DnsEvents/",
        "NewPath": "https://github.com/Azure/Azure-Sentinel/blob/master/Solutions/Windows%20Server%20DNS/Analytic%20Rules"
    },
	{
        "FileName": "DNS_HighReverseDNSCount_detection.yaml",
        "DetectionId": "15ae38a2-2e29-48f7-883f-863fb25a5a06",
        "OldPath": "https://github.com/Azure/Azure-Sentinel/blob/master/Detections/DnsEvents/",
        "NewPath": "https://github.com/Azure/Azure-Sentinel/blob/master/Solutions/Windows%20Server%20DNS/Analytic%20Rules"
    },
	{
        "FileName": "DNS_Miners.yaml",
        "DetectionId": "0d76e9cf-788d-4a69-ac7d-f234826b5bed",
        "OldPath": "https://github.com/Azure/Azure-Sentinel/blob/master/Detections/DnsEvents/",
        "NewPath": "https://github.com/Azure/Azure-Sentinel/blob/master/Solutions/Windows%20Server%20DNS/Analytic%20Rules"
    },
	{
        "FileName": "DNS_TorProxies.yaml",
        "DetectionId": "a83ef0f4-dace-4767-bce3-ebd32599d2a0",
        "OldPath": "https://github.com/Azure/Azure-Sentinel/blob/master/Detections/DnsEvents/",
        "NewPath": "https://github.com/Azure/Azure-Sentinel/blob/master/Solutions/Windows%20Server%20DNS/Analytic%20Rules"
    },
	{
        "FileName": "NRT_DNS_Related_To_Mining_Pools.yaml",
        "DetectionId": "d5b32cd4-2328-43da-ab47-cd289c1f5efc",
        "OldPath": "https://github.com/Azure/Azure-Sentinel/blob/master/Detections/DnsEvents/",
        "NewPath": "https://github.com/Azure/Azure-Sentinel/blob/master/Solutions/Windows%20Server%20DNS/Analytic%20Rules"
    },
	{
        "FileName": "CoreBackupDeletionwithSecurityAlert.yaml",
        "DetectionId": "011c84d8-85f0-4370-b864-24c13455aa94",
        "OldPath": "https://github.com/Azure/Azure-Sentinel/blob/master/Detections/SecurityAlert/",
        "NewPath": "https://github.com/Azure/Azure-Sentinel/blob/master/Solutions/Microsoft%20Defender%20for%20Cloud/Analytic%20Rules"
    },
	{
        "FileName": "ADFSDBNamedPipeConnection.yaml",
        "DetectionId": "dcdf9bfc-c239-4764-a9f9-3612e6dff49c",
        "OldPath": "https://github.com/Azure/Azure-Sentinel/blob/master/Detections/SecurityEvent/",
        "NewPath": "https://github.com/Azure/Azure-Sentinel/blob/master/Solutions/Windows%20Security%20Events/Analytic%20Rules"
    },
	{
        "FileName": "ADFSRemoteAuthSyncConnection.yaml",
        "DetectionId": "2f4165a6-c4fb-4e94-861e-37f1b4d6c0e6",
        "OldPath": "https://github.com/Azure/Azure-Sentinel/blob/master/Detections/SecurityEvent/",
        "NewPath": "https://github.com/Azure/Azure-Sentinel/blob/master/Solutions/Windows%20Security%20Events/Analytic%20Rules"
    },
	{
        "FileName": "ADFSRemoteHTTPNetworkConnection.yaml",
        "DetectionId": "d57c33a9-76b9-40e0-9dfa-ff0404546410",
        "OldPath": "https://github.com/Azure/Azure-Sentinel/blob/master/Detections/SecurityEvent/",
        "NewPath": "https://github.com/Azure/Azure-Sentinel/blob/master/Solutions/Windows%20Security%20Events/Analytic%20Rules"
    },
	{
        "FileName": "ExcessiveLogonFailures.yaml",
        "DetectionId": "2391ce61-8c8d-41ac-9723-d945b2e90720",
        "OldPath": "https://github.com/Azure/Azure-Sentinel/blob/master/Detections/SecurityEvent/",
        "NewPath": "https://github.com/Azure/Azure-Sentinel/blob/master/Solutions/Windows%20Security%20Events/Analytic%20Rules"
    },
	{
        "FileName": "ExchangeOABVirtualDirectoryAttributeContainingPotentialWebshell.yaml",
        "DetectionId": "faf1a6ff-53b5-4f92-8c55-4b20e9957594",
        "OldPath": "https://github.com/Azure/Azure-Sentinel/blob/master/Detections/SecurityEvent/",
        "NewPath": "https://github.com/Azure/Azure-Sentinel/blob/master/Solutions/Windows%20Security%20Events/Analytic%20Rules"
    },
	{
        "FileName": "GainCodeExecutionADFSViaSMB.yaml",
        "DetectionId": "12dcea64-bec2-41c9-9df2-9f28461b1295",
        "OldPath": "https://github.com/Azure/Azure-Sentinel/blob/master/Detections/SecurityEvent/",
        "NewPath": "https://github.com/Azure/Azure-Sentinel/blob/master/Solutions/Windows%20Security%20Events/Analytic%20Rules"
    },
	{
        "FileName": "LocalDeviceJoinInfoAndTransportKeyRegKeysAccess.yaml",
        "DetectionId": "a356c8bd-c81d-428b-aa36-83be706be034",
        "OldPath": "https://github.com/Azure/Azure-Sentinel/blob/master/Detections/SecurityEvent/",
        "NewPath": "https://github.com/Azure/Azure-Sentinel/blob/master/Solutions/Windows%20Security%20Events/Analytic%20Rules"
    },
	{
        "FileName": "MultipleFailedFollowedBySuccess.yaml",
        "DetectionId": "cf3ede88-a429-493b-9108-3e46d3c741f7",
        "OldPath": "https://github.com/Azure/Azure-Sentinel/blob/master/Detections/SecurityEvent/",
        "NewPath": "https://github.com/Azure/Azure-Sentinel/blob/master/Solutions/Windows%20Security%20Events/Analytic%20Rules"
    },
	{
        "FileName": "NewEXEdeployedviaDefaultDomainorDefaultDomainControllerPolicies.yaml",
        "DetectionId": "05b4bccd-dd12-423d-8de4-5a6fb526bb4f",
        "OldPath": "https://github.com/Azure/Azure-Sentinel/blob/master/Detections/SecurityEvent/",
        "NewPath": "https://github.com/Azure/Azure-Sentinel/blob/master/Solutions/Windows%20Security%20Events/Analytic%20Rules"
    },
	{
        "FileName": "NonDCActiveDirectoryReplication.yaml",
        "DetectionId": "b9d2eebc-5dcb-4888-8165-900db44443ab",
        "OldPath": "https://github.com/Azure/Azure-Sentinel/blob/master/Detections/SecurityEvent/",
        "NewPath": "https://github.com/Azure/Azure-Sentinel/blob/master/Solutions/Windows%20Security%20Events/Analytic%20Rules"
    },
	{
        "FileName": "NRT_base64_encoded_pefile.yaml",
        "DetectionId": "c3e5dbaa-a540-408c-8b36-68bdfb3df088",
        "OldPath": "https://github.com/Azure/Azure-Sentinel/blob/master/Detections/SecurityEvent/",
        "NewPath": "https://github.com/Azure/Azure-Sentinel/blob/master/Solutions/Windows%20Security%20Events/Analytic%20Rules"
    },
	{
        "FileName": "NRT_execute_base64_decodedpayload.yaml",
        "DetectionId": "7ad4c32b-d0d2-411c-a0e8-b557afa12fce",
        "OldPath": "https://github.com/Azure/Azure-Sentinel/blob/master/Detections/SecurityEvent/",
        "NewPath": "https://github.com/Azure/Azure-Sentinel/blob/master/Solutions/Windows%20Security%20Events/Analytic%20Rules"
    },
	{
        "FileName": "NRT_SecurityEventLogCleared.yaml",
        "DetectionId": "508cef41-2cd8-4d40-a519-b04826a9085f",
        "OldPath": "https://github.com/Azure/Azure-Sentinel/blob/master/Detections/SecurityEvent/",
        "NewPath": "https://github.com/Azure/Azure-Sentinel/blob/master/Solutions/Windows%20Security%20Events/Analytic%20Rules"
    },
	{
        "FileName": "password_not_set.yaml",
        "DetectionId": "62085097-d113-459f-9ea7-30216f2ee6af",
        "OldPath": "https://github.com/Azure/Azure-Sentinel/blob/master/Detections/SecurityEvent/",
        "NewPath": "https://github.com/Azure/Azure-Sentinel/blob/master/Solutions/Windows%20Security%20Events/Analytic%20Rules"
    },
	{
        "FileName": "PotentialFodhelperUACBypass.yaml",
        "DetectionId": "56f3f35c-3aca-4437-a1fb-b7a84dc4af00",
        "OldPath": "https://github.com/Azure/Azure-Sentinel/blob/master/Detections/SecurityEvent/",
        "NewPath": "https://github.com/Azure/Azure-Sentinel/blob/master/Solutions/Windows%20Security%20Events/Analytic%20Rules"
    },
	{
        "FileName": "Potentialre-namedsdeleteusage.yaml",
        "DetectionId": "720d12c6-a08c-44c4-b18f-2236412d59b0",
        "OldPath": "https://github.com/Azure/Azure-Sentinel/blob/master/Detections/SecurityEvent/",
        "NewPath": "https://github.com/Azure/Azure-Sentinel/blob/master/Solutions/Windows%20Security%20Events/Analytic%20Rules"
    },
	{
        "FileName": "ScheduleTaskHide.yaml",
        "DetectionId": "6dd2629c-534b-4275-8201-d7968b4fa77e",
        "OldPath": "https://github.com/Azure/Azure-Sentinel/blob/master/Detections/SecurityEvent/",
        "NewPath": "https://github.com/Azure/Azure-Sentinel/blob/master/Solutions/Windows%20Security%20Events/Analytic%20Rules"
    },
	{
        "FileName": "SdeletedeployedviaGPOandrunrecursively.yaml",
        "DetectionId": "d9f28fdf-abc8-4f1a-a7e7-1aaec87a2fc5",
        "OldPath": "https://github.com/Azure/Azure-Sentinel/blob/master/Detections/SecurityEvent/",
        "NewPath": "https://github.com/Azure/Azure-Sentinel/blob/master/Solutions/Windows%20Security%20Events/Analytic%20Rules"
    },
	{
        "FileName": "StartStopHealthService.yaml",
        "DetectionId": "2bc7b4ae-eeaa-4538-ba15-ef298ec1ffae",
        "OldPath": "https://github.com/Azure/Azure-Sentinel/blob/master/Detections/SecurityEvent/",
        "NewPath": "https://github.com/Azure/Azure-Sentinel/blob/master/Solutions/Windows%20Security%20Events/Analytic%20Rules"
    },
	{
        "FileName": "TimeSeriesAnomaly-ProcessExecutions.yaml",
        "DetectionId": "2c55fe7a-b06f-4029-a5b9-c54a2320d7b8",
        "OldPath": "https://github.com/Azure/Azure-Sentinel/blob/master/Detections/SecurityEvent/",
        "NewPath": "https://github.com/Azure/Azure-Sentinel/blob/master/Solutions/Windows%20Security%20Events/Analytic%20Rules"
    },
	{
        "FileName": "AWS_ChangeToRDSDatabase.yaml",
        "DetectionId": "8c2ef238-67a0-497d-b1dd-5c8a0f533e25",
        "OldPath": "https://github.com/Azure/Azure-Sentinel/blob/master/Detections/AWSCloudTrail/",
        "NewPath": "https://github.com/Azure/Azure-Sentinel/blob/master/Solutions/Amazon%20Web%20Services/Analytic%20Rules"
    },
	{
        "FileName": "AWS_ChangeToVPC.yaml",
        "DetectionId": "65360bb0-8986-4ade-a89d-af3cf44d28aa",
        "OldPath": "https://github.com/Azure/Azure-Sentinel/blob/master/Detections/AWSCloudTrail/",
        "NewPath": "https://github.com/Azure/Azure-Sentinel/blob/master/Solutions/Amazon%20Web%20Services/Analytic%20Rules"
    },
	{
        "FileName": "AWS_ClearStopChangeTrailLogs.yaml",
        "DetectionId": "610d3850-c26f-4f20-8d86-f10fdf2425f5",
        "OldPath": "https://github.com/Azure/Azure-Sentinel/blob/master/Detections/AWSCloudTrail/",
        "NewPath": "https://github.com/Azure/Azure-Sentinel/blob/master/Solutions/Amazon%20Web%20Services/Analytic%20Rules"
    },
	{
        "FileName": "AWS_ConsoleLogonWithoutMFA.yaml",
        "DetectionId": "d25b1998-a592-4bc5-8a3a-92b39eedb1bc",
        "OldPath": "https://github.com/Azure/Azure-Sentinel/blob/master/Detections/AWSCloudTrail/",
        "NewPath": "https://github.com/Azure/Azure-Sentinel/blob/master/Solutions/Amazon%20Web%20Services/Analytic%20Rules"
    },
	{
        "FileName": "AWS_CredentialHijack.yaml",
        "DetectionId": "32555639-b639-4c2b-afda-c0ae0abefa55",
        "OldPath": "https://github.com/Azure/Azure-Sentinel/blob/master/Detections/AWSCloudTrail/",
        "NewPath": "https://github.com/Azure/Azure-Sentinel/blob/master/Solutions/Amazon%20Web%20Services/Analytic%20Rules"
    },
	{
        "FileName": "AWS_FullAdminPolicyAttachedToRolesUsersGroups.yaml",
        "DetectionId": "826bb2f8-7894-4785-9a6b-a8a855d8366f",
        "OldPath": "https://github.com/Azure/Azure-Sentinel/blob/master/Detections/AWSCloudTrail/",
        "NewPath": "https://github.com/Azure/Azure-Sentinel/blob/master/Solutions/Amazon%20Web%20Services/Analytic%20Rules"
    },
	{
        "FileName": "AWS_GuardDuty_template.yaml",
        "DetectionId": "bf0cde21-0c41-48f6-a40c-6b5bd71fa106",
        "OldPath": "https://github.com/Azure/Azure-Sentinel/blob/master/Detections/AWSGuardDuty/",
        "NewPath": "https://github.com/Azure/Azure-Sentinel/blob/master/Solutions/Amazon%20Web%20Services/Analytic%20Rules"
    },
	{
        "FileName": "AWS_IngressEgressSecurityGroupChange.yaml",
        "DetectionId": "4f19d4e3-ec5f-4abc-9e61-819eb131758c",
        "OldPath": "https://github.com/Azure/Azure-Sentinel/blob/master/Detections/AWSCloudTrail/",
        "NewPath": "https://github.com/Azure/Azure-Sentinel/blob/master/Solutions/Amazon%20Web%20Services/Analytic%20Rules"
    },
	{
        "FileName": "AWS_LoadBalancerSecGroupChange.yaml",
        "DetectionId": "c7bfadd4-34a6-4fa5-82f8-3691a32261e8",
        "OldPath": "https://github.com/Azure/Azure-Sentinel/blob/master/Detections/AWSCloudTrail/",
        "NewPath": "https://github.com/Azure/Azure-Sentinel/blob/master/Solutions/Amazon%20Web%20Services/Analytic%20Rules"
    },
	{
        "FileName": "NRT_AWS_ConsoleLogonWithoutMFA.yaml",
        "DetectionId": "0ee2aafb-4500-4e36-bcb1-e90eec2f0b9b",
        "OldPath": "https://github.com/Azure/Azure-Sentinel/blob/master/Detections/AWSCloudTrail/",
        "NewPath": "https://github.com/Azure/Azure-Sentinel/blob/master/Solutions/Amazon%20Web%20Services/Analytic%20Rules"
    },
	{
        "FileName": "AzureWAFmatching_log4j_vuln.yaml",
        "DetectionId": "2de8abd6-a613-450e-95ed-08e503369fb3",
        "OldPath": "https://github.com/Azure/Azure-Sentinel/blob/master/Detections/AzureDiagnostics/",
        "NewPath": "https://github.com/Azure/Azure-Sentinel/blob/master/Solutions/Apache%20Log4j%20Vulnerability%20Detection/Analytic%20Rules"
    },
	{
        "FileName": "Log4jVulnerableMachines.yaml",
        "DetectionId": "3d71fc38-f249-454e-8479-0a358382ef9a",
        "OldPath": "https://github.com/Azure/Azure-Sentinel/tree/master/Detections/SecurityNestedRecommendation/",
        "NewPath": "https://github.com/Azure/Azure-Sentinel/blob/master/Solutions/Apache%20Log4j%20Vulnerability%20Detection/Analytic%20Rules"
    },
	{
        "FileName": "Log4J_IPIOC_Dec112021.yaml",
        "DetectionId": "6e575295-a7e6-464c-8192-3e1d8fd6a990",
        "OldPath": "https://github.com/Azure/Azure-Sentinel/blob/master/Detections/MultipleDataSources/",
        "NewPath": "https://github.com/Azure/Azure-Sentinel/blob/master/Solutions/Apache%20Log4j%20Vulnerability%20Detection/Analytic%20Rules"
    },
	{
        "FileName": "UserAgentSearch_log4j.yaml",
        "DetectionId": "29283b22-a1c0-4d16-b0a9-3460b655a46a",
        "OldPath": "https://github.com/Azure/Azure-Sentinel/blob/master/Detections/MultipleDataSources/",
        "NewPath": "https://github.com/Azure/Azure-Sentinel/blob/master/Solutions/Apache%20Log4j%20Vulnerability%20Detection/Analytic%20Rules"
    },
    {
<<<<<<< HEAD
        "FileName": "AdFind_Usage.yaml",
        "DetectionId": "c63ae777-d5e0-4113-8c9a-c2c9d3d09fcd",
        "OldPath": "https://github.com/Azure/Azure-Sentinel/blob/master/Detections/DeviceProcessEvents/",
        "NewPath": "https://github.com/Azure/Azure-Sentinel/blob/master/Solutions/Attacker%20Tools%20Threat%20Protection%20Essentials/Analytic%20Rules"
    },
    {
        "FileName": "CredentialDumpingServiceInstallation.yaml",
        "DetectionId": "4ebbb5c2-8802-11ec-a8a3-0242ac120002",
        "OldPath": "https://github.com/Azure/Azure-Sentinel/blob/master/Detections/SecurityEvent/",
        "NewPath": "https://github.com/Azure/Azure-Sentinel/blob/master/Solutions/Attacker%20Tools%20Threat%20Protection%20Essentials/Analytic%20Rules"
    },
    {
        "FileName": "CredentialDumpingToolsFileArtifacts.yaml",
        "DetectionId": "32ffb19e-8ed8-40ed-87a0-1adb4746b7c4",
        "OldPath": "https://github.com/Azure/Azure-Sentinel/blob/master/Detections/SecurityEvent/",
        "NewPath": "https://github.com/Azure/Azure-Sentinel/blob/master/Solutions/Attacker%20Tools%20Threat%20Protection%20Essentials/Analytic%20Rules"
    },
    {
        "FileName": "powershell_empire.yaml",
        "DetectionId": "ef88eb96-861c-43a0-ab16-f3835a97c928",
        "OldPath": "https://github.com/Azure/Azure-Sentinel/blob/master/Detections/SecurityEvent/",
        "NewPath": "https://github.com/Azure/Azure-Sentinel/blob/master/Solutions/Attacker%20Tools%20Threat%20Protection%20Essentials/Analytic%20Rules"
=======
        "FileName": "DomainEntity_CommonSecurityLog.yaml",
        "DetectionId": "dd0a6029-ecef-4507-89c4-fc355ac52111",
        "OldPath": "https://github.com/Azure/Azure-Sentinel/blob/master/Detections/ThreatIntelligenceIndicator/",
        "NewPath": "https://github.com/Azure/Azure-Sentinel/blob/master/Solutions/Threat%20Intelligence/Analytic%20Rules"
    },
    {
        "FileName": "DomainEntity_DnsEvents.yaml",
        "DetectionId": "85aca4d1-5d15-4001-abd9-acb86ca1786a",
        "OldPath": "https://github.com/Azure/Azure-Sentinel/blob/master/Detections/ThreatIntelligenceIndicator/",
        "NewPath": "https://github.com/Azure/Azure-Sentinel/blob/master/Solutions/Threat%20Intelligence/Analytic%20Rules"
    },
    {
        "FileName": "DomainEntity_PaloAlto.yaml",
        "DetectionId": "ec21493c-2684-4acd-9bc2-696dbad72426",
        "OldPath": "https://github.com/Azure/Azure-Sentinel/blob/master/Detections/ThreatIntelligenceIndicator/",
        "NewPath": "https://github.com/Azure/Azure-Sentinel/blob/master/Solutions/Threat%20Intelligence/Analytic%20Rules"
    },
    {
        "FileName": "DomainEntity_SecurityAlert.yaml",
        "DetectionId": "87890d78-3e05-43ec-9ab9-ba32f4e01250",
        "OldPath": "https://github.com/Azure/Azure-Sentinel/blob/master/Detections/ThreatIntelligenceIndicator/",
        "NewPath": "https://github.com/Azure/Azure-Sentinel/blob/master/Solutions/Threat%20Intelligence/Analytic%20Rules"
    },
    {
        "FileName": "DomainEntity_Syslog.yaml",
        "DetectionId": "532f62c1-fba6-4baa-bbb6-4a32a4ef32fa",
        "OldPath": "https://github.com/Azure/Azure-Sentinel/blob/master/Detections/ThreatIntelligenceIndicator/",
        "NewPath": "https://github.com/Azure/Azure-Sentinel/blob/master/Solutions/Threat%20Intelligence/Analytic%20Rules"
    },
    {
        "FileName": "DomainEntity_imWebSession.yaml",
        "DetectionId": "b1832f60-6c3d-4722-a0a5-3d564ee61a63",
        "OldPath": "https://github.com/Azure/Azure-Sentinel/blob/master/Detections/ThreatIntelligenceIndicator/",
        "NewPath": "https://github.com/Azure/Azure-Sentinel/blob/master/Solutions/Threat%20Intelligence/Analytic%20Rules"
    },
    {
        "FileName": "EmailEntity_AzureActivity.yaml",
        "DetectionId": "cca3b4d9-ac39-4109-8b93-65bb284003e6",
        "OldPath": "https://github.com/Azure/Azure-Sentinel/blob/master/Detections/ThreatIntelligenceIndicator/",
        "NewPath": "https://github.com/Azure/Azure-Sentinel/blob/master/Solutions/Threat%20Intelligence/Analytic%20Rules"
    },
    {
        "FileName": "EmailEntity_OfficeActivity.yaml",
        "DetectionId": "4a3f5ed7-8da5-4ce2-af6f-c9ada45060f2",
        "OldPath": "https://github.com/Azure/Azure-Sentinel/blob/master/Detections/ThreatIntelligenceIndicator/",
        "NewPath": "https://github.com/Azure/Azure-Sentinel/blob/master/Solutions/Threat%20Intelligence/Analytic%20Rules"
    },
    {
        "FileName": "EmailEntity_PaloAlto.yaml",
        "DetectionId": "ffcd575b-3d54-482a-a6d8-d0de13b6ac63",
        "OldPath": "https://github.com/Azure/Azure-Sentinel/blob/master/Detections/ThreatIntelligenceIndicator/",
        "NewPath": "https://github.com/Azure/Azure-Sentinel/blob/master/Solutions/Threat%20Intelligence/Analytic%20Rules"
    },
    {
        "FileName": "EmailEntity_SecurityAlert.yaml",
        "DetectionId": "a2e36ce0-da4d-4b6e-88c6-4e40161c5bfc",
        "OldPath": "https://github.com/Azure/Azure-Sentinel/blob/master/Detections/ThreatIntelligenceIndicator/",
        "NewPath": "https://github.com/Azure/Azure-Sentinel/blob/master/Solutions/Threat%20Intelligence/Analytic%20Rules"
    },
    {
        "FileName": "EmailEntity_SecurityEvent.yaml",
        "DetectionId": "2fc5d810-c9cc-491a-b564-841427ae0e50",
        "OldPath": "https://github.com/Azure/Azure-Sentinel/blob/master/Detections/ThreatIntelligenceIndicator/",
        "NewPath": "https://github.com/Azure/Azure-Sentinel/blob/master/Solutions/Threat%20Intelligence/Analytic%20Rules"
    },
    {
        "FileName": "EmailEntity_SigninLogs.yaml",
        "DetectionId": "30fa312c-31eb-43d8-b0cc-bcbdfb360822",
        "OldPath": "https://github.com/Azure/Azure-Sentinel/blob/master/Detections/ThreatIntelligenceIndicator/",
        "NewPath": "https://github.com/Azure/Azure-Sentinel/blob/master/Solutions/Threat%20Intelligence/Analytic%20Rules"
    },
    {
        "FileName": "FileHashEntity_CommonSecurityLog.yaml",
        "DetectionId": "5d33fc63-b83b-4913-b95e-94d13f0d379f",
        "OldPath": "https://github.com/Azure/Azure-Sentinel/blob/master/Detections/ThreatIntelligenceIndicator/",
        "NewPath": "https://github.com/Azure/Azure-Sentinel/blob/master/Solutions/Threat%20Intelligence/Analytic%20Rules"
    },
    {
        "FileName": "FileHashEntity_SecurityEvent.yaml",
        "DetectionId": "a7427ed7-04b4-4e3b-b323-08b981b9b4bf",
        "OldPath": "https://github.com/Azure/Azure-Sentinel/blob/master/Detections/ThreatIntelligenceIndicator/",
        "NewPath": "https://github.com/Azure/Azure-Sentinel/blob/master/Solutions/Threat%20Intelligence/Analytic%20Rules"
    },
    {
        "FileName": "IPEntity_AWSCloudTrail.yaml",
        "DetectionId": "f110287e-1358-490d-8147-ed804b328514",
        "OldPath": "https://github.com/Azure/Azure-Sentinel/blob/master/Detections/ThreatIntelligenceIndicator/",
        "NewPath": "https://github.com/Azure/Azure-Sentinel/blob/master/Solutions/Threat%20Intelligence/Analytic%20Rules"
    },
    {
        "FileName": "IPEntity_AppServiceHTTPLogs.yaml",
        "DetectionId": "f9949656-473f-4503-bf43-a9d9890f7d08",
        "OldPath": "https://github.com/Azure/Azure-Sentinel/blob/master/Detections/ThreatIntelligenceIndicator/",
        "NewPath": "https://github.com/Azure/Azure-Sentinel/blob/master/Solutions/Threat%20Intelligence/Analytic%20Rules"
    },
    {
        "FileName": "IPEntity_AzureActivity.yaml",
        "DetectionId": "2441bce9-02e4-407b-8cc7-7d597f38b8b0",
        "OldPath": "https://github.com/Azure/Azure-Sentinel/blob/master/Detections/ThreatIntelligenceIndicator/",
        "NewPath": "https://github.com/Azure/Azure-Sentinel/blob/master/Solutions/Threat%20Intelligence/Analytic%20Rules"
    },
    {
        "FileName": "IPEntity_AzureFirewall.yaml",
        "DetectionId": "0b904747-1336-4363-8d84-df2710bfe5e7",
        "OldPath": "https://github.com/Azure/Azure-Sentinel/blob/master/Detections/ThreatIntelligenceIndicator/",
        "NewPath": "https://github.com/Azure/Azure-Sentinel/blob/master/Solutions/Threat%20Intelligence/Analytic%20Rules"
    },
    {
        "FileName": "IPEntity_AzureKeyVault.yaml",
        "DetectionId": "57c7e832-64eb-411f-8928-4133f01f4a25",
        "OldPath": "https://github.com/Azure/Azure-Sentinel/blob/master/Detections/ThreatIntelligenceIndicator/",
        "NewPath": "https://github.com/Azure/Azure-Sentinel/blob/master/Solutions/Threat%20Intelligence/Analytic%20Rules"
    },
    {
        "FileName": "IPEntity_AzureNetworkAnalytics.yaml",
        "DetectionId": "a4025a76-6490-4e6b-bb69-d02be4b03f07",
        "OldPath": "https://github.com/Azure/Azure-Sentinel/blob/master/Detections/ThreatIntelligenceIndicator/",
        "NewPath": "https://github.com/Azure/Azure-Sentinel/blob/master/Solutions/Threat%20Intelligence/Analytic%20Rules"
    },
    {
        "FileName": "IPEntity_AzureSQL.yaml",
        "DetectionId": "d0aa8969-1bbe-4da3-9e76-09e5f67c9d85",
        "OldPath": "https://github.com/Azure/Azure-Sentinel/blob/master/Detections/ThreatIntelligenceIndicator/",
        "NewPath": "https://github.com/Azure/Azure-Sentinel/blob/master/Solutions/Threat%20Intelligence/Analytic%20Rules"
    },
    {
        "FileName": "IPEntity_CustomSecurityLog.yaml",
        "DetectionId": "66c81ae2-1f89-4433-be00-2fbbd9ba5ebe",
        "OldPath": "https://github.com/Azure/Azure-Sentinel/blob/master/Detections/ThreatIntelligenceIndicator/",
        "NewPath": "https://github.com/Azure/Azure-Sentinel/blob/master/Solutions/Threat%20Intelligence/Analytic%20Rules"
    },
    {
        "FileName": "IPEntity_DnsEvents.yaml",
        "DetectionId": "69b7723c-2889-469f-8b55-a2d355ed9c87",
        "OldPath": "https://github.com/Azure/Azure-Sentinel/blob/master/Detections/ThreatIntelligenceIndicator/",
        "NewPath": "https://github.com/Azure/Azure-Sentinel/blob/master/Solutions/Threat%20Intelligence/Analytic%20Rules"
    },
    {
        "FileName": "IPEntity_OfficeActivity.yaml",
        "DetectionId": "f15370f4-c6fa-42c5-9be4-1d308f40284e",
        "OldPath": "https://github.com/Azure/Azure-Sentinel/blob/master/Detections/ThreatIntelligenceIndicator/",
        "NewPath": "https://github.com/Azure/Azure-Sentinel/blob/master/Solutions/Threat%20Intelligence/Analytic%20Rules"
    },
    {
        "FileName": "IPEntity_VMConnection.yaml",
        "DetectionId": "9713e3c0-1410-468d-b79e-383448434b2d",
        "OldPath": "https://github.com/Azure/Azure-Sentinel/blob/master/Detections/ThreatIntelligenceIndicator/",
        "NewPath": "https://github.com/Azure/Azure-Sentinel/blob/master/Solutions/Threat%20Intelligence/Analytic%20Rules"
    },
    {
        "FileName": "IPEntity_W3CIISLog.yaml",
        "DetectionId": "5e45930c-09b1-4430-b2d1-cc75ada0dc0f",
        "OldPath": "https://github.com/Azure/Azure-Sentinel/blob/master/Detections/ThreatIntelligenceIndicator/",
        "NewPath": "https://github.com/Azure/Azure-Sentinel/blob/master/Solutions/Threat%20Intelligence/Analytic%20Rules"
    },
    {
        "FileName": "IPEntity_WireData.yaml",
        "DetectionId": "a50766a7-0674-4ccb-8845-15dc55a80ba1",
        "OldPath": "https://github.com/Azure/Azure-Sentinel/blob/master/Detections/ThreatIntelligenceIndicator/",
        "NewPath": "https://github.com/Azure/Azure-Sentinel/blob/master/Solutions/Threat%20Intelligence/Analytic%20Rules"
    },
    {
        "FileName": "IPEntity_imWebSession.yaml",
        "DetectionId": "e2559891-383c-4caf-ae67-55a008b9f89e",
        "OldPath": "https://github.com/Azure/Azure-Sentinel/blob/master/Detections/ThreatIntelligenceIndicator/",
        "NewPath": "https://github.com/Azure/Azure-Sentinel/blob/master/Solutions/Threat%20Intelligence/Analytic%20Rules"
    },
    {
        "FileName": "IPentity_SigninLogs.yaml",
        "DetectionId": "f2eb15bd-8a88-4b24-9281-e133edfba315",
        "OldPath": "https://github.com/Azure/Azure-Sentinel/blob/master/Detections/ThreatIntelligenceIndicator/",
        "NewPath": "https://github.com/Azure/Azure-Sentinel/blob/master/Solutions/Threat%20Intelligence/Analytic%20Rules"
    },
    {
        "FileName": "URLEntity_AuditLogs.yaml",
        "DetectionId": "712fab52-2a7d-401e-a08c-ff939cc7c25e",
        "OldPath": "https://github.com/Azure/Azure-Sentinel/blob/master/Detections/ThreatIntelligenceIndicator/",
        "NewPath": "https://github.com/Azure/Azure-Sentinel/blob/master/Solutions/Threat%20Intelligence/Analytic%20Rules"
    },
    {
        "FileName": "URLEntity_OfficeActivity.yaml",
        "DetectionId": "36a9c9e5-3dc1-4ed9-afaa-1d13617bfc2b",
        "OldPath": "https://github.com/Azure/Azure-Sentinel/blob/master/Detections/ThreatIntelligenceIndicator/",
        "NewPath": "https://github.com/Azure/Azure-Sentinel/blob/master/Solutions/Threat%20Intelligence/Analytic%20Rules"
    },
    {
        "FileName": "URLEntity_PaloAlto.yaml",
        "DetectionId": "106813db-679e-4382-a51b-1bfc463befc3",
        "OldPath": "https://github.com/Azure/Azure-Sentinel/blob/master/Detections/ThreatIntelligenceIndicator/",
        "NewPath": "https://github.com/Azure/Azure-Sentinel/blob/master/Solutions/Threat%20Intelligence/Analytic%20Rules"
    },
    {
        "FileName": "URLEntity_SecurityAlerts.yaml",
        "DetectionId": "f30a47c1-65fb-42b1-a7f4-00941c12550b",
        "OldPath": "https://github.com/Azure/Azure-Sentinel/blob/master/Detections/ThreatIntelligenceIndicator/",
        "NewPath": "https://github.com/Azure/Azure-Sentinel/blob/master/Solutions/Threat%20Intelligence/Analytic%20Rules"
    },
    {
        "FileName": "URLEntity_Syslog.yaml",
        "DetectionId": "b31037ea-6f68-4fbd-bab2-d0d0f44c2fcf",
        "OldPath": "https://github.com/Azure/Azure-Sentinel/blob/master/Detections/ThreatIntelligenceIndicator/",
        "NewPath": "https://github.com/Azure/Azure-Sentinel/blob/master/Solutions/Threat%20Intelligence/Analytic%20Rules"
    },
    {
        "FileName": "Dev-0270PowershellSep2022.yaml",
        "DetectionId": "422ca2bf-598b-4872-82bb-5f7e8fa731e7",
        "OldPath": "https://github.com/Azure/Azure-Sentinel/blob/master/Detections/MultipleDataSources/",
        "NewPath": "https://github.com/Azure/Azure-Sentinel/blob/master/Solutions/Dev%200270%20Detection%20and%20Hunting/Analytic%20Rules"
    },
    {
        "FileName": "Dev-0270RegistryIOCSep2022.yaml",
        "DetectionId": "2566e99f-ad0f-472a-b9ac-d3899c9283e6",
        "OldPath": "https://github.com/Azure/Azure-Sentinel/blob/master/Detections/MultipleDataSources/",
        "NewPath": "https://github.com/Azure/Azure-Sentinel/blob/master/Solutions/Dev%200270%20Detection%20and%20Hunting/Analytic%20Rules"
    },
    {
        "FileName": "Dev-0270WMICDiscoverySep2022.yaml",
        "DetectionId": "6b652b4f-9810-4eec-9027-7aa88ce4db23",
        "OldPath": "https://github.com/Azure/Azure-Sentinel/blob/master/Detections/MultipleDataSources/",
        "NewPath": "https://github.com/Azure/Azure-Sentinel/blob/master/Solutions/Dev%200270%20Detection%20and%20Hunting/Analytic%20Rules"
    },
	{
        "FileName": "ProofpointPODBinaryInAttachment.yaml",
        "DetectionId": "eb68b129-5f17-4f56-bf6d-dde48d5e615a",
        "OldPath": "https://github.com/Azure/Azure-Sentinel/blob/master/Detections/ProofpointPOD/",
        "NewPath": "https://github.com/Azure/Azure-Sentinel/blob/master/Solutions/ProofpointPOD/Analytic%20Rules"
    },
	{
        "FileName": "ProofpointPODDataExfiltrationToPrivateEmail.yaml",
        "DetectionId": "aedc5b33-2d7c-42cb-a692-f25ef637cbb1",
        "OldPath": "https://github.com/Azure/Azure-Sentinel/blob/master/Detections/ProofpointPOD/",
        "NewPath": "https://github.com/Azure/Azure-Sentinel/blob/master/Solutions/ProofpointPOD/Analytic%20Rules"
    },
	{
        "FileName": "ProofpointPODHighRiskNotDiscarded.yaml",
        "DetectionId": "c7cd6073-6d2c-4284-a5c8-da27605bdfde",
        "OldPath": "https://github.com/Azure/Azure-Sentinel/blob/master/Detections/ProofpointPOD/",
        "NewPath": "https://github.com/Azure/Azure-Sentinel/blob/master/Solutions/ProofpointPOD/Analytic%20Rules"
    },
	{
        "FileName": "ProofpointPODMultipleArchivedAttachmentsToSameRecipient.yaml",
        "DetectionId": "bda5a2bd-979b-4828-a91f-27c2a5048f7f",
        "OldPath": "https://github.com/Azure/Azure-Sentinel/blob/master/Detections/ProofpointPOD/",
        "NewPath": "https://github.com/Azure/Azure-Sentinel/blob/master/Solutions/ProofpointPOD/Analytic%20Rules"
    },
	{
        "FileName": "ProofpointPODMultipleLargeEmailsToSameRecipient.yaml",
        "DetectionId": "d1aba9a3-5ab1-45ef-8ed4-da57dc3c0d32",
        "OldPath": "https://github.com/Azure/Azure-Sentinel/blob/master/Detections/ProofpointPOD/",
        "NewPath": "https://github.com/Azure/Azure-Sentinel/blob/master/Solutions/ProofpointPOD/Analytic%20Rules"
    },
	{
        "FileName": "ProofpointPODMultipleProtectedEmailsToUnknownRecipient.yaml",
        "DetectionId": "f8127962-7739-4211-a4a9-390a7a00e91f",
        "OldPath": "https://github.com/Azure/Azure-Sentinel/blob/master/Detections/ProofpointPOD/",
        "NewPath": "https://github.com/Azure/Azure-Sentinel/blob/master/Solutions/ProofpointPOD/Analytic%20Rules"
    },
	{
        "FileName": "ProofpointPODSuspiciousAttachment.yaml",
        "DetectionId": "f6a51e2c-2d6a-4f92-a090-cfb002ca611f",
        "OldPath": "https://github.com/Azure/Azure-Sentinel/blob/master/Detections/ProofpointPOD/",
        "NewPath": "https://github.com/Azure/Azure-Sentinel/blob/master/Solutions/ProofpointPOD/Analytic%20Rules"
    },
	{
        "FileName": "ProofpointPODWeakCiphers.yaml",
        "DetectionId": "56b0a0cd-894e-4b38-a0a1-c41d9f96649a",
        "OldPath": "https://github.com/Azure/Azure-Sentinel/blob/master/Detections/ProofpointPOD/",
        "NewPath": "https://github.com/Azure/Azure-Sentinel/blob/master/Solutions/ProofpointPOD/Analytic%20Rules"
    },
    {
        "FileName": "ZincOctober2022_AVHits_IOC.yaml",
        "DetectionId": "3705158d-e008-49c9-92dd-e538e1549090",
        "OldPath": "https://github.com/Azure/Azure-Sentinel/blob/master/Detections/MultipleDataSources/",
        "NewPath": "https://github.com/Azure/Azure-Sentinel/blob/master/Solutions/Zinc%20Open%20Source/Analytic%20Rules"
    },
    {
        "FileName": "ZincOctober2022_Filename_Commandline_IOC.yaml",
        "DetectionId": "9a7f6651-801b-491c-a548-8b454b356eaa",
        "OldPath": "https://github.com/Azure/Azure-Sentinel/blob/master/Detections/MultipleDataSources/",
        "NewPath": "https://github.com/Azure/Azure-Sentinel/blob/master/Solutions/Zinc%20Open%20Source/Analytic%20Rules"
    },
    {
        "FileName": "ZincOctober2022_IP_Domain_Hash_IOC.yaml",
        "DetectionId": "95543d6d-f00d-4193-a63f-4edeefb7ec36",
        "OldPath": "https://github.com/Azure/Azure-Sentinel/blob/master/Detections/MultipleDataSources/",
        "NewPath": "https://github.com/Azure/Azure-Sentinel/blob/master/Solutions/Zinc%20Open%20Source/Analytic%20Rules"
>>>>>>> b9efd10d
    }
]<|MERGE_RESOLUTION|>--- conflicted
+++ resolved
@@ -744,7 +744,6 @@
         "NewPath": "https://github.com/Azure/Azure-Sentinel/blob/master/Solutions/Apache%20Log4j%20Vulnerability%20Detection/Analytic%20Rules"
     },
     {
-<<<<<<< HEAD
         "FileName": "AdFind_Usage.yaml",
         "DetectionId": "c63ae777-d5e0-4113-8c9a-c2c9d3d09fcd",
         "OldPath": "https://github.com/Azure/Azure-Sentinel/blob/master/Detections/DeviceProcessEvents/",
@@ -767,7 +766,8 @@
         "DetectionId": "ef88eb96-861c-43a0-ab16-f3835a97c928",
         "OldPath": "https://github.com/Azure/Azure-Sentinel/blob/master/Detections/SecurityEvent/",
         "NewPath": "https://github.com/Azure/Azure-Sentinel/blob/master/Solutions/Attacker%20Tools%20Threat%20Protection%20Essentials/Analytic%20Rules"
-=======
+    },
+    {
         "FileName": "DomainEntity_CommonSecurityLog.yaml",
         "DetectionId": "dd0a6029-ecef-4507-89c4-fc355ac52111",
         "OldPath": "https://github.com/Azure/Azure-Sentinel/blob/master/Detections/ThreatIntelligenceIndicator/",
@@ -1054,6 +1054,5 @@
         "DetectionId": "95543d6d-f00d-4193-a63f-4edeefb7ec36",
         "OldPath": "https://github.com/Azure/Azure-Sentinel/blob/master/Detections/MultipleDataSources/",
         "NewPath": "https://github.com/Azure/Azure-Sentinel/blob/master/Solutions/Zinc%20Open%20Source/Analytic%20Rules"
->>>>>>> b9efd10d
     }
 ]