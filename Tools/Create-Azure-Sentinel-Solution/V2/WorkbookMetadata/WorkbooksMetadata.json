--- conflicted
+++ resolved
@@ -4889,23 +4889,7 @@
       "subtitle": "",
       "provider": "Talon Security"
     },
-<<<<<<< HEAD
-    {
-      "workbookKey": "MicrosoftPowerBIActivityWorkbook",
-      "logoFileName": "",
-      "description": "This workbook provides details on Microsoft PowerBI Activity",
-      "dataTypesDependencies": ["PowerBIActivity"],
-      "dataConnectorsDependencies": ["Microsoft PowerBI (Preview)"],
-      "previewImagesFileNames": [ "MicrosoftPowerBIActivityWorkbookBlack.png", "MicrosoftPowerBIActivityWhite.png"],
-      "version": "1.0.0",
-      "title": "Microsoft PowerBI Activity Workbook",
-      "templateRelativePath": "MicrosoftPowerBIActivityWorkbook.json",
-      "subtitle": "",
-      "provider": "Microsoft"
-    }
-    
-=======
-	{
+	  {
   "workbookKey": "DNSSolutionWorkbook",
   "logoFileName": "",
   "description": "This workbook is included as part of DNS Essentials solution and gives a summary of analysed DNS traffic, helps with threat analysis and investigating suspicious Domains, IPs and DNS traffic analysis. DNS Essentials Solution also includes playbooks to periodically summarize the logs thus enhancing user experience and improving data search. For the effective usage of workbook, we highly recommend to enable the summarization playbooks that are provided with this solution.",
@@ -4967,6 +4951,18 @@
     "templateRelativePath": "SAP -Security Audit log and Initial Access.json",
     "subtitle": "",
     "provider": "Microsoft"
-   }
->>>>>>> 3085aa62
+   },
+   {
+      "workbookKey": "MicrosoftPowerBIActivityWorkbook",
+      "logoFileName": "",
+      "description": "This workbook provides details on Microsoft PowerBI Activity",
+      "dataTypesDependencies": ["PowerBIActivity"],
+      "dataConnectorsDependencies": ["Microsoft PowerBI (Preview)"],
+      "previewImagesFileNames": [ "MicrosoftPowerBIActivityWorkbookBlack.png", "MicrosoftPowerBIActivityWhite.png"],
+      "version": "1.0.0",
+      "title": "Microsoft PowerBI Activity Workbook",
+      "templateRelativePath": "MicrosoftPowerBIActivityWorkbook.json",
+      "subtitle": "",
+      "provider": "Microsoft"
+    }
 ]