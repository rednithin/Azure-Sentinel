[
    {
        "workbookKey": "42CrunchAPIProtectionWorkbook",
        "logoFileName": "42CrunchLogo.svg",
        "description": "Monitor and protect APIs using the 42Crunch API microfirewall",
        "dataTypesDependencies": [
            "apifirewall_log_1_CL"
        ],
        "dataConnectorsDependencies": [
            "42CrunchAPIProtection"
        ],
        "previewImagesFileNames": [
            "42CrunchInstancesBlack.png",
            "42CrunchInstancesWhite.png",
            "42CrunchRequestsBlack.png",
            "42CrunchRequestsWhite.png",
            "42CrunchStatusBlack.png",
            "42CrunchStatusWhite.png"
        ],
        "version": "1.0.0",
        "title": "42Crunch API Protection Workbook",
        "templateRelativePath": "42CrunchAPIProtectionWorkbook.json",
        "subtitle": "",
        "provider": "42Crunch"
    },
    {
        "workbookKey": "ForcepointNGFWAdvanced",
        "logoFileName": "FPAdvLogo.svg",
        "description": "Gain threat intelligence correlated security and application insights on Forcepoint NGFW (Next Generation Firewall). Monitor Forcepoint logging servers health.",
        "dataTypesDependencies": [
            "CommonSecurityLog",
            "ThreatIntelligenceIndicator"
        ],
        "dataConnectorsDependencies": [
            "ForcepointNgfw",
            "ThreatIntelligence"
        ],
        "previewImagesFileNames": [
            "ForcepointNGFWAdvancedWhite.png",
            "ForcepointNGFWAdvancedBlack.png"
        ],
        "version": "1.0.0",
        "title": "Forcepoint Next Generation Firewall (NGFW) Advanced Workbook",
        "templateRelativePath": "ForcepointNGFWAdvanced.json",
        "subtitle": "",
        "provider": "Forcepoint"
    },
    {
        "workbookKey": "AzureActivityWorkbook",
        "logoFileName": "azureactivity_logo.svg",
        "description": "Gain extensive insight into your organization's Azure Activity by analyzing, and correlating all user operations and events.\nYou can learn about all user operations, trends, and anomalous changes over time.\nThis workbook gives you the ability to drill down into caller activities and summarize detected failure and warning events.",
        "dataTypesDependencies": [
            "AzureActivity"
        ],
        "dataConnectorsDependencies": [
            "AzureActivity"
        ],
        "previewImagesFileNames": [
            "AzureActivityWhite1.png",
            "AzureActivityBlack1.png"
        ],
        "version": "2.0.0",
        "title": "Azure Activity",
        "templateRelativePath": "AzureActivity.json",
        "subtitle": "",
        "provider": "Microsoft"
    },
    {
        "workbookKey": "IdentityAndAccessWorkbook",
        "logoFileName": "Microsoft_logo.svg",
        "description": "Gain insights into Identity and access operations by collecting and analyzing security logs, using the audit and sign-in logs to gather insights into use of Microsoft products.\nYou can view anomalies and trends across login events from all users and machines. This workbook also identifies suspicious entities from login and access events.",
        "dataTypesDependencies": [
            "SecurityEvent"
        ],
        "dataConnectorsDependencies": [
            "SecurityEvents",
            "WindowsSecurityEvents"
        ],
        "previewImagesFileNames": [
            "IdentityAndAccessWhite.png",
            "IdentityAndAccessBlack.png"
        ],
        "version": "1.1.0",
        "title": "Identity & Access",
        "templateRelativePath": "IdentityAndAccess.json",
        "subtitle": "",
        "provider": "Microsoft"
    },
    {
        "workbookKey": "CheckPointWorkbook",
        "logoFileName": "checkpoint_logo.svg",
        "description": "Gain insights into Check Point network activities, including number of gateways and servers, security incidents, and identify infected hosts.",
        "dataTypesDependencies": [
            "CommonSecurityLog"
        ],
        "dataConnectorsDependencies": [
            "CheckPoint"
        ],
        "previewImagesFileNames": [
            "CheckPointWhite.png",
            "CheckPointBlack.png"
        ],
        "version": "1.0.0",
        "title": "Check Point Software Technologies",
        "templateRelativePath": "CheckPoint.json",
        "subtitle": "",
        "provider": "Check Point"
    },
    {
        "workbookKey": "CiscoWorkbook",
        "logoFileName": "cisco_logo.svg",
        "description": "Gain insights into your Cisco ASA firewalls by analyzing traffic, events, and firewall operations.\nThis workbook analyzes Cisco ASA threat events and identifies suspicious ports, users, protocols and IP addresses.\nYou can learn about trends across user and data traffic directions, and drill down into the Cisco filter results.\nEasily detect attacks on your organization by monitoring management operations, such as configuration and logins.",
        "dataTypesDependencies": [
            "CommonSecurityLog"
        ],
        "dataConnectorsDependencies": [
            "CiscoASA"
        ],
        "previewImagesFileNames": [
            "CiscoWhite.png",
            "CiscoBlack.png"
        ],
        "version": "1.1.0",
        "title": "Cisco - ASA",
        "templateRelativePath": "Cisco.json",
        "subtitle": "",
        "provider": "Microsoft"
    },
    {
        "workbookKey": "ExchangeOnlineWorkbook",
        "logoFileName": "office365_logo.svg",
        "description": "Gain insights into Microsoft Exchange online by tracing and analyzing all Exchange operations and user activities.\nThis workbook let you monitor user activities, including logins, account operations, permission changes, and mailbox creations to discover suspicious trends among them.",
        "dataTypesDependencies": [
            "OfficeActivity"
        ],
        "dataConnectorsDependencies": [
            "Office365"
        ],
        "previewImagesFileNames": [
            "ExchangeOnlineWhite.png",
            "ExchangeOnlineBlack.png"
        ],
        "version": "2.0.0",
        "title": "Exchange Online",
        "templateRelativePath": "ExchangeOnline.json",
        "subtitle": "",
        "provider": "Microsoft"
    },
    {
        "workbookKey": "PaloAltoOverviewWorkbook",
        "logoFileName": "paloalto_logo.svg",
        "description": "Gain insights and comprehensive monitoring into Palo Alto firewalls by analyzing traffic and activities.\nThis workbook correlates all Palo Alto data with threat events to identify suspicious entities and relationships.\nYou can learn about trends across user and data traffic, and drill down into Palo Alto Wildfire and filter results.",
        "dataTypesDependencies": [
            "CommonSecurityLog"
        ],
        "dataConnectorsDependencies": [
            "PaloAltoNetworks"
        ],
        "previewImagesFileNames": [
            "PaloAltoOverviewWhite1.png",
            "PaloAltoOverviewBlack1.png",
            "PaloAltoOverviewWhite2.png",
            "PaloAltoOverviewBlack2.png",
            "PaloAltoOverviewWhite3.png",
            "PaloAltoOverviewBlack3.png"
        ],
        "version": "1.2.0",
        "title": "Palo Alto overview",
        "templateRelativePath": "PaloAltoOverview.json",
        "subtitle": "",
        "provider": "Microsoft"
    },
    {
        "workbookKey": "PaloAltoNetworkThreatWorkbook",
        "logoFileName": "paloalto_logo.svg",
        "description": "Gain insights into Palo Alto network activities by analyzing threat events.\nYou can extract meaningful security information by correlating data between threats, applications, and time.\nThis workbook makes it easy to track malware, vulnerability, and virus log events.",
        "dataTypesDependencies": [
            "CommonSecurityLog"
        ],
        "dataConnectorsDependencies": [
            "PaloAltoNetworks"
        ],
        "previewImagesFileNames": [
            "PaloAltoNetworkThreatWhite1.png",
            "PaloAltoNetworkThreatBlack1.png",
            "PaloAltoNetworkThreatWhite2.png",
            "PaloAltoNetworkThreatBlack2.png"
        ],
        "version": "1.1.0",
        "title": "Palo Alto Network Threat",
        "templateRelativePath": "PaloAltoNetworkThreat.json",
        "subtitle": "",
        "provider": "Palo Alto Networks"
    },
    {
        "workbookKey": "EsetSMCWorkbook",
        "logoFileName": "eset-logo.svg",
        "description": "Visualize events and threats from Eset Security Management Center.",
        "dataTypesDependencies": [
            "eset_CL"
        ],
        "dataConnectorsDependencies": [
            "EsetSMC"
        ],
        "previewImagesFileNames": [
            "esetSMCWorkbook-black.png",
            "esetSMCWorkbook-white.png"
        ],
        "version": "1.0.0",
        "title": "Eset Security Management Center Overview",
        "templateRelativePath": "esetSMCWorkbook.json",
        "subtitle": "",
        "provider": "Community"
    },
    {
        "workbookKey": "FortigateWorkbook",
        "logoFileName": "fortinet_logo.svg",
        "description": "Gain insights into Fortigate firewalls by analyzing traffic and activities.\nThis workbook finds correlations in Fortigate threat events and identifies suspicious ports, users, protocols and IP addresses.\nYou can learn about trends across user and data traffic, and drill down into the Fortigate filter results.\nEasily detect attacks on your organization by monitoring management operations such as configuration and logins.",
        "dataTypesDependencies": [
            "CommonSecurityLog"
        ],
        "dataConnectorsDependencies": [
            "Fortinet"
        ],
        "previewImagesFileNames": [
            "FortigateWhite.png",
            "FortigateBlack.png"
        ],
        "version": "1.1.0",
        "title": "FortiGate",
        "templateRelativePath": "Fortigate.json",
        "subtitle": "",
        "provider": "Microsoft"
    },
    {
        "workbookKey": "DnsWorkbook",
        "logoFileName": "dns_logo.svg",
        "description": "Gain extensive insight into your organization's DNS by analyzing, collecting and correlating all DNS events.\nThis workbook exposes a variety of information about suspicious queries, malicious IP addresses and domain operations.",
        "dataTypesDependencies": [
            "DnsInventory",
            "DnsEvents"
        ],
        "dataConnectorsDependencies": [
            "DNS"
        ],
        "previewImagesFileNames": [
            "DnsWhite.png",
            "DnsBlack.png"
        ],
        "version": "1.3.0",
        "title": "DNS",
        "templateRelativePath": "Dns.json",
        "subtitle": "",
        "provider": "Microsoft"
    },
    {
        "workbookKey": "Office365Workbook",
        "logoFileName": "office365_logo.svg",
        "description": "Gain insights into Office 365 by tracing and analyzing all operations and activities. You can drill down into your SharePoint, OneDrive, and Exchange.\nThis workbook lets you find usage trends across users, files, folders, and mailboxes, making it easier to identify anomalies in your network.",
        "dataTypesDependencies": [
            "OfficeActivity"
        ],
        "dataConnectorsDependencies": [
            "Office365"
        ],
        "previewImagesFileNames": [
            "Office365White1.png",
            "Office365Black1.png",
            "Office365White2.png",
            "Office365Black2.png",
            "Office365White3.png",
            "Office365Black3.png"
        ],
        "version": "2.0.1",
        "title": "Office 365",
        "templateRelativePath": "Office365.json",
        "subtitle": "",
        "provider": "Microsoft"
    },
    {
        "workbookKey": "SharePointAndOneDriveWorkbook",
        "logoFileName": "office365_logo.svg",
        "description": "Gain insights into SharePoint and OneDrive by tracing and analyzing all operations and activities.\nYou can view trends across user operation, find correlations between users and files, and identify interesting information such as user IP addresses.",
        "dataTypesDependencies": [
            "OfficeActivity"
        ],
        "dataConnectorsDependencies": [
            "Office365"
        ],
        "previewImagesFileNames": [
            "SharePointAndOneDriveBlack1.png",
            "SharePointAndOneDriveBlack2.png",
            "SharePointAndOneDriveWhite1.png",
            "SharePointAndOneDriveWhite2.png"
        ],
        "version": "2.0.0",
        "title": "SharePoint & OneDrive",
        "templateRelativePath": "SharePointAndOneDrive.json",
        "subtitle": "",
        "provider": "Microsoft"
    },
    {
        "workbookKey": "AzureActiveDirectorySigninLogsWorkbook",
        "logoFileName": "azureactivedirectory_logo.svg",
        "description": "Gain insights into Azure Active Directory by connecting Microsoft Sentinel and using the sign-in logs to gather insights around Azure AD scenarios. \nYou can learn about sign-in operations, such as user sign-ins and locations, email addresses, and  IP addresses of your users, as well as failed activities and the errors that triggered the failures.",
        "dataTypesDependencies": [
            "SigninLogs"
        ],
        "dataConnectorsDependencies": [
            "AzureActiveDirectory"
        ],
        "previewImagesFileNames": [
            "AADsigninBlack1.png",
            "AADsigninBlack2.png",
            "AADsigninWhite1.png",
            "AADsigninWhite2.png"
        ],
        "version": "2.4.0",
        "title": "Azure AD Sign-in logs",
        "templateRelativePath": "AzureActiveDirectorySignins.json",
        "subtitle": "",
        "provider": "Microsoft"
    },
    {
        "workbookKey": "VirtualMachinesInsightsWorkbook",
        "logoFileName": "azurevirtualmachine_logo.svg",
        "description": "Gain rich insight into your organization's virtual machines from Azure Monitor, which analyzes and correlates data in your VM network. \nYou will get visibility on your VM parameters and behavior, and will be able to trace sent and received data. \nIdentify malicious attackers and their targets, and drill down into the protocols, source and destination IP addresses,  countries, and ports the attacks occur across.",
        "dataTypesDependencies": [
            "VMConnection",
            "ServiceMapComputer_CL",
            "ServiceMapProcess_CL"
        ],
        "dataConnectorsDependencies": [],
        "previewImagesFileNames": [
            "VMInsightBlack1.png",
            "VMInsightWhite1.png"
        ],
        "version": "1.3.0",
        "title": "VM insights",
        "templateRelativePath": "VirtualMachinesInsights.json",
        "subtitle": "",
        "provider": "Microsoft"
    },
    {
        "workbookKey": "AzureActiveDirectoryAuditLogsWorkbook",
        "logoFileName": "azureactivedirectory_logo.svg",
        "description": "Gain insights into Azure Active Directory by connecting Microsoft Sentinel and using the audit logs to gather insights around Azure AD scenarios. \nYou can learn about user operations, including password and group management, device activities, and top active users and apps.",
        "dataTypesDependencies": [
            "AuditLogs"
        ],
        "dataConnectorsDependencies": [
            "AzureActiveDirectory"
        ],
        "previewImagesFileNames": [
            "AzureADAuditLogsBlack1.png",
            "AzureADAuditLogsWhite1.png"
        ],
        "version": "1.2.0",
        "title": "Azure AD Audit logs",
        "templateRelativePath": "AzureActiveDirectoryAuditLogs.json",
        "subtitle": "",
        "provider": "Microsoft"
    },
    {
        "workbookKey": "ThreatIntelligenceWorkbook",
        "logoFileName": "",
        "description": "Gain insights into threat indicators ingestion and search for indicators at scale across Microsoft 1st Party, 3rd Party, On-Premises, Hybrid, and Multi-Cloud Workloads. Indicators Search facilitates a simple interface for finding IP, File, Hash, Sender and more across your data. Seamless pivots to correlate indicators with Microsoft Sentinel: Incidents to make your threat intelligence actionable.",
        "dataTypesDependencies": [
            "ThreatIntelligenceIndicator",
            "SecurityIncident"
        ],
        "dataConnectorsDependencies": [
            "ThreatIntelligence",
            "ThreatIntelligenceTaxii"
        ],
        "previewImagesFileNames": [
            "ThreatIntelligenceWhite.png",
            "ThreatIntelligenceBlack.png"
        ],
        "version": "5.0.0",
        "title": "Threat Intelligence",
        "templateRelativePath": "ThreatIntelligence.json",
        "subtitle": "",
        "provider": "Microsoft"
    },
    {
        "workbookKey": "WebApplicationFirewallOverviewWorkbook",
        "logoFileName": "waf_logo.svg",
        "description": "Gain insights into your organization's Azure web application firewall (WAF). You will get a general overview of your application gateway firewall and application gateway access events.",
        "dataTypesDependencies": [
            "AzureDiagnostics"
        ],
        "dataConnectorsDependencies": [
            "WAF"
        ],
        "previewImagesFileNames": [
            "WAFOverviewBlack.png",
            "WAFOverviewWhite.png"
        ],
        "version": "1.1.0",
        "title": "Microsoft Web Application Firewall (WAF) - overview",
        "templateRelativePath": "WebApplicationFirewallOverview.json",
        "subtitle": "",
        "provider": "Microsoft"
    },
    {
        "workbookKey": "WebApplicationFirewallFirewallEventsWorkbook",
        "logoFileName": "waf_logo.svg",
        "description": "Gain insights into your organization's Azure web application firewall (WAF). You will get visibility in to your application gateway firewall. You can view anomalies and trends across all firewall event triggers, attack events, blocked URL addresses and more.",
        "dataTypesDependencies": [
            "AzureDiagnostics"
        ],
        "dataConnectorsDependencies": [
            "WAF"
        ],
        "previewImagesFileNames": [
            "WAFFirewallEventsBlack1.png",
            "WAFFirewallEventsBlack2.png",
            "WAFFirewallEventsWhite1.png",
            "WAFFirewallEventsWhite2.png"
        ],
        "version": "1.1.0",
        "title": "Microsoft Web Application Firewall (WAF) - firewall events",
        "templateRelativePath": "WebApplicationFirewallFirewallEvents.json",
        "subtitle": "",
        "provider": "Microsoft"
    },
    {
        "workbookKey": "WebApplicationFirewallGatewayAccessEventsWorkbook",
        "logoFileName": "waf_logo.svg",
        "description": "Gain insights into your organization's Azure web application firewall (WAF). You will get visibility in to your application gateway access events. You can view anomalies and trends across received and sent data, client IP addresses, URL addresses and more, and drill down into details.",
        "dataTypesDependencies": [
            "AzureDiagnostics"
        ],
        "dataConnectorsDependencies": [
            "WAF"
        ],
        "previewImagesFileNames": [
            "WAFGatewayAccessEventsBlack1.png",
            "WAFGatewayAccessEventsBlack2.png",
            "WAFGatewayAccessEventsWhite1.png",
            "WAFGatewayAccessEventsWhite2.png"
        ],
        "version": "1.2.0",
        "title": "Microsoft Web Application Firewall (WAF) - gateway access events",
        "templateRelativePath": "WebApplicationFirewallGatewayAccessEvents.json",
        "subtitle": "",
        "provider": "Microsoft"
    },
    {
        "workbookKey": "LinuxMachinesWorkbook",
        "logoFileName": "azurevirtualmachine_logo.svg",
        "description": "Gain insights into your workspaces' Linux machines by connecting Microsoft Sentinel and using the logs to gather insights around Linux events and errors.",
        "dataTypesDependencies": [
            "Syslog"
        ],
        "dataConnectorsDependencies": [
            "Syslog"
        ],
        "previewImagesFileNames": [
            "LinuxMachinesWhite.png",
            "LinuxMachinesBlack.png"
        ],
        "version": "1.1.0",
        "title": "Linux machines",
        "templateRelativePath": "LinuxMachines.json",
        "subtitle": "",
        "provider": "Microsoft"
    },
    {
        "workbookKey": "AzureFirewallWorkbook",
        "logoFileName": "AzFirewalls.svg",
        "description": "Gain insights into Azure Firewall events. You can learn about your application and network rules, see metrics for firewall activities across URLs, ports, and addresses across multiple workspaces.",
        "dataTypesDependencies": [
            "AzureDiagnostics"
        ],
        "dataConnectorsDependencies": [
            "AzureFirewall"
        ],
        "previewImagesFileNames": [
            "AzureFirewallWorkbookWhite1.PNG",
            "AzureFirewallWorkbookBlack1.PNG",
            "AzureFirewallWorkbookWhite2.PNG",
            "AzureFirewallWorkbookBlack2.PNG",
            "AzureFirewallWorkbookWhite3.PNG",
            "AzureFirewallWorkbookBlack3.PNG",
            "AzureFirewallWorkbookWhite4.PNG",
            "AzureFirewallWorkbookBlack4.PNG",
            "AzureFirewallWorkbookWhite5.PNG",
            "AzureFirewallWorkbookBlack5.PNG"
        ],
        "version": "1.3.0",
        "title": "Azure Firewall",
        "templateRelativePath": "AzureFirewallWorkbook.json",
        "subtitle": "",
        "provider": "Microsoft"
    },
    {
        "workbookKey": "AzureFirewallWorkbook-StructuredLogs",
        "logoFileName": "AzFirewalls.svg",
        "description": "Gain insights into Azure Firewall events using the new Structured Logs for Azure Firewall. You can learn about your application and network rules, see metrics for firewall activities across URLs, ports, and addresses across multiple workspaces.",
        "dataTypesDependencies": [
            "AZFWNetworkRule",
            "AZFWApplicationRule",
            "AZFWDnsQuery",
            "AZFWThreatIntel"
        ],
        "dataConnectorsDependencies": [
            "AzureFirewall"
        ],
        "previewImagesFileNames": [
            "AzureFirewallWorkbookWhite1.PNG",
            "AzureFirewallWorkbookBlack1.PNG",
            "AzureFirewallWorkbookWhite2.PNG",
            "AzureFirewallWorkbookBlack2.PNG",
            "AzureFirewallWorkbookWhite3.PNG",
            "AzureFirewallWorkbookBlack3.PNG",
            "AzureFirewallWorkbookWhite4.PNG",
            "AzureFirewallWorkbookBlack4.PNG",
            "AzureFirewallWorkbookWhite5.PNG",
            "AzureFirewallWorkbookBlack5.PNG"
        ],
        "version": "1.0.0",
        "title": "Azure Firewall Structured Logs",
        "templateRelativePath": "AzureFirewallWorkbook-StructuredLogs.json",
        "subtitle": "",
        "provider": "Microsoft"
    },
    {
        "workbookKey": "AzureDDoSStandardProtection",
        "logoFileName": "AzDDoS.svg",
        "description": "This workbook visualizes security-relevant Azure DDoS events across several filterable panels. Offering a summary tab, metrics and a investigate tabs across multiple workspaces.",
        "dataTypesDependencies": [
            "AzureDiagnostics"
        ],
        "dataConnectorsDependencies": [
            "DDOS"
        ],
        "previewImagesFileNames": [
            "AzureDDoSWhite1.PNG",
            "AzureDDoSBlack1.PNG",
            "AzureDDoSWhite2.PNG",
            "AzureDDoSBlack2.PNG",
            "AzureDDoSWhite2.PNG",
            "AzureDDoSBlack2.PNG"
        ],
        "version": "1.0.2",
        "title": "Azure DDoS Protection Workbook",
        "templateRelativePath": "AzDDoSStandardWorkbook.json",
        "subtitle": "",
        "provider": "Microsoft"
    },
    {
        "workbookKey": "MicrosoftCloudAppSecurityWorkbook",
        "logoFileName": "Microsoft_logo.svg",
        "description": "Using this workbook, you can identify which cloud apps are being used in your organization, gain insights from usage trends and drill down to a specific user and application.",
        "dataTypesDependencies": [
            "McasShadowItReporting"
        ],
        "dataConnectorsDependencies": [
            "MicrosoftCloudAppSecurity"
        ],
        "previewImagesFileNames": [
            "McasDiscoveryBlack.png",
            "McasDiscoveryWhite.png"
        ],
        "version": "1.2.0",
        "title": "Microsoft Cloud App Security - discovery logs",
        "templateRelativePath": "MicrosoftCloudAppSecurity.json",
        "subtitle": "",
        "provider": "Microsoft"
    },
    {
        "workbookKey": "F5BIGIPSytemMetricsWorkbook",
        "logoFileName": "f5_logo.svg",
        "description": "Gain insight into F5 BIG-IP health and performance.  This workbook provides visibility of various metrics including CPU, memory, connectivity, throughput and disk utilization.",
        "dataTypesDependencies": [
            "F5Telemetry_system_CL",
            "F5Telemetry_AVR_CL"
        ],
        "dataConnectorsDependencies": [
            "F5BigIp"
        ],
        "previewImagesFileNames": [
            "F5SMBlack.png",
            "F5SMWhite.png"
        ],
        "version": "1.1.0",
        "title": "F5 BIG-IP System Metrics",
        "templateRelativePath": "F5BIGIPSystemMetrics.json",
        "subtitle": "",
        "provider": "F5 Networks"
    },
    {
        "workbookKey": "F5NetworksWorkbook",
        "logoFileName": "f5_logo.svg",
        "description": "Gain insights into F5 BIG-IP Application Security Manager (ASM), by analyzing traffic and activities.\nThis workbook provides insight into F5's web application firewall events and identifies attack traffic patterns across multiple ASM instances as well as overall BIG-IP health.",
        "dataTypesDependencies": [
            "F5Telemetry_LTM_CL",
            "F5Telemetry_system_CL",
            "F5Telemetry_ASM_CL"
        ],
        "dataConnectorsDependencies": [
            "F5BigIp"
        ],
        "previewImagesFileNames": [
            "F5White.png",
            "F5Black.png"
        ],
        "version": "1.1.0",
        "title": "F5 BIG-IP ASM",
        "templateRelativePath": "F5Networks.json",
        "subtitle": "",
        "provider": "F5 Networks"
    },
    {
        "workbookKey": "AzureNetworkWatcherWorkbook",
        "logoFileName": "networkwatcher_logo.svg",
        "description": "Gain deeper understanding of your organization's Azure network traffic by analyzing, and correlating Network Security Group flow logs. \nYou can trace malicious traffic flows, and drill down into their protocols, source and destination IP addresses, machines, countries, and subnets. \nThis workbook also helps you protect your network by identifying weak NSG rules.",
        "dataTypesDependencies": [
            "AzureNetworkAnalytics_CL"
        ],
        "dataConnectorsDependencies": [],
        "previewImagesFileNames": [
            "AzureNetworkWatcherWhite.png",
            "AzureNetworkWatcherBlack.png"
        ],
        "version": "1.1.0",
        "title": "Azure Network Watcher",
        "templateRelativePath": "AzureNetworkWatcher.json",
        "subtitle": "",
        "provider": "Microsoft"
    },
    {
        "workbookKey": "ZscalerFirewallWorkbook",
        "logoFileName": "zscaler_logo.svg",
        "description": "Gain insights into your ZIA cloud firewall logs by connecting to Microsoft Sentinel.\nThe Zscaler firewall overview workbook provides an overview and ability to drill down into all cloud firewall activity in your Zscaler instance including non-web related networking events, security events, firewall rules, and bandwidth consumption",
        "dataTypesDependencies": [
            "CommonSecurityLog"
        ],
        "dataConnectorsDependencies": [
            "Zscaler"
        ],
        "previewImagesFileNames": [
            "ZscalerFirewallWhite1.png",
            "ZscalerFirewallBlack1.png",
            "ZscalerFirewallWhite2.png",
            "ZscalerFirewallBlack2.png"
        ],
        "version": "1.1.0",
        "title": "Zscaler Firewall",
        "templateRelativePath": "ZscalerFirewall.json",
        "subtitle": "",
        "provider": "Zscaler"
    },
    {
        "workbookKey": "ZscalerWebOverviewWorkbook",
        "logoFileName": "zscaler_logo.svg",
        "description": "Gain insights into your ZIA web logs by connecting to Microsoft Sentinel.\nThe Zscaler web overview workbook provides a bird's eye view and ability to drill down into all the security and networking events related to web transactions, types of devices, and bandwidth consumption.",
        "dataTypesDependencies": [
            "CommonSecurityLog"
        ],
        "dataConnectorsDependencies": [
            "Zscaler"
        ],
        "previewImagesFileNames": [
            "ZscalerWebOverviewWhite.png",
            "ZscalerWebOverviewBlack.png"
        ],
        "version": "1.1.0",
        "title": "Zscaler Web Overview",
        "templateRelativePath": "ZscalerWebOverview.json",
        "subtitle": "",
        "provider": "Zscaler"
    },
    {
        "workbookKey": "ZscalerThreatsOverviewWorkbook",
        "logoFileName": "zscaler_logo.svg",
        "description": "Gain insights into threats blocked by Zscaler Internet access on your network.\nThe Zscaler threat overview workbook shows your entire threat landscape including blocked malware, IPS/AV rules, and blocked cloud apps. Threats are displayed by threat categories, filetypes, inbound vs outbound threats, usernames, user location, and more.",
        "dataTypesDependencies": [
            "CommonSecurityLog"
        ],
        "dataConnectorsDependencies": [
            "Zscaler"
        ],
        "previewImagesFileNames": [
            "ZscalerThreatsWhite.png",
            "ZscalerThreatsBlack.png"
        ],
        "version": "1.2.0",
        "title": "Zscaler Threats",
        "templateRelativePath": "ZscalerThreats.json",
        "subtitle": "",
        "provider": "Zscaler"
    },
    {
        "workbookKey": "ZscalerOffice365AppsWorkbook",
        "logoFileName": "zscaler_logo.svg",
        "description": "Gain insights into Office 365 use on your network.\nThe Zscaler Office 365 overview workbook shows you the Microsoft apps running on your network and their individual bandwidth consumption. It also helps identify phishing attempts in which attackers disguised themselves as Microsoft services.",
        "dataTypesDependencies": [
            "CommonSecurityLog"
        ],
        "dataConnectorsDependencies": [
            "Zscaler"
        ],
        "previewImagesFileNames": [
            "ZscalerOffice365White.png",
            "ZscalerOffice365Black.png"
        ],
        "version": "1.1.0",
        "title": "Zscaler Office365 Apps",
        "templateRelativePath": "ZscalerOffice365Apps.json",
        "subtitle": "",
        "provider": "Zscaler"
    },
    {
        "workbookKey": "InsecureProtocolsWorkbook",
        "logoFileName": "Microsoft_logo.svg",
        "description": "Gain insights into insecure protocol traffic by collecting and analyzing security events from Microsoft products.\nYou can view analytics and quickly identify use of weak authentication as well as sources of legacy protocol traffic, like NTLM and SMBv1.\nYou will also have the ability to monitor use of weak ciphers, allowing you to find weak spots in your organization's security.",
        "dataTypesDependencies": [
            "SecurityEvent",
            "Event",
            "SigninLogs"
        ],
        "dataConnectorsDependencies": [
            "SecurityEvents",
            "AzureActiveDirectory",
            "WindowsSecurityEvents"
        ],
        "previewImagesFileNames": [
            "InsecureProtocolsWhite1.png",
            "InsecureProtocolsBlack1.png",
            "InsecureProtocolsWhite2.png",
            "InsecureProtocolsBlack2.png"
        ],
        "version": "2.1.0",
        "title": "Insecure Protocols",
        "templateRelativePath": "InsecureProtocols.json",
        "subtitle": "",
        "provider": "Microsoft"
    },
    {
        "workbookKey": "AmazonWebServicesNetworkActivitiesWorkbook",
        "logoFileName": "amazon_web_services_Logo.svg",
        "description": "Gain insights into AWS network related resource activities, including the creation, update, and deletions of security groups, network ACLs and routes, gateways, elastic load balancers, VPCs, subnets, and network interfaces.",
        "dataTypesDependencies": [
            "AWSCloudTrail"
        ],
        "dataConnectorsDependencies": [
            "AWS"
        ],
        "previewImagesFileNames": [
            "AwsNetworkActivitiesWhite.png",
            "AwsNetworkActivitiesBlack.png"
        ],
        "version": "1.0.0",
        "title": "AWS Network Activities",
        "templateRelativePath": "AmazonWebServicesNetworkActivities.json",
        "subtitle": "",
        "provider": "Microsoft"
    },
    {
        "workbookKey": "AmazonWebServicesUserActivitiesWorkbook",
        "logoFileName": "amazon_web_services_Logo.svg",
        "description": "Gain insights into AWS user activities, including failed sign-in attempts, IP addresses, regions, user agents, and identity types, as well as potential malicious user activities with assumed roles.",
        "dataTypesDependencies": [
            "AWSCloudTrail"
        ],
        "dataConnectorsDependencies": [
            "AWS"
        ],
        "previewImagesFileNames": [
            "AwsUserActivitiesWhite.png",
            "AwsUserActivitiesBlack.png"
        ],
        "version": "1.0.0",
        "title": "AWS User Activities",
        "templateRelativePath": "AmazonWebServicesUserActivities.json",
        "subtitle": "",
        "provider": "Microsoft"
    },
    {
        "workbookKey": "TrendMicroDeepSecurityAttackActivityWorkbook",
        "logoFileName": "trendmicro_logo.svg",
        "description": "Visualize and gain insights into the MITRE ATT&CK related activity detected by Trend Micro Deep Security.",
        "dataTypesDependencies": [
            "CommonSecurityLog"
        ],
        "dataConnectorsDependencies": [
            "TrendMicro"
        ],
        "previewImagesFileNames": [
            "TrendMicroDeepSecurityAttackActivityWhite.png",
            "TrendMicroDeepSecurityAttackActivityBlack.png"
        ],
        "version": "1.0.0",
        "title": "Trend Micro Deep Security ATT&CK Related Activity",
        "templateRelativePath": "TrendMicroDeepSecurityAttackActivity.json",
        "subtitle": "",
        "provider": "Trend Micro"
    },
    {
        "workbookKey": "TrendMicroDeepSecurityOverviewWorkbook",
        "logoFileName": "trendmicro_logo.svg",
        "description": "Gain insights into your Trend Micro Deep Security security event data by visualizing your Deep Security Anti-Malware, Firewall, Integrity Monitoring, Intrusion Prevention, Log Inspection, and Web Reputation event data.",
        "dataTypesDependencies": [
            "CommonSecurityLog"
        ],
        "dataConnectorsDependencies": [
            "TrendMicro"
        ],
        "previewImagesFileNames": [
            "TrendMicroDeepSecurityOverviewWhite1.png",
            "TrendMicroDeepSecurityOverviewBlack1.png",
            "TrendMicroDeepSecurityOverviewWhite2.png",
            "TrendMicroDeepSecurityOverviewBlack2.png"
        ],
        "version": "1.0.0",
        "title": "Trend Micro Deep Security Events",
        "templateRelativePath": "TrendMicroDeepSecurityOverview.json",
        "subtitle": "",
        "provider": "Trend Micro"
    },
    {
        "workbookKey": "ExtraHopDetectionSummaryWorkbook",
        "logoFileName": "extrahop_logo.svg",
        "description": "Gain insights into ExtraHop Reveal(x) detections by analyzing traffic and activities.\nThis workbook provides an overview of security detections in your organization's network, including high-risk detections and top participants.",
        "dataTypesDependencies": [
            "CommonSecurityLog"
        ],
        "dataConnectorsDependencies": [
            "ExtraHopNetworks"
        ],
        "previewImagesFileNames": [
            "ExtrahopWhite.png",
            "ExtrahopBlack.png"
        ],
        "version": "1.0.0",
        "title": "ExtraHop",
        "templateRelativePath": "ExtraHopDetectionSummary.json",
        "subtitle": "",
        "provider": "ExtraHop Networks"
    },
    {
        "workbookKey": "BarracudaCloudFirewallWorkbook",
        "logoFileName": "barracuda_logo.svg",
        "description": "Gain insights into your Barracuda CloudGen Firewall by analyzing firewall operations and events.\nThis workbook provides insights into rule enforcement, network activities, including number of connections, top users, and helps you identify applications that are popular on your network.",
        "dataTypesDependencies": [
            "CommonSecurityLog",
            "Syslog"
        ],
        "dataConnectorsDependencies": [
            "BarracudaCloudFirewall"
        ],
        "previewImagesFileNames": [
            "BarracudaWhite1.png",
            "BarracudaBlack1.png",
            "BarracudaWhite2.png",
            "BarracudaBlack2.png"
        ],
        "version": "1.0.0",
        "title": "Barracuda CloudGen FW",
        "templateRelativePath": "Barracuda.json",
        "subtitle": "",
        "provider": "Barracuda"
    },
    {
        "workbookKey": "CitrixWorkbook",
        "logoFileName": "citrix_logo.svg",
        "description": "Citrix Analytics for Security aggregates and correlates information across network traffic, users, files and endpoints in Citrix environments. This generates actionable insights that enable Citrix administrators and security teams to remediate user security threats through automation while optimizing IT operations. Machine learning and artificial intelligence empowers Citrix Analytics for Security to identify and take automated action to prevent data exfiltration. While delivered as a cloud service, Citrix Analytics for Security can generate insights from resources located on-premises, in the cloud, or in hybrid architectures. The Citrix Analytics Workbook further enhances the value of both your Citrix Analytics for Security and Microsoft Sentinel. The Workbook enables you to integrate data sources together, helping you gain even richer insights. It also gives Security Operations (SOC) teams the ability to correlate data from disparate logs, helping you identify and proactively remediate security risk quickly. Additionally, valuable dashboards that were unique to the Citrix Analytics for Security can now be implemented in Sentinel. You can also create new custom Workbooks that were not previously available, helping extend the value of both investments.",
        "dataTypesDependencies": [
            "CitrixAnalytics_userProfile_CL",
            "CitrixAnalytics_riskScoreChange_CL",
            "CitrixAnalytics_indicatorSummary_CL",
            "CitrixAnalytics_indicatorEventDetails_CL"
        ],
        "dataConnectorsDependencies": [
            "Citrix"
        ],
        "previewImagesFileNames": [
            "CitrixWhite.png",
            "CitrixBlack.png"
        ],
        "version": "2.1.0",
        "title": "Citrix Analytics",
        "templateRelativePath": "Citrix.json",
        "subtitle": "",
        "provider": "Citrix Systems Inc."
    },
    {
        "workbookKey": "OneIdentityWorkbook",
        "logoFileName": "oneIdentity_logo.svg",
        "description": "This simple workbook gives an overview of sessions going through your SafeGuard for Privileged Sessions device.",
        "dataTypesDependencies": [
            "CommonSecurityLog"
        ],
        "dataConnectorsDependencies": [
            "OneIdentity"
        ],
        "previewImagesFileNames": [
            "OneIdentityWhite.png",
            "OneIdentityBlack.png"
        ],
        "version": "1.0.0",
        "title": "One Identity",
        "templateRelativePath": "OneIdentity.json",
        "subtitle": "",
        "provider": "One Identity LLC."
    },
    {
        "workbookKey": "SecurityStatusWorkbook",
        "logoFileName": "",
        "description": "This workbook gives an overview of Security Settings for VMs and Azure Arc.",
        "dataTypesDependencies": [
            "CommonSecurityLog",
            "SecurityEvent",
            "Syslog"
        ],
        "dataConnectorsDependencies": [],
        "previewImagesFileNames": [
            "AzureSentinelSecurityStatusBlack.png",
            "AzureSentinelSecurityStatusWhite.png"
        ],
        "version": "1.3.0",
        "title": "Security Status",
        "templateRelativePath": "SecurityStatus.json",
        "subtitle": "",
        "provider": "Microsoft"
    },
    {
        "workbookKey": "AzureSentinelSecurityAlertsWorkbook",
        "logoFileName": "Azure_Sentinel.svg",
        "description": "Security Alerts dashboard for alerts in your Microsoft Sentinel environment.",
        "dataTypesDependencies": [
            "SecurityAlert"
        ],
        "dataConnectorsDependencies": [],
        "previewImagesFileNames": [
            "AzureSentinelSecurityAlertsWhite.png",
            "AzureSentinelSecurityAlertsBlack.png"
        ],
        "version": "1.1.0",
        "title": "Security Alerts",
        "templateRelativePath": "AzureSentinelSecurityAlerts.json",
        "subtitle": "",
        "provider": "Microsoft"
    },
    {
        "workbookKey": "SquadraTechnologiesSecRMMWorkbook",
        "logoFileName": "SquadraTechnologiesLogo.svg",
        "description": "This workbook gives an overview of security data for removable storage activity such as USB thumb drives and USB connected mobile devices.",
        "dataTypesDependencies": [
            "secRMM_CL"
        ],
        "dataConnectorsDependencies": [
            "SquadraTechnologiesSecRmm"
        ],
        "previewImagesFileNames": [
            "SquadraTechnologiesSecRMMWhite.PNG",
            "SquadraTechnologiesSecRMMBlack.PNG"
        ],
        "version": "1.0.0",
        "title": "Squadra Technologies SecRMM - USB removable storage security",
        "templateRelativePath": "SquadraTechnologiesSecRMM.json",
        "subtitle": "",
        "provider": "Squadra Technologies"
    },
    {
        "workbookKey": "IoT-Alerts",
        "logoFileName": "IoTIcon.svg",
        "description": "Gain insights into your IoT data workloads from Azure IoT Hub managed deployments, monitor alerts across all your IoT Hub deployments, detect devices at risk and act upon potential threats.",
        "dataTypesDependencies": [
            "SecurityAlert"
        ],
        "dataConnectorsDependencies": [
            "IoT"
        ],
        "previewImagesFileNames": [
            "IOTBlack1.png",
            "IOTWhite1.png"
        ],
        "version": "1.2.0",
        "title": "Azure Defender for IoT Alerts",
        "templateRelativePath": "IOT_Alerts.json",
        "subtitle": "",
        "provider": "Microsoft"
    },
    {
        "workbookKey": "IoTAssetDiscovery",
        "logoFileName": "IoTIcon.svg",
        "description": "IoT Devices asset discovery from Firewall logs By Azure Defender for IoT",
        "dataTypesDependencies": [
            "CommonSecurityLog"
        ],
        "dataConnectorsDependencies": [
            "Fortinet"
        ],
        "previewImagesFileNames": [
            "workbook-iotassetdiscovery-screenshot-Black.PNG",
            "workbook-iotassetdiscovery-screenshot-White.PNG"
        ],
        "version": "1.0.0",
        "title": "IoT Asset Discovery",
        "templateRelativePath": "IoTAssetDiscovery.json",
        "subtitle": "",
        "provider": "Microsoft"
    },
    {
        "workbookKey": "ForcepointCASBWorkbook",
        "logoFileName": "FP_Green_Emblem_RGB-01.svg",
        "description": "Get insights on user risk with the Forcepoint CASB (Cloud Access Security Broker) workbook.",
        "dataTypesDependencies": [
            "CommonSecurityLog"
        ],
        "dataConnectorsDependencies": [
            "ForcepointCasb"
        ],
        "previewImagesFileNames": [
            "ForcepointCASBWhite.png",
            "ForcepointCASBBlack.png"
        ],
        "version": "1.0.0",
        "title": "Forcepoint Cloud Access Security Broker (CASB)",
        "templateRelativePath": "ForcepointCASB.json",
        "subtitle": "",
        "provider": "Forcepoint"
    },
    {
        "workbookKey": "ForcepointNGFWWorkbook",
        "logoFileName": "FP_Green_Emblem_RGB-01.svg",
        "description": "Get insights on firewall activities with the Forcepoint NGFW (Next Generation Firewall) workbook.",
        "dataTypesDependencies": [
            "CommonSecurityLog"
        ],
        "dataConnectorsDependencies": [
            "ForcepointNgfw"
        ],
        "previewImagesFileNames": [
            "ForcepointNGFWWhite.png",
            "ForcepointNGFWBlack.png"
        ],
        "version": "1.0.0",
        "title": "Forcepoint Next Generation Firewall (NGFW)",
        "templateRelativePath": "ForcepointNGFW.json",
        "subtitle": "",
        "provider": "Forcepoint"
    },
    {
        "workbookKey": "ForcepointDLPWorkbook",
        "logoFileName": "FP_Green_Emblem_RGB-01.svg",
        "description": "Get insights on DLP incidents with the Forcepoint DLP (Data Loss Prevention) workbook.",
        "dataTypesDependencies": [
            "ForcepointDLPEvents_CL"
        ],
        "dataConnectorsDependencies": [
            "ForcepointDlp"
        ],
        "previewImagesFileNames": [
            "ForcepointDLPWhite.png",
            "ForcepointDLPBlack.png"
        ],
        "version": "1.0.0",
        "title": "Forcepoint Data Loss Prevention (DLP)",
        "templateRelativePath": "ForcepointDLP.json",
        "subtitle": "",
        "provider": "Forcepoint"
    },
    {
        "workbookKey": "ZimperiumMTDWorkbook",
        "logoFileName": "ZIMPERIUM-logo_square2.svg",
        "description": "This workbook provides insights on Zimperium Mobile Threat Defense (MTD) threats and mitigations.",
        "dataTypesDependencies": [
            "ZimperiumThreatLog_CL",
            "ZimperiumMitigationLog_CL"
        ],
        "dataConnectorsDependencies": [
            "ZimperiumMtdAlerts"
        ],
        "previewImagesFileNames": [
            "ZimperiumWhite.png",
            "ZimperiumBlack.png"
        ],
        "version": "1.0.0",
        "title": "Zimperium Mobile Threat Defense (MTD)",
        "templateRelativePath": "ZimperiumWorkbooks.json",
        "subtitle": "",
        "provider": "Zimperium"
    },
    {
        "workbookKey": "AzureAuditActivityAndSigninWorkbook",
        "logoFileName": "azureactivedirectory_logo.svg",
        "description": "Gain insights into Azure Active Directory Audit, Activity and Signins with one workbook. This workbook can be used by Security and Azure administrators.",
        "dataTypesDependencies": [
            "AzureActivity",
            "AuditLogs",
            "SigninLogs"
        ],
        "dataConnectorsDependencies": [
            "AzureActiveDirectory"
        ],
        "previewImagesFileNames": [
            "AzureAuditActivityAndSigninWhite1.png",
            "AzureAuditActivityAndSigninWhite2.png",
            "AzureAuditActivityAndSigninBlack1.png",
            "AzureAuditActivityAndSigninBlack2.png"
        ],
        "version": "1.2.0",
        "title": "Azure AD Audit, Activity and Sign-in logs",
        "templateRelativePath": "AzureAuditActivityAndSignin.json",
        "subtitle": "",
        "provider": "Microsoft Sentinel community"
    },
    {
        "workbookKey": "WindowsFirewall",
        "logoFileName": "Microsoft_logo.svg",
        "description": "Gain insights into Windows Firewall logs in combination with security and Azure signin logs",
        "dataTypesDependencies": [
            "WindowsFirewall",
            "SecurityEvent",
            "SigninLogs"
        ],
        "dataConnectorsDependencies": [
            "SecurityEvents",
            "WindowsFirewall",
            "WindowsSecurityEvents"
        ],
        "previewImagesFileNames": [
            "WindowsFirewallWhite1.png",
            "WindowsFirewallWhite2.png",
            "WindowsFirewallBlack1.png",
            "WindowsFirewallBlack2.png"
        ],
        "version": "1.0.0",
        "title": "Windows Firewall",
        "templateRelativePath": "WindowsFirewall.json",
        "subtitle": "",
        "provider": "Microsoft Sentinel community"
    },
    {
        "workbookKey": "EventAnalyzerwWorkbook",
        "logoFileName": "",
        "description": "The Event Analyzer workbook allows to explore, audit and speed up analysis of Windows Event Logs, including all event details and attributes, such as security, application, system, setup, directory service, DNS and others.",
        "dataTypesDependencies": [
            "SecurityEvent"
        ],
        "dataConnectorsDependencies": [
            "SecurityEvents",
            "WindowsSecurityEvents"
        ],
        "previewImagesFileNames": [
            "EventAnalyzer-Workbook-White.png",
            "EventAnalyzer-Workbook-Black.png"
        ],
        "version": "1.0.0",
        "title": "Event Analyzer",
        "templateRelativePath": "EventAnalyzer.json",
        "subtitle": "",
        "provider": "Microsoft Sentinel community"
    },
    {
        "workbookKey": "ASC-ComplianceandProtection",
        "logoFileName": "",
        "description": "Gain insight into regulatory compliance, alert trends, security posture, and more with this workbook based on Azure Security Center data.",
        "dataTypesDependencies": [
            "SecurityAlert",
            "ProtectionStatus",
            "SecurityRecommendation",
            "SecurityBaseline",
            "SecurityBaselineSummary",
            "Update",
            "ConfigurationChange"
        ],
        "dataConnectorsDependencies": [
            "AzureSecurityCenter"
        ],
        "previewImagesFileNames": [
            "ASCCaPBlack.png",
            "ASCCaPWhite.png"
        ],
        "version": "1.2.0",
        "title": "ASC Compliance and Protection",
        "templateRelativePath": "ASC-ComplianceandProtection.json",
        "subtitle": "",
        "provider": "Microsoft Sentinel community"
    },
    {
        "workbookKey": "AIVectraDetectWorkbook",
        "logoFileName": "AIVectraDetect.svg",
        "description": "Start investigating network attacks surfaced by Vectra Detect directly from Sentinel. View critical hosts, accounts, campaigns and detections. Also monitor Vectra system health and audit logs.",
        "dataTypesDependencies": [
            "CommonSecurityLog"
        ],
        "dataConnectorsDependencies": [
            "AIVectraDetect"
        ],
        "previewImagesFileNames": [
            "AIVectraDetectWhite1.png",
            "AIVectraDetectBlack1.png"
        ],
        "version": "1.1.1",
        "title": "Vectra AI Detect",
        "templateRelativePath": "AIVectraDetectWorkbook.json",
        "subtitle": "",
        "provider": "Vectra AI"
    },
    {
        "workbookKey": "Perimeter81OverviewWorkbook",
        "logoFileName": "Perimeter81_Logo.svg",
        "description": "Gain insights and comprehensive monitoring into your Perimeter 81 account by analyzing activities.",
        "dataTypesDependencies": [
            "Perimeter81_CL"
        ],
        "dataConnectorsDependencies": [
            "Perimeter81ActivityLogs"
        ],
        "previewImagesFileNames": [
            "Perimeter81OverviewWhite1.png",
            "Perimeter81OverviewBlack1.png",
            "Perimeter81OverviewWhite2.png",
            "Perimeter81OverviewBlack2.png"
        ],
        "version": "1.0.0",
        "title": "Perimeter 81 Overview",
        "templateRelativePath": "Perimeter81OverviewWorkbook.json",
        "subtitle": "",
        "provider": "Perimeter 81"
    },
    {
        "workbookKey": "SymantecProxySGWorkbook",
        "logoFileName": "symantec_logo.svg",
        "description": "Gain insight into Symantec ProxySG by analyzing, collecting and correlating proxy data.\nThis workbook provides visibility into ProxySG Access logs",
        "dataTypesDependencies": [
            "Syslog"
        ],
        "dataConnectorsDependencies": [
            "SymantecProxySG"
        ],
        "previewImagesFileNames": [
            "SymantecProxySGWhite.png",
            "SymantecProxySGBlack.png"
        ],
        "version": "1.0.0",
        "title": "Symantec ProxySG",
        "templateRelativePath": "SymantecProxySG.json",
        "subtitle": "",
        "provider": "Symantec"
    },
    {
        "workbookKey": "IllusiveASMWorkbook",
        "logoFileName": "illusive_logo_workbook.svg",
        "description": "Gain insights into your organization's Cyber Hygiene and Attack Surface risk.\nIllusive ASM automates discovery and clean-up of credential violations, allows drill-down inspection of pathways to critical assets, and provides risk insights that inform intelligent decision-making to reduce attacker mobility.",
        "dataTypesDependencies": [
            "CommonSecurityLog"
        ],
        "dataConnectorsDependencies": [
            "illusiveAttackManagementSystem"
        ],
        "previewImagesFileNames": [
            "IllusiveASMWhite.png",
            "IllusiveASMBlack.png"
        ],
        "version": "1.0.0",
        "title": "Illusive ASM Dashboard",
        "templateRelativePath": "IllusiveASM.json",
        "subtitle": "",
        "provider": "Illusive"
    },
    {
        "workbookKey": "IllusiveADSWorkbook",
        "logoFileName": "illusive_logo_workbook.svg",
        "description": "Gain insights into unauthorized lateral movement in your organization's network.\nIllusive ADS is designed to paralyzes attackers and eradicates in-network threats by creating a hostile environment for the attackers across all the layers of the attack surface.",
        "dataTypesDependencies": [
            "CommonSecurityLog"
        ],
        "dataConnectorsDependencies": [
            "illusiveAttackManagementSystem"
        ],
        "previewImagesFileNames": [
            "IllusiveADSWhite.png",
            "IllusiveADSBlack.png"
        ],
        "version": "1.0.0",
        "title": "Illusive ADS Dashboard",
        "templateRelativePath": "IllusiveADS.json",
        "subtitle": "",
        "provider": "Illusive"
    },
    {
        "workbookKey": "PulseConnectSecureWorkbook",
        "logoFileName": "",
        "description": "Gain insight into Pulse Secure VPN by analyzing, collecting and correlating vulnerability data.\nThis workbook provides visibility into user VPN activities",
        "dataTypesDependencies": [
            "Syslog"
        ],
        "dataConnectorsDependencies": [
            "PulseConnectSecure"
        ],
        "previewImagesFileNames": [
            "PulseConnectSecureWhite.png",
            "PulseConnectSecureBlack.png"
        ],
        "version": "1.0.0",
        "title": "Pulse Connect Secure",
        "templateRelativePath": "PulseConnectSecure.json",
        "subtitle": "",
        "provider": "Pulse Secure"
    },
    {
        "workbookKey": "InfobloxNIOSWorkbook",
        "logoFileName": "infoblox_logo.svg",
        "description": "Gain insight into Infoblox NIOS by analyzing, collecting and correlating DHCP and DNS data.\nThis workbook provides visibility into DHCP and DNS traffic",
        "dataTypesDependencies": [
            "Syslog"
        ],
        "dataConnectorsDependencies": [
            "InfobloxNIOS"
        ],
        "previewImagesFileNames": [],
        "version": "1.1.0",
        "title": "Infoblox NIOS",
        "templateRelativePath": "Infoblox-Workbook-V2.json",
        "subtitle": "",
        "provider": "Infoblox"
    },
    {
        "workbookKey": "SymantecVIPWorkbook",
        "logoFileName": "symantec_logo.svg",
        "description": "Gain insight into Symantec VIP by analyzing, collecting and correlating strong authentication data.\nThis workbook provides visibility into user authentications",
        "dataTypesDependencies": [
            "Syslog"
        ],
        "dataConnectorsDependencies": [
            "SymantecVIP"
        ],
        "previewImagesFileNames": [
            "SymantecVIPWhite.png",
            "SymantecVIPBlack.png"
        ],
        "version": "1.0.0",
        "title": "Symantec VIP",
        "templateRelativePath": "SymantecVIP.json",
        "subtitle": "",
        "provider": "Symantec"
    },
    {
        "workbookKey": "ProofPointTAPWorkbook",
        "logoFileName": "proofpointlogo.svg",
        "description": "Gain extensive insight into Proofpoint Targeted Attack Protection (TAP) by analyzing, collecting and correlating TAP log events.\nThis workbook provides visibility into message and click events that were permitted, delivered, or blocked",
        "dataTypesDependencies": [
            "ProofPointTAPMessagesBlocked_CL",
            "ProofPointTAPMessagesDelivered_CL",
            "ProofPointTAPClicksPermitted_CL",
            "ProofPointTAPClicksBlocked_CL"
        ],
        "dataConnectorsDependencies": [
            "ProofpointTAP"
        ],
        "previewImagesFileNames": [
            "ProofpointTAPWhite.png",
            "ProofpointTAPBlack.png"
        ],
        "version": "1.0.0",
        "title": "Proofpoint TAP",
        "templateRelativePath": "ProofpointTAP.json",
        "subtitle": "",
        "provider": "Proofpoint"
    },
    {
        "workbookKey": "QualysVMV2Workbook",
        "logoFileName": "qualys_logo.svg",
        "description": "Gain insight into Qualys Vulnerability Management by analyzing, collecting and correlating vulnerability data.\nThis workbook provides visibility into vulnerabilities detected from vulnerability scans",
        "dataTypesDependencies": [
            "QualysHostDetectionV2_CL"
        ],
        "dataConnectorsDependencies": [
            "QualysVulnerabilityManagement"
        ],
        "previewImagesFileNames": [
            "QualysVMWhite.png",
            "QualysVMBlack.png"
        ],
        "version": "1.0.0",
        "title": "Qualys Vulnerability Management",
        "templateRelativePath": "QualysVMv2.json",
        "subtitle": "",
        "provider": "Qualys"
    },
    {
        "workbookKey": "GitHubSecurityWorkbook",
        "logoFileName": "GitHub.svg",
        "description": "Gain insights to GitHub activities that may be interesting for security.",
        "dataTypesDependencies": [
            "Github_CL",
            "GitHubRepoLogs_CL"
        ],
        "dataConnectorsDependencies": [],
        "previewImagesFileNames": [
            "GitHubSecurityWhite.png",
            "GitHubSecurityBlack.png"
        ],
        "version": "1.0.0",
        "title": "GitHub Security",
        "templateRelativePath": "GitHubSecurityWorkbook.json",
        "subtitle": "",
        "provider": "Microsoft Sentinel community"
    },
    {
        "workbookKey": "VisualizationDemo",
        "logoFileName": "",
        "description": "Learn and explore the many ways of displaying information within Microsoft Sentinel workbooks",
        "dataTypesDependencies": [
            "SecurityAlert"
        ],
        "dataConnectorsDependencies": [],
        "previewImagesFileNames": [
            "VisualizationDemoBlack.png",
            "VisualizationDemoWhite.png"
        ],
        "version": "1.0.0",
        "title": "Visualizations Demo",
        "templateRelativePath": "VisualizationDemo.json",
        "subtitle": "",
        "provider": "Microsoft Sentinel Community"
    },
    {
        "workbookKey": "SophosXGFirewallWorkbook",
        "logoFileName": "sophos_logo.svg",
        "description": "Gain insight into Sophos XG Firewall by analyzing, collecting and correlating firewall data.\nThis workbook provides visibility into network traffic",
        "dataTypesDependencies": [
            "Syslog"
        ],
        "dataConnectorsDependencies": [
            "SophosXGFirewall"
        ],
        "previewImagesFileNames": [
            "SophosXGFirewallWhite.png",
            "SophosXGFirewallBlack.png"
        ],
        "version": "1.0.0",
        "title": "Sophos XG Firewall",
        "templateRelativePath": "SophosXGFirewall.json",
        "subtitle": "",
        "provider": "Sophos"
    },
    {
        "workbookKey": "SysmonThreatHuntingWorkbook",
        "logoFileName": "",
        "description": "Simplify your threat hunts using Sysmon data mapped to MITRE ATT&CK data. This workbook gives you the ability to drilldown into system activity based on known ATT&CK techniques as well as other threat hunting entry points such as user activity, network connections or virtual machine Sysmon events.\nPlease note that for this workbook to work you must have deployed Sysmon on your virtual machines in line with the instructions at https://github.com/BlueTeamLabs/sentinel-attack/wiki/Onboarding-sysmon-data-to-Azure-Sentinel",
        "dataTypesDependencies": [
            "Event"
        ],
        "dataConnectorsDependencies": [],
        "previewImagesFileNames": [
            "SysmonThreatHuntingWhite1.png",
            "SysmonThreatHuntingBlack1.png"
        ],
        "version": "1.4.0",
        "title": "Sysmon Threat Hunting",
        "templateRelativePath": "SysmonThreatHunting.json",
        "subtitle": "",
        "provider": "Microsoft Sentinel community"
    },
    {
        "workbookKey": "WebApplicationFirewallWAFTypeEventsWorkbook",
        "logoFileName": "webapplicationfirewall(WAF)_logo.svg",
        "description": "Gain insights into your organization's Azure web application firewall (WAF) across various services such as Azure Front Door Service and Application Gateway. You can view event triggers, full messages, attacks over time, among other data. Several aspects of the workbook are interactable to allow users to further understand their data",
        "dataTypesDependencies": [
            "AzureDiagnostics"
        ],
        "dataConnectorsDependencies": [
            "WAF"
        ],
        "previewImagesFileNames": [
            "WAFFirewallWAFTypeEventsBlack1.PNG",
            "WAFFirewallWAFTypeEventsBlack2.PNG",
            "WAFFirewallWAFTypeEventsBlack3.PNG",
            "WAFFirewallWAFTypeEventsBlack4.PNG",
            "WAFFirewallWAFTypeEventsWhite1.png",
            "WAFFirewallWAFTypeEventsWhite2.PNG",
            "WAFFirewallWAFTypeEventsWhite3.PNG",
            "WAFFirewallWAFTypeEventsWhite4.PNG"
        ],
        "version": "1.1.0",
        "title": "Microsoft Web Application Firewall (WAF) - Azure WAF",
        "templateRelativePath": "WebApplicationFirewallWAFTypeEvents.json",
        "subtitle": "",
        "provider": "Microsoft"
    },
    {
        "workbookKey": "OrcaAlertsOverviewWorkbook",
        "logoFileName": "Orca_logo.svg",
        "description": "A visualized overview of Orca security alerts.\nExplore, analize and learn about your security posture using Orca alerts Overview",
        "dataTypesDependencies": [
            "OrcaAlerts_CL"
        ],
        "dataConnectorsDependencies": [
            "OrcaSecurityAlerts"
        ],
        "previewImagesFileNames": [
            "OrcaAlertsWhite.png",
            "OrcaAlertsBlack.png"
        ],
        "version": "1.1.0",
        "title": "Orca alerts overview",
        "templateRelativePath": "OrcaAlerts.json",
        "subtitle": "",
        "provider": "Orca Security"
    },
    {
        "workbookKey": "CyberArkWorkbook",
        "logoFileName": "CyberArk_Logo.svg",
        "description": "The CyberArk Syslog connector allows you to easily connect all your CyberArk security solution logs with your Microsoft Sentinel, to view dashboards, create custom alerts, and improve investigation. Integration between CyberArk and Microsoft Sentinel makes use of the CEF Data Connector to properly parse and display CyberArk Syslog messages.",
        "dataTypesDependencies": [
            "CommonSecurityLog"
        ],
        "dataConnectorsDependencies": [
            "CyberArk"
        ],
        "previewImagesFileNames": [
            "CyberArkActivitiesWhite.PNG",
            "CyberArkActivitiesBlack.PNG"
        ],
        "version": "1.1.0",
        "title": "CyberArk EPV Events",
        "templateRelativePath": "CyberArkEPV.json",
        "subtitle": "",
        "provider": "CyberArk"
    },
    {
        "workbookKey": "UserEntityBehaviorAnalyticsWorkbook",
        "logoFileName": "Azure_Sentinel.svg",
        "description": "Identify compromised users and insider threats using User and Entity Behavior Analytics. Gain insights into anomalous user behavior from baselines learned from behavior patterns",
        "dataTypesDependencies": [
            "BehaviorAnalytics"
        ],
        "dataConnectorsDependencies": [],
        "previewImagesFileNames": [
            "UserEntityBehaviorAnalyticsBlack1.png",
            "UserEntityBehaviorAnalyticsWhite1.png"
        ],
        "version": "1.2.0",
        "title": "User And Entity Behavior Analytics",
        "templateRelativePath": "UserEntityBehaviorAnalytics.json",
        "subtitle": "",
        "provider": "Microsoft"
    },
    {
        "workbookKey": "CitrixWAF",
        "logoFileName": "citrix_logo.svg",
        "description": "Gain insight into the Citrix WAF logs",
        "dataTypesDependencies": [
            "CommonSecurityLog"
        ],
        "dataConnectorsDependencies": [
            "CitrixWAF"
        ],
        "previewImagesFileNames": [
            "CitrixWAFBlack.png",
            "CitrixWAFWhite.png"
        ],
        "version": "1.0.0",
        "title": "Citrix WAF (Web App Firewall)",
        "templateRelativePath": "CitrixWAF.json",
        "subtitle": "",
        "provider": "Citrix Systems Inc."
    },
    {
        "workbookKey": "UnifiSGWorkbook",
        "logoFileName": "",
        "description": "Gain insights into Unifi Security Gateways analyzing traffic and activities.",
        "dataTypesDependencies": [
            "CommonSecurityLog"
        ],
        "dataConnectorsDependencies": [],
        "previewImagesFileNames": [
            "UnifiSGBlack.png",
            "UnifiSGWhite.png"
        ],
        "version": "1.0.0",
        "title": "Unifi Security Gateway",
        "templateRelativePath": "UnfiSG.json",
        "subtitle": "",
        "provider": "Microsoft Sentinel community"
    },
    {
        "workbookKey": "UnifiSGNetflowWorkbook",
        "logoFileName": "",
        "description": "Gain insights into Unifi Security Gateways analyzing traffic and activities using Netflow.",
        "dataTypesDependencies": [
            "netflow_CL"
        ],
        "dataConnectorsDependencies": [],
        "previewImagesFileNames": [
            "UnifiSGNetflowBlack.png",
            "UnifiSGNetflowWhite.png"
        ],
        "version": "1.0.0",
        "title": "Unifi Security Gateway - NetFlow",
        "templateRelativePath": "UnfiSGNetflow.json",
        "subtitle": "",
        "provider": "Microsoft Sentinel community"
    },
    {
        "workbookKey": "NormalizedNetworkEventsWorkbook",
        "logoFileName": "Azure_Sentinel.svg",
        "description": "See insights on multiple networking appliances and other network sessions, that have been parsed or mapped to the normalized networking sessions table. Note this requires enabling parsers for the different products - to learn more, visit https://aka.ms/sentinelnormalizationdocs",
        "dataTypesDependencies": [],
        "dataConnectorsDependencies": [],
        "previewImagesFileNames": [
            "NormalizedNetworkEventsWhite.png",
            "NormalizedNetworkEventsBlack.png"
        ],
        "version": "1.0.0",
        "title": "Normalized network events",
        "templateRelativePath": "NormalizedNetworkEvents.json",
        "subtitle": "",
        "provider": "Microsoft"
    },
    {
        "workbookKey": "WorkspaceAuditingWorkbook",
        "logoFileName": "Azure_Sentinel.svg",
        "description": "Workspace auditing report\r\nUse this report to understand query runs across your workspace.",
        "dataTypesDependencies": [
            "LAQueryLogs"
        ],
        "dataConnectorsDependencies": [],
        "previewImagesFileNames": [
            "WorkspaceAuditingWhite.png",
            "WorkspaceAuditingBlack.png"
        ],
        "version": "1.0.0",
        "title": "Workspace audit",
        "templateRelativePath": "WorkspaceAuditing.json",
        "subtitle": "",
        "provider": "Microsoft Sentinel community"
    },
    {
        "workbookKey": "MITREATTACKWorkbook",
        "logoFileName": "Azure_Sentinel.svg",
        "description": "Workbook to showcase MITRE ATT&CK Coverage for Microsoft Sentinel",
        "dataTypesDependencies": [
            "SecurityAlert"
        ],
        "dataConnectorsDependencies": [],
        "previewImagesFileNames": [
            "MITREATTACKWhite1.PNG",
            "MITREATTACKWhite2.PNG",
            "MITREATTACKBlack1.PNG",
            "MITREATTACKBlack2.PNG"
        ],
        "version": "1.0.1",
        "title": "MITRE ATT&CK Workbook",
        "templateRelativePath": "MITREAttack.json",
        "subtitle": "",
        "provider": "Microsoft Sentinel community"
    },
    {
        "workbookKey": "BETTERMTDWorkbook",
        "logoFileName": "BETTER_MTD_logo.svg",
        "description": "Workbook using the BETTER Mobile Threat Defense (MTD) connector, to give insights into your mobile devices, installed application and overall device security posture.",
        "dataTypesDependencies": [
            "BetterMTDDeviceLog_CL",
            "BetterMTDAppLog_CL",
            "BetterMTDIncidentLog_CL",
            "BetterMTDNetflowLog_CL"
        ],
        "dataConnectorsDependencies": [
            "BetterMTD"
        ],
        "previewImagesFileNames": [
            "BetterMTDWorkbookPreviewWhite1.png",
            "BetterMTDWorkbookPreviewWhite2.png",
            "BetterMTDWorkbookPreviewWhite3.png",
            "BetterMTDWorkbookPreviewBlack1.png",
            "BetterMTDWorkbookPreviewBlack2.png",
            "BetterMTDWorkbookPreviewBlack3.png"
        ],
        "version": "1.1.0",
        "title": "BETTER Mobile Threat Defense (MTD)",
        "templateRelativePath": "BETTER_MTD_Workbook.json",
        "subtitle": "",
        "provider": "BETTER Mobile"
    },
    {
        "workbookKey": "AlsidIoEWorkbook",
        "logoFileName": "Alsid.svg",
        "description": "Workbook showcasing the state and evolution of your Alsid for AD Indicators of Exposures alerts.",
        "dataTypesDependencies": [
            "AlsidForADLog_CL"
        ],
        "dataConnectorsDependencies": [
            "AlsidForAD"
        ],
        "previewImagesFileNames": [
            "AlsidIoEBlack1.png",
            "AlsidIoEBlack2.png",
            "AlsidIoEBlack3.png",
            "AlsidIoEWhite1.png",
            "AlsidIoEWhite2.png",
            "AlsidIoEWhite3.png"
        ],
        "version": "1.0.0",
        "title": "Alsid for AD | Indicators of Exposure",
        "templateRelativePath": "AlsidIoE.json",
        "subtitle": "",
        "provider": "Alsid"
    },
    {
        "workbookKey": "AlsidIoAWorkbook",
        "logoFileName": "Alsid.svg",
        "description": "Workbook showcasing the state and evolution of your Alsid for AD Indicators of Attack alerts.",
        "dataTypesDependencies": [
            "AlsidForADLog_CL"
        ],
        "dataConnectorsDependencies": [
            "AlsidForAD"
        ],
        "previewImagesFileNames": [
            "AlsidIoABlack1.png",
            "AlsidIoABlack2.png",
            "AlsidIoABlack3.png",
            "AlsidIoAWhite1.png",
            "AlsidIoAWhite2.png",
            "AlsidIoAWhite3.png"
        ],
        "version": "1.0.0",
        "title": "Alsid for AD | Indicators of Attack",
        "templateRelativePath": "AlsidIoA.json",
        "subtitle": "",
        "provider": "Alsid"
    },
    {
        "workbookKey": "InvestigationInsightsWorkbook",
        "logoFileName": "Microsoft_logo.svg",
        "description": "Help analysts gain insight into incident, bookmark and entity data through the Investigation Insights Workbook. This workbook provides common queries and detailed visualizations to help an analyst investigate suspicious activities quickly with an easy to use interface. Analysts can start their investigation from a Microsoft Sentinel incident, bookmark, or by simply entering the entity data into the workbook manually.",
        "dataTypesDependencies": [
            "AuditLogs",
            "AzureActivity",
            "CommonSecurityLog",
            "OfficeActivity",
            "SecurityEvent",
            "SigninLogs",
            "ThreatIntelligenceIndicator"
        ],
        "dataConnectorsDependencies": [
            "AzureActivity",
            "SecurityEvents",
            "Office365",
            "AzureActiveDirectory",
            "ThreatIntelligence",
            "ThreatIntelligenceTaxii",
            "WindowsSecurityEvents"
        ],
        "previewImagesFileNames": [
            "InvestigationInsightsWhite1.png",
            "InvestigationInsightsBlack1.png",
            "InvestigationInsightsWhite2.png",
            "InvestigationInsightsBlack2.png"
        ],
        "version": "1.4.0",
        "title": "Investigation Insights",
        "templateRelativePath": "InvestigationInsights.json",
        "subtitle": "",
        "provider": "Microsoft Sentinel community"
    },
    {
        "workbookKey": "AksSecurityWorkbook",
        "logoFileName": "Kubernetes_services.svg",
        "description": "See insights about the security of your AKS clusters. The workbook helps to identify sensitive operations in the clusters and get insights based on Azure Defender alerts.",
        "dataTypesDependencies": [
            "SecurityAlert",
            "AzureDiagnostics"
        ],
        "dataConnectorsDependencies": [
            "AzureSecurityCenter",
            "AzureKubernetes"
        ],
        "previewImagesFileNames": [
            "AksSecurityWhite.png",
            "AksSecurityBlack.png"
        ],
        "version": "1.5.0",
        "title": "Azure Kubernetes Service (AKS) Security",
        "templateRelativePath": "AksSecurity.json",
        "subtitle": "",
        "provider": "Microsoft"
    },
    {
        "workbookKey": "AzureKeyVaultWorkbook",
        "logoFileName": "KeyVault.svg",
        "description": "See insights about the security of your Azure key vaults. The workbook helps to identify sensitive operations in the key vaults and get insights based on Azure Defender alerts.",
        "dataTypesDependencies": [
            "SecurityAlert",
            "AzureDiagnostics"
        ],
        "dataConnectorsDependencies": [
            "AzureSecurityCenter",
            "AzureKeyVault"
        ],
        "previewImagesFileNames": [
            "AkvSecurityWhite.png",
            "AkvSecurityBlack.png"
        ],
        "version": "1.1.0",
        "title": "Azure Key Vault Security",
        "templateRelativePath": "AzureKeyVaultWorkbook.json",
        "subtitle": "",
        "provider": "Microsoft"
    },
    {
        "workbookKey": "IncidentOverview",
        "logoFileName": "Azure_Sentinel.svg",
        "description": "The Incident Overview workbook is designed to assist in triaging and investigation by providing in-depth information about the incident, including:\r\n* General information\r\n* Entity data\r\n* Triage time (time between incident creation and first response)\r\n* Mitigation time (time between incident creation and closing)\r\n* Comments\r\n\r\nCustomize this workbook by saving and editing it. \r\nYou can reach this workbook template from the incidents panel as well. Once you have customized it, the link from the incident panel will open the customized workbook instead of the template.\r\n",
        "dataTypesDependencies": [
            "SecurityAlert",
            "SecurityIncident"
        ],
        "dataConnectorsDependencies": [],
        "previewImagesFileNames": [
            "IncidentOverviewBlack1.png",
            "IncidentOverviewWhite1.png",
            "IncidentOverviewBlack2.png",
            "IncidentOverviewWhite2.png"
        ],
        "version": "2.1.0",
        "title": "Incident overview",
        "templateRelativePath": "IncidentOverview.json",
        "subtitle": "",
        "provider": "Microsoft"
    },
    {
        "workbookKey": "SecurityOperationsEfficiency",
        "logoFileName": "Azure_Sentinel.svg",
        "description": "Security operations center managers can view overall efficiency metrics and measures regarding the performance of their team. They can find operations by multiple indicators over time including severity, MITRE tactics, mean time to triage, mean time to resolve and more. The SOC manager can develop a picture of the performance in both general and specific areas over time and use it to improve efficiency.",
        "dataTypesDependencies": [
            "SecurityAlert",
            "SecurityIncident"
        ],
        "dataConnectorsDependencies": [],
        "previewImagesFileNames": [
            "SecurityEfficiencyWhite1.png",
            "SecurityEfficiencyWhite2.png",
            "SecurityEfficiencyBlack1.png",
            "SecurityEfficiencyBlack2.png"
        ],
        "version": "1.5.0",
        "title": "Security Operations Efficiency",
        "templateRelativePath": "SecurityOperationsEfficiency.json",
        "subtitle": "",
        "provider": "Microsoft"
    },
    {
        "workbookKey": "DataCollectionHealthMonitoring",
        "logoFileName": "Azure_Sentinel.svg",
        "description": "Gain insights into your workspace's data ingestion status. In this workbook, you can view additional monitors and detect anomalies that will help you determine your workspace\u2019s data collection health.",
        "dataTypesDependencies": [],
        "dataConnectorsDependencies": [],
        "previewImagesFileNames": [
            "HealthMonitoringWhite1.png",
            "HealthMonitoringWhite2.png",
            "HealthMonitoringWhite3.png",
            "HealthMonitoringBlack1.png",
            "HealthMonitoringBlack2.png",
            "HealthMonitoringBlack3.png"
        ],
        "version": "1.0.0",
        "title": "Data collection health monitoring",
        "templateRelativePath": "DataCollectionHealthMonitoring.json",
        "subtitle": "",
        "provider": "Microsoft"
    },
    {
        "workbookKey": "OnapsisAlarmsWorkbook",
        "logoFileName": "onapsis_logo.svg",
        "description": "Gain insights into what is going on in your SAP Systems with this overview of the alarms triggered in the Onapsis Platform. Incidents are enriched with context and next steps to help your Security team respond effectively.",
        "dataTypesDependencies": [
            "CommonSecurityLog"
        ],
        "dataConnectorsDependencies": [
            "OnapsisPlatform"
        ],
        "previewImagesFileNames": [
            "OnapsisWhite1.PNG",
            "OnapsisBlack1.PNG",
            "OnapsisWhite2.PNG",
            "OnapsisBlack2.PNG"
        ],
        "version": "1.0.0",
        "title": "Onapsis Alarms Overview",
        "templateRelativePath": "OnapsisAlarmsOverview.json",
        "subtitle": "",
        "provider": "Onapsis"
    },
    {
        "workbookKey": "DelineaWorkbook",
        "logoFileName": "DelineaLogo.svg",
        "description": "The Delinea Secret Server Syslog connector",
        "dataTypesDependencies": [
            "CommonSecurityLog"
        ],
        "dataConnectorsDependencies": [
            "DelineaSecretServer_CEF"
        ],
        "previewImagesFileNames": [
            "DelineaWorkbookWhite.PNG",
            "DelineaWorkbookBlack.PNG"
        ],
        "version": "1.0.0",
        "title": "Delinea Secret Server Workbook",
        "templateRelativePath": "DelineaWorkbook.json",
        "subtitle": "",
        "provider": "Delinea"
    },
    {
        "workbookKey": "ForcepointCloudSecurityGatewayWorkbook",
        "logoFileName": "Forcepoint_new_logo.svg",
        "description": "Use this report to understand query runs across your workspace.",
        "dataTypesDependencies": [
            "CommonSecurityLog"
        ],
        "dataConnectorsDependencies": [
            "ForcepointCSG"
        ],
        "previewImagesFileNames": [
            "ForcepointCloudSecurityGatewayWhite.png",
            "ForcepointCloudSecurityGatewayBlack.png"
        ],
        "version": "1.0.0",
        "title": "Forcepoint Cloud Security Gateway Workbook",
        "templateRelativePath": "ForcepointCloudSecuirtyGatewayworkbook.json",
        "subtitle": "",
        "provider": "Forcepoint"
    },
    {
        "workbookKey": "IntsightsIOCWorkbook",
        "logoFileName": "IntSights_logo.svg",
        "description": "This Microsoft Sentinel workbook provides an overview of Indicators of Compromise (IOCs) and their correlations allowing users to analyze and visualize indicators based on severity, type, and other parameters.",
        "dataTypesDependencies": [
            "ThreatIntelligenceIndicator",
            "SecurityAlert"
        ],
        "dataConnectorsDependencies": [
            "ThreatIntelligenceTaxii"
        ],
        "previewImagesFileNames": [
            "IntsightsIOCWhite.png",
            "IntsightsMatchedWhite.png",
            "IntsightsMatchedBlack.png",
            "IntsightsIOCBlack.png"
        ],
        "version": "2.0.0",
        "title": "IntSights IOC Workbook",
        "templateRelativePath": "IntsightsIOCWorkbook.json",
        "subtitle": "",
        "provider": "IntSights Cyber Intelligence"
    },
    {
        "workbookKey": "DarktraceSummaryWorkbook",
        "logoFileName": "Darktrace.svg",
        "description": "A workbook containing relevant KQL queries to help you visualise the data in model breaches from the Darktrace Connector",
        "dataTypesDependencies": [
            "CommonSecurityLog"
        ],
        "dataConnectorsDependencies": [
            "Darktrace"
        ],
        "previewImagesFileNames": [
            "AIA-DarktraceSummaryWhite.png",
            "AIA-DarktraceSummaryBlack.png"
        ],
        "version": "1.1.0",
        "title": "AI Analyst Darktrace Model Breach Summary",
        "templateRelativePath": "AIA-Darktrace.json",
        "subtitle": "",
        "provider": "Darktrace"
    },
    {
        "workbookKey": "TrendMicroXDR",
        "logoFileName": "trendmicro_logo.svg",
        "description": "Gain insights from Trend Vision One with this overview of the Alerts triggered.",
        "dataTypesDependencies": [
            "TrendMicro_XDR_WORKBENCH_CL"
        ],
        "dataConnectorsDependencies": [
            "TrendMicroXDR"
        ],
        "previewImagesFileNames": [
            "TrendMicroXDROverviewWhite.png",
            "TrendMicroXDROverviewBlack.png"
        ],
        "version": "1.3.0",
        "title": "Trend Vision One Alert Overview",
        "templateRelativePath": "TrendMicroXDROverview.json",
        "subtitle": "",
        "provider": "Trend Micro"
    },
    {
        "workbookKey": "CyberpionOverviewWorkbook",
        "logoFileName": "cyberpion_logo.svg",
        "description": "Use Cyberpion's Security Logs and this workbook, to get an overview of your online assets, gain insights into their current state, and find ways to better secure your ecosystem.",
        "dataTypesDependencies": [
            "CyberpionActionItems_CL"
        ],
        "dataConnectorsDependencies": [
            "CyberpionSecurityLogs"
        ],
        "previewImagesFileNames": [
            "CyberpionActionItemsBlack.png",
            "CyberpionActionItemsWhite.png"
        ],
        "version": "1.0.0",
        "title": "Cyberpion Overview",
        "templateRelativePath": "CyberpionOverviewWorkbook.json",
        "subtitle": "",
        "provider": "Cyberpion"
    },
    {
        "workbookKey": "SolarWindsPostCompromiseHuntingWorkbook",
        "logoFileName": "MSTIC-Logo.svg",
        "description": "This hunting workbook is intended to help identify activity related to the Solorigate compromise and subsequent attacks discovered in December 2020",
        "dataTypesDependencies": [
            "CommonSecurityLog",
            "SigninLogs",
            "AuditLogs",
            "AADServicePrincipalSignInLogs",
            "OfficeActivity",
            "BehaviorAnalytics",
            "SecurityEvent",
            "DeviceProcessEvents",
            "SecurityAlert",
            "DnsEvents"
        ],
        "dataConnectorsDependencies": [
            "AzureActiveDirectory",
            "SecurityEvents",
            "Office365",
            "MicrosoftThreatProtection",
            "DNS",
            "WindowsSecurityEvents"
        ],
        "previewImagesFileNames": [
            "SolarWindsPostCompromiseHuntingWhite.png",
            "SolarWindsPostCompromiseHuntingBlack.png"
        ],
        "version": "1.5.0",
        "title": "SolarWinds Post Compromise Hunting",
        "templateRelativePath": "SolarWindsPostCompromiseHunting.json",
        "subtitle": "",
        "provider": "Microsoft"
    },
    {
        "workbookKey": "ProofpointPODWorkbook",
        "logoFileName": "proofpointlogo.svg",
        "description": "Gain insights into your Proofpoint on Demand Email Security activities, including maillog and messages data. The Workbook provides users with an executive dashboard showing the reporting capabilities, message traceability and monitoring.",
        "dataTypesDependencies": [
            "ProofpointPOD_maillog_CL",
            "ProofpointPOD_message_CL"
        ],
        "dataConnectorsDependencies": [
            "ProofpointPOD"
        ],
        "previewImagesFileNames": [
            "ProofpointPODMainBlack1.png",
            "ProofpointPODMainBlack2.png",
            "ProofpointPODMainWhite1.png",
            "ProofpointPODMainWhite2.png",
            "ProofpointPODMessageSummaryBlack.png",
            "ProofpointPODMessageSummaryWhite.png",
            "ProofpointPODTLSBlack.png",
            "ProofpointPODTLSWhite.png"
        ],
        "version": "1.0.0",
        "title": "Proofpoint On-Demand Email Security",
        "templateRelativePath": "ProofpointPOD.json",
        "subtitle": "",
        "provider": "Proofpoint"
    },
    {
        "workbookKey": "CiscoUmbrellaWorkbook",
        "logoFileName": "cisco_logo.svg",
        "description": "Gain insights into Cisco Umbrella activities, including the DNS, Proxy and Cloud Firewall data. Workbook shows general information along with threat landscape including categories, blocked destinations and URLs.",
        "dataTypesDependencies": [
            "Cisco_Umbrella_dns_CL",
            "Cisco_Umbrella_proxy_CL",
            "Cisco_Umbrella_ip_CL",
            "Cisco_Umbrella_cloudfirewall_CL"
        ],
        "dataConnectorsDependencies": [
            "CiscoUmbrellaDataConnector"
        ],
        "previewImagesFileNames": [
            "CiscoUmbrellaDNSBlack1.png",
            "CiscoUmbrellaDNSBlack2.png",
            "CiscoUmbrellaDNSWhite1.png",
            "CiscoUmbrellaDNSWhite2.png",
            "CiscoUmbrellaFirewallBlack.png",
            "CiscoUmbrellaFirewallWhite.png",
            "CiscoUmbrellaMainBlack1.png",
            "CiscoUmbrellaMainBlack2.png",
            "CiscoUmbrellaMainWhite1.png",
            "CiscoUmbrellaMainWhite2.png",
            "CiscoUmbrellaProxyBlack1.png",
            "CiscoUmbrellaProxyBlack2.png",
            "CiscoUmbrellaProxyWhite1.png",
            "CiscoUmbrellaProxyWhite2.png"
        ],
        "version": "1.0.0",
        "title": "Cisco Umbrella",
        "templateRelativePath": "CiscoUmbrella.json",
        "subtitle": "",
        "provider": "Cisco"
    },
    {
        "workbookKey": "AnalyticsEfficiencyWorkbook",
        "logoFileName": "Azure_Sentinel.svg",
        "description": "Gain insights into the efficacy of your analytics rules. In this workbook you can analyze and monitor the analytics rules found in your workspace to achieve better performance by your SOC.",
        "dataTypesDependencies": [
            "SecurityAlert",
            "SecurityIncident"
        ],
        "dataConnectorsDependencies": [],
        "previewImagesFileNames": [
            "AnalyticsEfficiencyBlack.png",
            "AnalyticsEfficiencyWhite.png"
        ],
        "version": "1.2.0",
        "title": "Analytics Efficiency",
        "templateRelativePath": "AnalyticsEfficiency.json",
        "subtitle": "",
        "provider": "Microsoft"
    },
    {
        "workbookKey": "WorkspaceUsage",
        "logoFileName": "Azure_Sentinel.svg",
        "description": "Gain insights into your workspace's usage. In this workbook, you can view your workspace\u2019s data consumption, latency, recommended tasks and Cost and Usage statistics.",
        "dataTypesDependencies": [],
        "dataConnectorsDependencies": [],
        "previewImagesFileNames": [
            "WorkspaceUsageBlack.png",
            "WorkspaceUsageWhite.png"
        ],
        "version": "1.6.0",
        "title": "Workspace Usage Report",
        "templateRelativePath": "WorkspaceUsage.json",
        "subtitle": "",
        "provider": "Microsoft Sentinel community"
    },
    {
        "workbookKey": "SentinelCentral",
        "logoFileName": "Azure_Sentinel.svg",
        "description": "Use this report to view Incident (and Alert data) across many workspaces, this works with Azure Lighthouse and across any subscription you have access to.",
        "dataTypesDependencies": [
            "SecurityIncident"
        ],
        "dataConnectorsDependencies": [],
        "previewImagesFileNames": [
            "SentinelCentralBlack.png",
            "SentinelCentralWhite.png"
        ],
        "version": "2.1.1",
        "title": "Microsoft Sentinel Central",
        "templateRelativePath": "SentinelCentral.json",
        "subtitle": "",
        "provider": "Microsoft Sentinel community"
    },
    {
        "workbookKey": "CognniIncidentsWorkbook",
        "logoFileName": "cognni-logo.svg",
        "description": "Gain intelligent insights into the risks to your important financial, legal, HR, and governance information. This workbook lets you monitor your at-risk information to determine when and why incidents occurred, as well as who was involved. These incidents are broken into high, medium, and low risk incidents for each information category.",
        "dataTypesDependencies": [
            "CognniIncidents_CL"
        ],
        "dataConnectorsDependencies": [
            "CognniSentinelDataConnector"
        ],
        "previewImagesFileNames": [
            "CognniBlack.PNG",
            "CognniWhite.PNG"
        ],
        "version": "1.0.0",
        "title": "Cognni Important Information Incidents",
        "templateRelativePath": "CognniIncidentsWorkbook.json",
        "subtitle": "",
        "provider": "Cognni"
    },
    {
        "workbookKey": "pfsense",
        "logoFileName": "pfsense_logo.svg",
        "description": "Gain insights into pfsense logs from both filterlog and nginx.",
        "dataTypesDependencies": [
            "CommonSecurityLog"
        ],
        "dataConnectorsDependencies": [],
        "previewImagesFileNames": [
            "pfsenseBlack.png",
            "pfsenseWhite.png"
        ],
        "version": "1.0.0",
        "title": "pfsense",
        "templateRelativePath": "pfsense.json",
        "subtitle": "",
        "provider": "Microsoft Sentinel community"
    },
    {
        "workbookKey": "ExchangeCompromiseHunting",
        "logoFileName": "MSTIC-Logo.svg",
        "description": "This workbook is intended to help defenders in responding to the Exchange Server vulnerabilities disclosed in March 2021, as well as hunting for potential compromise activity. More details on these vulnearbilities can be found at: https://aka.ms/exchangevulns",
        "dataTypesDependencies": [
            "SecurityEvent",
            "W3CIISLog"
        ],
        "dataConnectorsDependencies": [
            "SecurityEvents",
            "AzureMonitor(IIS)",
            "WindowsSecurityEvents"
        ],
        "previewImagesFileNames": [
            "ExchangeBlack.png",
            "ExchangeWhite.png"
        ],
        "version": "1.0.0",
        "title": "Exchange Compromise Hunting",
        "templateRelativePath": "ExchangeCompromiseHunting.json",
        "subtitle": "",
        "provider": "Microsoft"
    },
    {
        "workbookKey": "SOCProcessFramework",
        "logoFileName": "Azure_Sentinel.svg",
        "description": "Built by Microsoft's Sentinel GBB's - This workbook contains years of SOC Best Practices and is intended to help SOCs mature and leverage industry standards in Operationalizing their SOC in using Microsoft Sentinel. It contains Processes and Procedures every SOC should consider and builds a high level of operational excellence.",
        "dataTypesDependencies": [],
        "dataConnectorsDependencies": [],
        "previewImagesFileNames": [
            "SOCProcessFrameworkCoverImage1White.png",
            "SOCProcessFrameworkCoverImage1Black.png",
            "SOCProcessFrameworkCoverImage2White.png",
            "SOCProcessFrameworkCoverImage2Black.png"
        ],
        "version": "1.1.0",
        "title": "SOC Process Framework",
        "templateRelativePath": "SOCProcessFramework.json",
        "subtitle": "",
        "provider": "Microsoft Sentinel Community"
    },
    {
        "workbookKey": "Building_a_SOCLargeStaffWorkbook",
        "logoFileName": "Azure_Sentinel.svg",
        "description": "Built by Microsoft's Sentinel GBB's - This workbook contains years of SOC Best Practices and is intended to help SOCs mature and leverage industry standards in Operationalizing their SOC in using Microsoft Sentinel. It contains Processes and Procedures every SOC should consider and builds a high level of operational excellence.",
        "dataTypesDependencies": [],
        "dataConnectorsDependencies": [],
        "previewImagesFileNames": [
            "SOCProcessFrameworkCoverImage1White.png",
            "SOCProcessFrameworkCoverImage1Black.png",
            "SOCProcessFrameworkCoverImage2White.png",
            "SOCProcessFrameworkCoverImage2Black.png"
        ],
        "version": "1.1.0",
        "title": "SOC Large Staff",
        "templateRelativePath": "Building_a_SOCLargeStaff.json",
        "subtitle": "",
        "provider": "Microsoft Sentinel Community"
    },
    {
        "workbookKey": "Building_a_SOCMediumStaffWorkbook",
        "logoFileName": "Azure_Sentinel.svg",
        "description": "Built by Microsoft's Sentinel GBB's - This workbook contains years of SOC Best Practices and is intended to help SOCs mature and leverage industry standards in Operationalizing their SOC in using Microsoft Sentinel. It contains Processes and Procedures every SOC should consider and builds a high level of operational excellence.",
        "dataTypesDependencies": [],
        "dataConnectorsDependencies": [],
        "previewImagesFileNames": [
            "SOCProcessFrameworkCoverImage1White.png",
            "SOCProcessFrameworkCoverImage1Black.png",
            "SOCProcessFrameworkCoverImage2White.png",
            "SOCProcessFrameworkCoverImage2Black.png"
        ],
        "version": "1.1.0",
        "title": "SOC Medium Staff",
        "templateRelativePath": "Building_a_SOCMediumStaff.json",
        "subtitle": "",
        "provider": "Microsoft Sentinel Community"
    },
    {
        "workbookKey": "Building_a_SOCPartTimeStaffWorkbook",
        "logoFileName": "Azure_Sentinel.svg",
        "description": "Built by Microsoft's Sentinel GBB's - This workbook contains years of SOC Best Practices and is intended to help SOCs mature and leverage industry standards in Operationalizing their SOC in using Microsoft Sentinel. It contains Processes and Procedures every SOC should consider and builds a high level of operational excellence.",
        "dataTypesDependencies": [],
        "dataConnectorsDependencies": [],
        "previewImagesFileNames": [
            "SOCProcessFrameworkCoverImage1White.png",
            "SOCProcessFrameworkCoverImage1Black.png",
            "SOCProcessFrameworkCoverImage2White.png",
            "SOCProcessFrameworkCoverImage2Black.png"
        ],
        "version": "1.1.0",
        "title": "SOC Part Time Staff",
        "templateRelativePath": "Building_a_SOCPartTimeStaff.json",
        "subtitle": "",
        "provider": "Microsoft Sentinel Community"
    },
    {
        "workbookKey": "Building_a_SOCSmallStaffWorkbook",
        "logoFileName": "Azure_Sentinel.svg",
        "description": "Built by Microsoft's Sentinel GBB's - This workbook contains years of SOC Best Practices and is intended to help SOCs mature and leverage industry standards in Operationalizing their SOC in using Microsoft Sentinel. It contains Processes and Procedures every SOC should consider and builds a high level of operational excellence.",
        "dataTypesDependencies": [],
        "dataConnectorsDependencies": [],
        "previewImagesFileNames": [
            "SOCProcessFrameworkCoverImage1White.png",
            "SOCProcessFrameworkCoverImage1Black.png",
            "SOCProcessFrameworkCoverImage2White.png",
            "SOCProcessFrameworkCoverImage2Black.png"
        ],
        "version": "1.1.0",
        "title": "SOC Small Staff",
        "templateRelativePath": "Building_a_SOCSmallStaff.json",
        "subtitle": "",
        "provider": "Microsoft Sentinel Community"
    },
    {
        "workbookKey": "SOCIRPlanningWorkbook",
        "logoFileName": "Azure_Sentinel.svg",
        "description": "Built by Microsoft's Sentinel GBB's - This workbook contains years of SOC Best Practices and is intended to help SOCs mature and leverage industry standards in Operationalizing their SOC in using Microsoft Sentinel. It contains Processes and Procedures every SOC should consider and builds a high level of operational excellence.",
        "dataTypesDependencies": [],
        "dataConnectorsDependencies": [],
        "previewImagesFileNames": [
            "SOCProcessFrameworkCoverImage1White.png",
            "SOCProcessFrameworkCoverImage1Black.png",
            "SOCProcessFrameworkCoverImage2White.png",
            "SOCProcessFrameworkCoverImage2Black.png"
        ],
        "version": "1.1.0",
        "title": "SOC IR Planning",
        "templateRelativePath": "SOCIRPlanning.json",
        "subtitle": "",
        "provider": "Microsoft Sentinel Community"
    },
    {
        "workbookKey": "UpdateSOCMaturityScoreWorkbook",
        "logoFileName": "Azure_Sentinel.svg",
        "description": "Built by Microsoft's Sentinel GBB's - This workbook contains years of SOC Best Practices and is intended to help SOCs mature and leverage industry standards in Operationalizing their SOC in using Microsoft Sentinel. It contains Processes and Procedures every SOC should consider and builds a high level of operational excellence.",
        "dataTypesDependencies": [],
        "dataConnectorsDependencies": [],
        "previewImagesFileNames": [
            "SOCProcessFrameworkCoverImage1White.png",
            "SOCProcessFrameworkCoverImage1Black.png",
            "SOCProcessFrameworkCoverImage2White.png",
            "SOCProcessFrameworkCoverImage2Black.png"
        ],
        "version": "1.1.0",
        "title": "Update SOC Maturity Score",
        "templateRelativePath": "UpdateSOCMaturityScore.json",
        "subtitle": "",
        "provider": "Microsoft Sentinel Community"
    },
    {
        "workbookKey": "Microsoft365SecurityPosture",
        "logoFileName": "M365securityposturelogo.svg",
        "description": "This workbook presents security posture data collected from Azure Security Center, M365 Defender, Defender for Endpoint, and Microsoft Cloud App Security. This workbook relies on the M365 Security Posture Playbook in order to bring the data in.",
        "dataTypesDependencies": [
            "M365SecureScore_CL",
            "MDfESecureScore_CL",
            "MDfEExposureScore_CL",
            "MDfERecommendations_CL",
            "MDfEVulnerabilitiesList_CL",
            "McasShadowItReporting"
        ],
        "dataConnectorsDependencies": [],
        "previewImagesFileNames": [
            "M365securitypostureblack.png",
            "M365securityposturewhite.png"
        ],
        "version": "1.0.0",
        "title": "Microsoft 365 Security Posture",
        "templateRelativePath": "M365SecurityPosture.json",
        "subtitle": "",
        "provider": "Microsoft Sentinel Community"
    },
    {
        "workbookKey": "AzureSentinelCost",
        "logoFileName": "Azure_Sentinel.svg",
        "description": "This workbook provides an estimated cost across the main billed items in Microsoft Sentinel: ingestion, retention and automation. It also provides insight about the possible impact of the Microsoft 365 E5 offer.",
        "dataTypesDependencies": [
            "Usage"
        ],
        "dataConnectorsDependencies": [],
        "previewImagesFileNames": [
            "AzureSentinelCostWhite.png",
            "AzureSentinelCostBlack.png"
        ],
        "version": "1.5.1",
        "title": "Microsoft Sentinel Cost",
        "templateRelativePath": "AzureSentinelCost.json",
        "subtitle": "",
        "provider": "Microsoft Sentinel Community"
    },
    {
        "workbookKey": "ADXvsLA",
        "logoFileName": "Azure_Sentinel.svg",
        "description": "This workbook shows the tables from Microsoft Sentinel which are backed up in ADX. It also provides a comparison between the entries in the Microsoft Sentinel tables and the ADX tables. Lastly some general information about the queries and ingestion on ADX is shown.",
        "dataTypesDependencies": [],
        "dataConnectorsDependencies": [],
        "previewImagesFileNames": [
            "ADXvsLABlack.PNG",
            "ADXvsLAWhite.PNG"
        ],
        "version": "1.0.0",
        "title": "ADXvsLA",
        "templateRelativePath": "ADXvsLA.json",
        "subtitle": "",
        "provider": "Microsoft Sentinel Community"
    },
    {
        "workbookKey": "ProofPointThreatDashboard",
        "logoFileName": "",
        "description": "Provides an overview of email threat activity based on log data provided by ProofPoint",
        "dataTypesDependencies": [
            "ProofpointPOD_message_CL",
            "ProofpointPOD_maillog_CL",
            "ProofPointTAPClicksBlocked_CL",
            "ProofPointTAPClicksPermitted_CL",
            "ProofPointTAPMessagesBlocked_CL",
            "ProofPointTAPMessagesDelivered_CL"
        ],
        "dataConnectorsDependencies": [
            "ProofpointTAP",
            "ProofpointPOD"
        ],
        "previewImagesFileNames": [
            "ProofPointThreatDashboardBlack1.png",
            "ProofPointThreatDashboardWhite1.png"
        ],
        "version": "1.0.0",
        "title": "ProofPoint Threat Dashboard",
        "templateRelativePath": "ProofPointThreatDashboard.json",
        "subtitle": "",
        "provider": "Microsoft Sentinel Community"
    },
    {
        "workbookKey": "AMAmigrationTracker",
        "logoFileName": "Azure_Sentinel.svg",
        "description": "See what Azure and Azure Arc servers have Log Analytics agent or Azure Monitor agent installed. Review what DCR (data collection rules) apply to your machines and whether you are collecting logs from those machines into your selected workspaces.",
        "dataTypesDependencies": [],
        "dataConnectorsDependencies": [],
        "previewImagesFileNames": [
            "AMAtrackingWhite1.png",
            "AMAtrackingWhite2.png",
            "AMAtrackingWhite3.png",
            "AMAtrackingBlack1.png",
            "AMAtrackingBlack2.png",
            "AMAtrackingBlack3.png"
        ],
        "version": "1.1.0",
        "title": "AMA migration tracker",
        "templateRelativePath": "AMAmigrationTracker.json",
        "subtitle": "",
        "provider": "Microsoft Sentinel Community"
    },
    {
        "workbookKey": "AdvancedKQL",
        "logoFileName": "Azure_Sentinel.svg",
        "description": "This interactive Workbook is designed to improve your KQL proficiency by using a use-case driven approach.",
        "dataTypesDependencies": [],
        "dataConnectorsDependencies": [],
        "previewImagesFileNames": [
            "AdvancedKQLWhite.png",
            "AdvancedKQLBlack.png"
        ],
        "version": "1.3.0",
        "title": "Advanced KQL for Microsoft Sentinel",
        "templateRelativePath": "AdvancedKQL.json",
        "subtitle": "",
        "provider": "Microsoft Sentinel Community"
    },
    {
        "workbookKey": "DSTIMWorkbook",
        "logoFileName": "DSTIM.svg",
        "description": "Identify sensitive data blast radius (i.e., who accessed sensitive data, what kinds of sensitive data, from where and when) in a given data security incident investigation or as part of Threat Hunting. Prioritize your investigation based on insights provided with integrations with Watchlists(VIPUsers, TerminatedEmployees and HighValueAssets), Threat Intelligence feed, UEBA baselines and much more.",
        "dataTypesDependencies": [
            "DSMAzureBlobStorageLogs",
            "DSMDataClassificationLogs",
            "DSMDataLabelingLogs",
            "Anomalies",
            "ThreatIntelligenceIndicator",
            "AADManagedIdentitySignInLogs",
            "SecurityAlert",
            "SigninLogs"
        ],
        "dataConnectorsDependencies": [],
        "previewImagesFileNames": [
            "DSTIMWorkbookBlack.png",
            "DSTIMWorkbookWhite.png"
        ],
        "version": "1.9.0",
        "title": "Data Security - Sensitive Data Impact Assessment",
        "templateRelativePath": "DSTIMWorkbook.json",
        "subtitle": "",
        "provider": "Microsoft",
        "featureFlag": "DSTIMWorkbook"
    },
    {
        "workbookKey": "IntrotoKQLWorkbook",
        "logoFileName": "",
        "description": "Learn and practice the Kusto Query Language. This workbook introduces and provides 100 to 200 level content for new and existing users looking to learn KQL. This workbook will be updated with content over time.",
        "dataTypesDependencies": [],
        "dataConnectorsDependencies": [],
        "previewImagesFileNames": [
            "IntrotoKQL-black.png",
            "IntrotoKQL-white.png"
        ],
        "version": "1.0.0",
        "title": "Intro to KQL",
        "templateRelativePath": "IntrotoKQL.json",
        "subtitle": "",
        "provider": "Microsoft Sentinel Community"
    },
    {
        "workbookKey": "Log4jPostCompromiseHuntingWorkbook",
        "logoFileName": "",
        "description": "This hunting workbook is intended to help identify activity related to the Log4j compromise discovered in December 2021.",
        "dataTypesDependencies": [
            "SecurityNestedRecommendation",
            "AzureDiagnostics",
            "OfficeActivity",
            "W3CIISLog",
            "AWSCloudTrail",
            "SigninLogs",
            "AADNonInteractiveUserSignInLogs",
            "imWebSessions",
            "imNetworkSession"
        ],
        "dataConnectorsDependencies": [],
        "previewImagesFileNames": [
            "Log4jPostCompromiseHuntingBlack.png",
            "Log4jPostCompromiseHuntingWhite.png"
        ],
        "version": "1.0.0",
        "title": "Log4j Post Compromise Hunting",
        "templateRelativePath": "Log4jPostCompromiseHunting.json",
        "subtitle": "",
        "provider": "Microsoft Sentinel Community"
    },
    {
        "workbookKey": "Log4jImpactAssessmentWorkbook",
        "logoFileName": "",
        "description": "This hunting workbook is intended to help identify activity related to the Log4j compromise discovered in December 2021.",
        "dataTypesDependencies": [
            "SecurityIncident",
            "SecurityAlert",
            "AzureSecurityCenter",
            "MDfESecureScore_CL",
            "MDfEExposureScore_CL",
            "MDfERecommendations_CL",
            "MDfEVulnerabilitiesList_CL"
        ],
        "dataConnectorsDependencies": [],
        "previewImagesFileNames": [],
        "version": "1.0.0",
        "title": "Log4j Impact Assessment",
        "templateRelativePath": "Log4jImpactAssessment.json",
        "subtitle": "",
        "provider": "Microsoft Sentinel Community"
    },
    {
        "workbookKey": "UserMap",
        "logoFileName": "",
        "description": "This Workbook shows MaliciousIP, User SigninLog Data (this shows user Signin Locations and distance between as well as order visited) and WAF information.",
        "dataTypesDependencies": [
            "SigninLogs",
            "AzureDiagnostics",
            "WireData",
            "VMconnection",
            "CommonSecurityLog",
            "WindowsFirewall",
            "W3CIISLog",
            "DnsEvents"
        ],
        "dataConnectorsDependencies": [
            "AzureActiveDirectory"
        ],
        "previewImagesFileNames": [
            "UserMapBlack.png",
            "UserMapWhite.png"
        ],
        "version": "1.0.0",
        "title": "User Map information",
        "templateRelativePath": "UserMap.json",
        "subtitle": "",
        "provider": "Microsoft Sentinel Community"
    },
    {
        "workbookKey": "AWSS3",
        "logoFileName": "",
        "description": ".",
        "dataTypesDependencies": [
            "AWSCloudTrail",
            "AWSGuardDuty",
            "AWSVPCFlow"
        ],
        "dataConnectorsDependencies": [
            "AWSS3"
        ],
        "previewImagesFileNames": [
            "AWSS3Black.png",
            "AWSS3White.png",
            "AWSS3White1.png"
        ],
        "version": "1.0.0",
        "title": "AWS S3 Workbook",
        "templateRelativePath": "AWSS3.json",
        "subtitle": "",
        "provider": "Microsoft Sentinel Community"
    },
    {
        "workbookKey": "LogSourcesAndAnalyticRulesCoverageWorkbook",
        "logoFileName": "",
        "description": "This workbook is intended to show how the different tables in a Log Analytics workspace are being used by the different Microsoft Sentinel features, like analytics, hunting queries, playbooks and queries in general.",
        "dataTypesDependencies": [],
        "dataConnectorsDependencies": [],
        "previewImagesFileNames": [
            "LogSourcesAndAnalyticRulesCoverageBlack.png",
            "LogSourcesAndAnalyticRulesCoverageWhite.png"
        ],
        "version": "1.1.0",
        "title": "Log Sources & Analytic Rules Coverage",
        "templateRelativePath": "LogSourcesAndAnalyticRulesCoverage.json",
        "subtitle": "",
        "provider": "Microsoft Sentinel Community"
    },
    {
        "workbookKey": "CiscoFirepower",
        "logoFileName": "",
        "description": "Gain insights into your Cisco Firepower firewalls. This workbook analyzes Cisco Firepower device logs.",
        "dataTypesDependencies": [
            "CommonSecurityLog"
        ],
        "dataConnectorsDependencies": [],
        "previewImagesFileNames": [
            "CiscoFirepowerBlack.png",
            "CiscoFirepowerWhite.png"
        ],
        "version": "1.0.0",
        "title": "Cisco Firepower",
        "templateRelativePath": "CiscoFirepower.json",
        "subtitle": "",
        "provider": "Microsoft Sentinel Community"
    },
    {
        "workbookKey": "MicrorosftTeams",
        "logoFileName": "microsoftteams.svg",
        "description": "This workbook is intended to identify the activities on Microrsoft Teams.",
        "dataTypesDependencies": [
            "OfficeActivity"
        ],
        "dataConnectorsDependencies": [],
        "previewImagesFileNames": [
            "MicrosoftTeamsBlack.png",
            "MicrosoftTeamsWhite.png"
        ],
        "version": "1.0.0",
        "title": "Microsoft Teams",
        "templateRelativePath": "MicrosoftTeams.json",
        "subtitle": "",
        "provider": "Microsoft Sentinel Community"
    },
    {
        "workbookKey": "ArchivingBasicLogsRetention",
        "logoFileName": "ArchivingBasicLogsRetention.svg",
        "description": "This workbooks shows workspace and table retention periods, basic logs, and search & restore tables. It also allows you to update table retention periods, plans, and delete search or restore tables.",
        "dataTypesDependencies": [],
        "dataConnectorsDependencies": [],
        "previewImagesFileNames": [
            "ArchivingBasicLogsRetentionBlack1.png",
            "ArchivingBasicLogsRetentionWhite1.png"
        ],
        "version": "1.1.0",
        "title": "Archiving, Basic Logs, and Retention",
        "templateRelativePath": "ArchivingBasicLogsRetention.json",
        "subtitle": "",
        "provider": "Microsoft Sentinel Community"
    },
    {
        "workbookKey": "OktaSingleSignOnWorkbook",
        "logoFileName": "okta_logo.svg",
        "description": "Gain extensive insight into Okta Single Sign-On (SSO) by analyzing, collecting and correlating Audit and Event events.\nThis workbook provides visibility into message and click events that were permitted, delivered, or blocked",
        "dataTypesDependencies": [
            "Okta_CL"
        ],
        "dataConnectorsDependencies": [
            "OktaSSO"
        ],
        "previewImagesFileNames": [
            "OktaSingleSignOnWhite.png",
            "OktaSingleSignOnBlack.png"
        ],
        "version": "1.2",
        "title": "Okta Single Sign-On",
        "templateRelativePath": "OktaSingleSignOn.json",
        "subtitle": "",
        "provider": "Okta"
    },
    {
        "workbookKey": "Dynamics365Workbooks",
        "logoFileName": "DynamicsLogo.svg",
        "description": "This workbook brings together queries and visualizations to assist you in identifying potential threats in your Dynamics 365 audit data.",
        "dataTypesDependencies": [
            "Dynamics365Activity"
        ],
        "dataConnectorsDependencies": [
            "Dynamics365"
        ],
        "previewImagesFileNames": [
            "Dynamics365WorkbookBlack.png",
            "Dynamics365WorkbookWhite.png"
        ],
        "version": "1.0.3",
        "title": "Dynamics365Workbooks",
        "templateRelativePath": "Dynamics365Workbooks.json",
        "subtitle": "",
        "provider": "Microsoft Sentinel Community"
    },
    {
        "workbookKey": "CiscoMerakiWorkbook",
        "logoFileName": "",
        "description": "Gain insights into the Events from Cisco Meraki Solution and analyzing all the different types of Security Events. This workbook also helps in identifying the Events from affected devices, IPs and the nodes where malware was successfully detected.\nIP data received in Events is correlated with Threat Intelligence to identify if the reported IP address is known bad based on threat intelligence data.",
        "dataTypesDependencies": [
            "meraki_CL",
            "CiscoMerakiNativePoller",
            "ThreatIntelligenceIndicator"
        ],
        "dataConnectorsDependencies": [
            "CiscoMeraki",
            "CiscoMerakiNativePolling",
            "ThreatIntelligence"
        ],
        "previewImagesFileNames": [
            "CiscoMerakiWorkbookWhite.png",
            "CiscoMerakiWorkbookBlack.png"
        ],
        "version": "1.0.0",
        "title": "CiscoMerakiWorkbook",
        "templateRelativePath": "CiscoMerakiWorkbook.json",
        "subtitle": "",
        "provider": "Microsoft"
    },
    {
        "workbookKey": "SentinelOneWorkbook",
        "logoFileName": "",
        "description": "Sets the time name for analysis.",
        "dataTypesDependencies": [
            "SentinelOne_CL"
        ],
        "dataConnectorsDependencies": [
            "SentinelOne"
        ],
        "previewImagesFileNames": [
            "SentinelOneBlack.png",
            "SentinelOneWhite.png"
        ],
        "version": "1.0.0",
        "title": "SentinelOneWorkbook",
        "templateRelativePath": "SentinelOne.json",
        "subtitle": "",
        "provider": "Microsoft"
    },
    {
        "workbookKey": "TrendMicroApexOneWorkbook",
        "logoFileName": "trendmicro_logo.svg",
        "description": "Sets the time name for analysis.",
        "dataTypesDependencies": [
            "CommonSecurityLog"
        ],
        "dataConnectorsDependencies": [
            "TrendMicroApexOne"
        ],
        "previewImagesFileNames": [
            "TrendMicroApexOneBlack.png",
            "TrendMicroApexOneWhite.png"
        ],
        "version": "1.0.0",
        "title": "Trend Micro Apex One",
        "templateRelativePath": "TrendMicroApexOne.json",
        "subtitle": "",
        "provider": "TrendMicro"
    },
    {
        "workbookKey": "ContrastProtect",
        "logoFileName": "contrastsecurity_logo.svg",
        "description": "Select the time range for this Overview.",
        "dataTypesDependencies": [
            "CommonSecurityLog"
        ],
        "dataConnectorsDependencies": [
            "ContrastProtect"
        ],
        "previewImagesFileNames": [
            "ContrastProtectAllBlack.png",
            "ContrastProtectAllWhite.png",
            "ContrastProtectEffectiveBlack.png",
            "ContrastProtectEffectiveWhite.png",
            "ContrastProtectSummaryBlack.png",
            "ContrastProtectSummaryWhite.png"
        ],
        "version": "1.0.0",
        "title": "Contrast Protect",
        "templateRelativePath": "ContrastProtect.json",
        "subtitle": "",
        "provider": "contrast security"
    },
    {
        "workbookKey": "ArmorbloxOverview",
        "logoFileName": "armorblox.svg",
        "description": "INCIDENTS FROM SELECTED TIME RANGE",
        "dataTypesDependencies": [
            "Armorblox_CL"
        ],
        "dataConnectorsDependencies": [
            "Armorblox"
        ],
        "previewImagesFileNames": [
            "ArmorbloxOverviewBlack01.png",
            "ArmorbloxOverviewBlack02.png",
            "ArmorbloxOverviewWhite01.png",
            "ArmorbloxOverviewWhite02.png"
        ],
        "version": "1.0.0",
        "title": "Armorblox",
        "templateRelativePath": "ArmorbloxOverview.json",
        "subtitle": "",
        "provider": "Armorblox"
    },
    {
        "workbookKey": "PaloAltoCDL",
        "logoFileName": "paloalto_logo.svg",
        "description": "Sets the time name for analysis",
        "dataTypesDependencies": [
            "CommonSecurityLog"
        ],
        "dataConnectorsDependencies": [
            "PaloAltoCDL"
        ],
        "previewImagesFileNames": [
            "PaloAltoBlack.png",
            "PaloAltoWhite.png"
        ],
        "version": "1.0.0",
        "title": "Palo Alto Networks Cortex Data Lake",
        "templateRelativePath": "PaloAltoCDL.json",
        "subtitle": "",
        "provider": "Palo Alto Networks"
    },
    {
        "workbookKey": "VMwareCarbonBlack",
        "logoFileName": "Azure_Sentinel.svg",
        "description": "Sets the time name for analysis",
        "dataTypesDependencies": [
            "CarbonBlackEvents_CL",
            "CarbonBlackAuditLogs_CL",
            "CarbonBlackNotifications_CL"
        ],
        "dataConnectorsDependencies": [
            "VMwareCarbonBlack"
        ],
        "previewImagesFileNames": [
            "VMwareCarbonBlack.png",
            "VMwareCarbonWhite.png"
        ],
        "version": "1.0.0",
        "title": "VMware Carbon Black Cloud",
        "templateRelativePath": "VMwareCarbonBlack.json",
        "subtitle": "",
        "provider": "Microsoft"
    },
    {
        "workbookKey": "arista-networks",
        "logoFileName": "AristaAwakeSecurity.svg",
        "description": "Sets the time name for analysis",
        "dataTypesDependencies": [
            "CommonSecurityLog"
        ],
        "dataConnectorsDependencies": [
            "AristaAwakeSecurity"
        ],
        "previewImagesFileNames": [
            "AristaAwakeSecurityDevicesBlack.png",
            "AristaAwakeSecurityDevicesWhite.png",
            "AristaAwakeSecurityModelsBlack.png",
            "AristaAwakeSecurityModelsWhite.png",
            "AristaAwakeSecurityOverviewBlack.png",
            "AristaAwakeSecurityOverviewWhite.png"
        ],
        "version": "1.0.0",
        "title": "Arista Awake",
        "templateRelativePath": "AristaAwakeSecurityWorkbook.json",
        "subtitle": "",
        "provider": "Arista Networks"
    },
    {
        "workbookKey": "TomcatWorkbook",
        "logoFileName": "Azure_Sentinel.svg",
        "description": "Sets the time name for analysis",
        "dataTypesDependencies": [
            "Tomcat_CL"
        ],
        "dataConnectorsDependencies": [
            "ApacheTomcat"
        ],
        "previewImagesFileNames": [
            "TomcatBlack.png",
            "TomcatWhite.png"
        ],
        "version": "1.0.0",
        "title": "ApacheTomcat",
        "templateRelativePath": "Tomcat.json",
        "subtitle": "",
        "provider": "Apache"
    },
    {
        "workbookKey": "ClarotyWorkbook",
        "logoFileName": "Azure_Sentinel.svg",
        "description": "Sets the time name for analysis",
        "dataTypesDependencies": [
            "CommonSecurityLog"
        ],
        "dataConnectorsDependencies": [
            "Claroty"
        ],
        "previewImagesFileNames": [
            "ClarotyBlack.png",
            "ClarotyWhite.png"
        ],
        "version": "1.0.0",
        "title": "Claroty",
        "templateRelativePath": "ClarotyOverview.json",
        "subtitle": "",
        "provider": "Claroty"
    },
    {
        "workbookKey": "ApacheHTTPServerWorkbook",
        "logoFileName": "apache.svg",
        "description": "Sets the time name for analysis",
        "dataTypesDependencies": [
            "ApacheHTTPServer_CL"
        ],
        "dataConnectorsDependencies": [
            "ApacheHTTPServer"
        ],
        "previewImagesFileNames": [
            "ApacheHTTPServerOverviewBlack01.png",
            "ApacheHTTPServerOverviewBlack02.png",
            "ApacheHTTPServerOverviewWhite01.png",
            "ApacheHTTPServerOverviewWhite02.png"
        ],
        "version": "1.0.0",
        "title": "Apache HTTP Server",
        "templateRelativePath": "ApacheHTTPServer.json",
        "subtitle": "",
        "provider": "Apache Software Foundation"
    },
    {
        "workbookKey": "OCIWorkbook",
        "logoFileName": "Azure_Sentinel.svg",
        "description": "Sets the time name for analysis",
        "dataTypesDependencies": [
            "OCI_Logs_CL"
        ],
        "dataConnectorsDependencies": [
            "OracleCloudInfrastructureLogsConnector"
        ],
        "previewImagesFileNames": [
            "OCIBlack.png",
            "OCIWhite.png"
        ],
        "version": "1.0.0",
        "title": "Oracle Cloud Infrastructure",
        "templateRelativePath": "OracleCloudInfrastructureOCI.json",
        "subtitle": "",
        "provider": "Microsoft"
    },
    {
        "workbookKey": "OracleWeblogicServerWorkbook",
        "logoFileName": "Azure_Sentinel.svg",
        "description": "Sets the time name for analysis",
        "dataTypesDependencies": [
            "OracleWebLogicServer_CL"
        ],
        "dataConnectorsDependencies": [
            "OracleWebLogicServer"
        ],
        "previewImagesFileNames": [
            "OracleWeblogicServerBlack.png",
            "OracleWeblogicServerWhite.png"
        ],
        "version": "1.0.0",
        "title": "Oracle WebLogic Server",
        "templateRelativePath": "OracleWorkbook.json",
        "subtitle": "",
        "provider": "Oracle"
    },
    {
        "workbookKey": "BitglassWorkbook",
        "logoFileName": "Azure_Sentinel.svg",
        "description": "Sets the time name for analysis",
        "dataTypesDependencies": [
            "BitglassLogs_CL"
        ],
        "dataConnectorsDependencies": [
            "Bitglass"
        ],
        "previewImagesFileNames": [
            "BitglassBlack.png",
            "BitglassWhite.png"
        ],
        "version": "1.0.0",
        "title": "Bitglass",
        "templateRelativePath": "Bitglass.json",
        "subtitle": "",
        "provider": "Bitglass"
    },
    {
        "workbookKey": "NGINXWorkbook",
        "logoFileName": "Azure_Sentinel.svg",
        "description": "Sets the time name for analysis",
        "dataTypesDependencies": [
            "NGINX_CL"
        ],
        "dataConnectorsDependencies": [
            "NGINXHTTPServer"
        ],
        "previewImagesFileNames": [
            "NGINXOverviewBlack01.png",
            "NGINXOverviewBlack02.png",
            "NGINXOverviewWhite01.png",
            "NGINXOverviewWhite02.png"
        ],
        "version": "1.0.0",
        "title": "NGINX HTTP Server",
        "templateRelativePath": "NGINX.json",
        "subtitle": "",
        "provider": "Microsoft"
    },
    {
        "workbookKey": "vArmourAppContollerWorkbook",
        "logoFileName": "varmour-logo.svg",
        "description": "Sets the time name for analysis",
        "dataTypesDependencies": [
            "CommonSecurityLog"
        ],
        "dataConnectorsDependencies": [
            "vArmourAC"
        ],
        "previewImagesFileNames": [
            "vArmourAppControllerAppBlack.png",
            "vArmourAppControllerAppBlack-1.png",
            "vArmourAppControllerAppBlack-2.png",
            "vArmourAppControllerAppBlack-3.png",
            "vArmourAppControllerAppBlack-4.png",
            "vArmourAppControllerAppBlack-5.png",
            "vArmourAppControllerAppBlack-6.png",
            "vArmourAppControllerAppBlack-7.png",
            "vArmourAppControllerAppWhite.png",
            "vArmourAppControllerAppWhite-1.png",
            "vArmourAppControllerAppWhite-2.png",
            "vArmourAppControllerAppWhite-3.png",
            "vArmourAppControllerAppWhite-4.png",
            "vArmourAppControllerAppWhite-5.png",
            "vArmourAppControllerAppWhite-6.png",
            "vArmourAppControllerAppWhite-7.png"
        ],
        "version": "1.0.0",
        "title": "vArmour Application Controller",
        "templateRelativePath": "vArmour_AppContoller_Workbook.json",
        "subtitle": "",
        "provider": "vArmour"
    },
    {
        "workbookKey": "CorelightWorkbook",
        "logoFileName": "corelight.svg",
        "description": "Sets the time name for analysis",
        "dataTypesDependencies": [
            "Corelight_CL"
        ],
        "dataConnectorsDependencies": [
            "Corelight"
        ],
        "previewImagesFileNames": [
            "CorelightConnectionsBlack1.png",
            "CorelightConnectionsBlack2.png",
            "CorelightConnectionsWhite1.png",
            "CorelightConnectionsWhite2.png",
            "CorelightDNSBlack1.png",
            "CorelightDNSWhite1.png",
            "CorelightFileBlack1.png",
            "CorelightFileBlack2.png",
            "CorelightFileWhite1.png",
            "CorelightFileWhite2.png",
            "CorelightMainBlack1.png",
            "CorelightMainWhite1.png",
            "CorelightSoftwareBlack1.png",
            "CorelightSoftwareWhite1.png"
        ],
        "version": "1.0.0",
        "title": "Corelight",
        "templateRelativePath": "Corelight.json",
        "subtitle": "",
        "provider": "Corelight"
    },
    {
        "workbookKey": "LookoutEvents",
        "logoFileName": "lookout.svg",
        "description": "Sets the time name for analysis",
        "dataTypesDependencies": [
            "Lookout_CL"
        ],
        "dataConnectorsDependencies": [
            "LookoutAPI"
        ],
        "previewImagesFileNames": [
            "SampleLookoutWorkBookBlack.png",
            "SampleLookoutWorkBookWhite.png"
        ],
        "version": "1.0.0",
        "title": "Lookout",
        "templateRelativePath": "LookoutEvents.json",
        "subtitle": "",
        "provider": "Lookout"
    },
    {
        "workbookKey": "sentinel-MicrosoftPurview",
        "logoFileName": "MicrosoftPurview.svg",
        "description": "Sets the time name for analysis",
        "dataTypesDependencies": [
            "AzureDiagnostics"
        ],
        "dataConnectorsDependencies": [
            "MicrosoftAzurePurview"
        ],
        "previewImagesFileNames": [
            ""
        ],
        "version": "1.0.0",
        "title": "Microsoft Purview",
        "templateRelativePath": "MicrosoftPurview.json",
        "subtitle": "",
        "provider": "Microsoft"
    },
    {
        "workbookKey": "InfobloxCDCB1TDWorkbook",
        "logoFileName": "infoblox_logo.svg",
        "description": "Sets the time name for analysis",
        "dataTypesDependencies": [
            "CommonSecurityLog"
        ],
        "dataConnectorsDependencies": [
            "InfobloxCloudDataConnector"
        ],
        "previewImagesFileNames": [
            "InfobloxCDCB1TDBlack.png",
            "InfobloxCDCB1TDWhite.png"
        ],
        "version": "1.0.0",
        "title": "Infoblox Cloud Data Connector",
        "templateRelativePath": "InfobloxCDCB1TDWorkbook.json",
        "subtitle": "",
        "provider": "InfoBlox"
    },
    {
        "workbookKey": "UbiquitiUniFiWorkbook",
        "logoFileName": "ubiquiti.svg",
        "description": "Sets the time name for analysis",
        "dataTypesDependencies": [
            "Ubiquiti_CL"
        ],
        "dataConnectorsDependencies": [
            "UbiquitiUnifi"
        ],
        "previewImagesFileNames": [
            "UbiquitiOverviewBlack01.png",
            "UbiquitiOverviewBlack02.png",
            "UbiquitiOverviewWhite01.png",
            "UbiquitiOverviewWhite02.png"
        ],
        "version": "1.0.0",
        "title": "Ubiquiti UniFi",
        "templateRelativePath": "Ubiquiti.json",
        "subtitle": "",
        "provider": "Microsoft"
    },
    {
        "workbookKey": "VMwareESXiWorkbook",
        "logoFileName": "Azure_Sentinel.svg",
        "description": "Sets the time name for analysis",
        "dataTypesDependencies": [
            "Syslog"
        ],
        "dataConnectorsDependencies": [
            "VMwareESXi"
        ],
        "previewImagesFileNames": [
            "VMWareESXiBlack.png",
            "VMWareESXiWhite.png"
        ],
        "version": "1.0.0",
        "title": "VMware ESXi",
        "templateRelativePath": "VMWareESXi.json",
        "subtitle": "",
        "provider": "Microsoft"
    },
    {
        "workbookKey": "SnowflakeWorkbook",
        "logoFileName": "Azure_Sentinel.svg",
        "description": "Sets the time name for analysis",
        "dataTypesDependencies": [
            "Snowflake_CL"
        ],
        "dataConnectorsDependencies": [
            "SnowflakeDataConnector"
        ],
        "previewImagesFileNames": [
            "SnowflakeBlack.png",
            "SnowflakeWhite.png"
        ],
        "version": "1.0.0",
        "title": "Snowflake",
        "templateRelativePath": "Snowflake.json",
        "subtitle": "",
        "provider": "Snowflake"
    },
    {
        "workbookKey": "LastPassWorkbook",
        "logoFileName": "LastPass.svg",
        "description": "Sets the time name for analysis",
        "dataTypesDependencies": [
            "LastPassNativePoller_CL"
        ],
        "dataConnectorsDependencies": [
            "LastPassAPIConnector"
        ],
        "previewImagesFileNames": [
            "LastPassBlack.png",
            "LastPassWhite.png"
        ],
        "version": "1.0.0",
        "title": "Lastpass Enterprise Activity Monitoring",
        "templateRelativePath": "LastPassWorkbook.json",
        "subtitle": "",
        "provider": "LastPass"
    },
    {
        "workbookKey": "SecurityBridgeWorkbook",
        "logoFileName": "SecurityBridgeLogo-Vector-TM_75x75.svg",
        "description": "Sets the time name for analysis",
        "dataTypesDependencies": [
            "SecurityBridgeLogs"
        ],
        "dataConnectorsDependencies": [
            "SecurityBridgeSAP"
        ],
        "previewImagesFileNames": [
            "SecurityBridgeThreatDetectionWhite.png",
            "SecurityBridgeThreatDetectionWhite1.png"
        ],
        "version": "1.0.0",
        "title": "SecurityBridge App",
        "templateRelativePath": "SecurityBridgeThreatDetectionforSAP.json",
        "subtitle": "",
        "provider": "SecurityBridge"
    },
    {
        "workbookKey": "PaloAltoPrismaCloudWorkbook",
        "logoFileName": "paloalto_logo.svg",
        "description": "Sets the time name for analysis.",
        "dataTypesDependencies": [
            "PaloAltoPrismaCloudAlert_CL",
            "PaloAltoPrismaCloudAudit_CL"
        ],
        "dataConnectorsDependencies": [
            "PaloAltoPrismaCloud"
        ],
        "previewImagesFileNames": [
            "PaloAltoPrismaCloudBlack01.png",
            "PaloAltoPrismaCloudBlack02.png",
            "PaloAltoPrismaCloudWhite01.png",
            "PaloAltoPrismaCloudWhite02.png"
        ],
        "version": "1.0.0",
        "title": "Palo Alto Prisma",
        "templateRelativePath": "PaloAltoPrismaCloudOverview.json",
        "subtitle": "",
        "provider": "Microsoft"
    },
    {
        "workbookKey": "PingFederateWorkbook",
        "logoFileName": "PingIdentity.svg",
        "description": "Sets the time name for analysis",
        "dataTypesDependencies": [
            "PingFederateEvent"
        ],
        "dataConnectorsDependencies": [
            "PingFederate"
        ],
        "previewImagesFileNames": [
            "PingFederateBlack1.png",
            "PingFederateWhite1.png"
        ],
        "version": "1.0.0",
        "title": "PingFederate",
        "templateRelativePath": "PingFederate.json",
        "subtitle": "",
        "provider": "Microsoft"
    },
    {
        "workbookKey": "McAfeeePOWorkbook",
        "logoFileName": "mcafee_logo.svg",
        "description": "Sets the time name for analysis",
        "dataTypesDependencies": [
            "McAfeeEPOEvent"
        ],
        "dataConnectorsDependencies": [
            "McAfeeePO"
        ],
        "previewImagesFileNames": [
            "McAfeeePOBlack1.png",
            "McAfeeePOBlack2.png",
            "McAfeeePOWhite1.png",
            "McAfeeePOWhite2.png"
        ],
        "version": "1.0.0",
        "title": "McAfee ePolicy Orchestrator",
        "templateRelativePath": "McAfeeePOOverview.json",
        "subtitle": "",
        "provider": "Microsoft"
    },
    {
        "workbookKey": "OracleDatabaseAudit",
        "logoFileName": "oracle_logo.svg",
        "description": "Sets the time name for analysis",
        "dataTypesDependencies": [
            "Syslog"
        ],
        "dataConnectorsDependencies": [
            "OracleDatabaseAudit"
        ],
        "previewImagesFileNames": [
            "OracleDatabaseAuditBlack1.png",
            "OracleDatabaseAuditBlack2.png",
            "OracleDatabaseAuditWhite1.png",
            "OracleDatabaseAuditWhite2.png"
        ],
        "version": "1.0.0",
        "title": "Oracle Database Audit",
        "templateRelativePath": "OracleDatabaseAudit.json",
        "subtitle": "",
        "provider": "Oracle"
    },
    {
        "workbookKey": "SenservaProAnalyticsWorkbook",
        "logoFileName": "SenservaPro_logo.svg",
        "description": "Sets the time name for analysis",
        "dataTypesDependencies": [
            "SenservaPro_CL"
        ],
        "dataConnectorsDependencies": [
            "SenservaPro"
        ],
        "previewImagesFileNames": [
            "SenservaProAnalyticsBlack.png",
            "SenservaProAnalyticsWhite.png"
        ],
        "version": "1.0.0",
        "title": "SenservaProAnalytics",
        "templateRelativePath": "SenservaProAnalyticsWorkbook.json",
        "subtitle": "",
        "provider": "Senserva Pro"
    },
    {
        "workbookKey": "SenservaProMultipleWorkspaceWorkbook",
        "logoFileName": "SenservaPro_logo.svg",
        "description": "Sets the time name for analysis",
        "dataTypesDependencies": [
            "SenservaPro_CL"
        ],
        "dataConnectorsDependencies": [
            "SenservaPro"
        ],
        "previewImagesFileNames": [
            "SenservaProMultipleWorkspaceWorkbookBlack.png",
            "SenservaProMultipleWorkspaceWorkbookWhite.png"
        ],
        "version": "1.0.0",
        "title": "SenservaProMultipleWorkspace",
        "templateRelativePath": "SenservaProMultipleWorkspaceWorkbook.json",
        "subtitle": "",
        "provider": "Senserva Pro"
    },
    {
        "workbookKey": "SenservaProSecureScoreMultiTenantWorkbook",
        "logoFileName": "SenservaPro_logo.svg",
        "description": "Sets the time name for analysis",
        "dataTypesDependencies": [
            "SenservaPro_CL"
        ],
        "dataConnectorsDependencies": [
            "SenservaPro"
        ],
        "previewImagesFileNames": [
            "SenservaProSecureScoreMultiTenantBlack.png",
            "SenservaProSecureScoreMultiTenantWhite.png"
        ],
        "version": "1.0.0",
        "title": "SenservaProSecureScoreMultiTenant",
        "templateRelativePath": "SenservaProSecureScoreMultiTenantWorkbook.json",
        "subtitle": "",
        "provider": "Senserva Pro"
    },
    {
        "workbookKey": "CiscoSecureEndpointOverviewWorkbook",
        "logoFileName": "cisco-logo-72px.svg",
        "description": "Sets the time name for analysis",
        "dataTypesDependencies": [
            "CiscoSecureEndpoint"
        ],
        "dataConnectorsDependencies": [
            "CiscoSecureEndpoint"
        ],
        "previewImagesFileNames": [
            "CiscoSecureEndpointBlack.png",
            "CiscoSecureEndpointWhite.png"
        ],
        "version": "1.0.0",
        "title": "Cisco Secure Endpoint",
        "templateRelativePath": "Cisco Secure Endpoint Overview.json",
        "subtitle": "",
        "provider": "Cisco"
    },
    {
        "workbookKey": "InfoSecGlobalWorkbook",
        "logoFileName": "infosecglobal.svg",
        "description": "Sets the time name for analysis.",
        "dataTypesDependencies": [
            "InfoSecAnalytics_CL"
        ],
        "dataConnectorsDependencies": [
            "InfoSecDataConnector"
        ],
        "previewImagesFileNames": [
            "InfoSecGlobalWorkbookBlack.png",
            "InfoSecGlobalWorkbookWhite.png"
        ],
        "version": "1.0.0",
        "title": "AgileSec Analytics Connector",
        "templateRelativePath": "InfoSecGlobal.json",
        "subtitle": "",
        "provider": "InfoSecGlobal"
    },
    {
        "workbookKey": "CrowdStrikeFalconEndpointProtectionWorkbook",
        "logoFileName": "crowdstrike.svg",
        "description": "Sets the time name for analysis",
        "dataTypesDependencies": [
            "CrowdstrikeReplicatorLogs_CL"
        ],
        "dataConnectorsDependencies": [
            "CrowdstrikeReplicator"
        ],
        "previewImagesFileNames": [
            "CrowdStrikeFalconEndpointProtectionBlack.png",
            "CrowdStrikeFalconEndpointProtectionWhite.png"
        ],
        "version": "1.0.0",
        "title": "CrowdStrike Falcon Endpoint Protection",
        "templateRelativePath": "CrowdStrikeFalconEndpointProtection.json",
        "subtitle": "",
        "provider": "Microsoft"
    },
    {
        "workbookKey": "IronDefenseAlertDashboard",
        "logoFileName": "IronNet.svg",
        "description": "Sets the time name for analysis",
        "dataTypesDependencies": [
            "CommonSecurityLog"
        ],
        "dataConnectorsDependencies": [
            "IronNetIronDefense"
        ],
        "previewImagesFileNames": [
            "IronDefenseDashboardBlack.png",
            "IronDefenseDashboardWhit.png"
        ],
        "version": "1.0.0",
        "title": "IronDefenseAlertDashboard",
        "templateRelativePath": "IronDefenseAlertDashboard.json",
        "subtitle": "",
        "provider": "Microsoft"
    },
    {
        "workbookKey": "IronDefenseAlertDetails",
        "logoFileName": "IronNet.svg",
        "description": "Sets the time name for analysis",
        "dataTypesDependencies": [
            "CommonSecurityLog"
        ],
        "dataConnectorsDependencies": [
            "IronNetIronDefense"
        ],
        "previewImagesFileNames": [
            "IronDefenseAlertsBlack.png",
            "IronDefenseAlertsWhite.png"
        ],
        "version": "1.0.0",
        "title": "IronDefenseAlertDetails",
        "templateRelativePath": "IronDefenseAlertDetails.json",
        "subtitle": "",
        "provider": "Microsoft"
    },
    {
        "workbookKey": "CiscoSEGWorkbook",
        "logoFileName": "cisco-logo-72px.svg",
        "description": "Sets the time name for analysis",
        "dataTypesDependencies": [
            "CommonSecurityLog"
        ],
        "dataConnectorsDependencies": [
            "CiscoSEG"
        ],
        "previewImagesFileNames": [
            "CiscoSEGBlack.png",
            "CiscoSEGWhite.png"
        ],
        "version": "1.0.0",
        "title": "Cisco Secure Email Gateway",
        "templateRelativePath": "CiscoSEG.json",
        "subtitle": "",
        "provider": "Cisco"
    },
    {
        "workbookKey": "EatonForeseerHealthAndAccess",
        "logoFileName": "Azure_Sentinel.svg",
        "description": "This workbook gives an insight into the health of all the Windows VMs in this subscription running Eaton Foreseer and       the unauthorized access into the Eaton Foreseer application running on these VMs.",
        "dataTypesDependencies": [
            "SecurityEvent"
        ],
        "dataConnectorsDependencies": [],
        "previewImagesFileNames": [
            "EatonForeseerHealthAndAccessBlack.png",
            "EatonForeseerHealthAndAccessWhite.png"
        ],
        "version": "1.0.0",
        "title": "EatonForeseerHealthAndAccess",
        "templateRelativePath": "EatonForeseerHealthAndAccess.json",
        "subtitle": "",
        "provider": "Eaton"
    },
    {
        "workbookKey": "PCIDSSComplianceWorkbook",
        "logoFileName": "Azure_Sentinel.svg",
        "description": "Choose your subscription and workspace in which PCI assets are deployed",
        "dataTypesDependencies": [
            "AzureDaignostics",
            "SecurityEvent",
            "SecurityAlert",
            "OracleDatabaseAuditEvent",
            "Syslog",
            "Anomalies"
        ],
        "dataConnectorsDependencies": [],
        "previewImagesFileNames": [
            "PCIDSSComplianceBlack01.PNG",
            "PCIDSSComplianceBlack02.PNG",
            "PCIDSSComplianceWhite01.PNG",
            "PCIDSSComplianceWhite02.PNG"
        ],
        "version": "1.0.0",
        "title": "PCI DSS Compliance",
        "templateRelativePath": "PCIDSSCompliance.json",
        "subtitle": "",
        "provider": "Microsoft"
    },
    {
        "workbookKey": "SonraiSecurityWorkbook",
        "logoFileName": "Sonrai.svg",
        "description": "Sets the time name for analysis",
        "dataTypesDependencies": [
            "Sonrai_Tickets_CL"
        ],
        "dataConnectorsDependencies": [
            "SonraiDataConnector"
        ],
        "previewImagesFileNames": [
            "SonraiWorkbookBlack.png",
            "SonraiWorkbookWhite.png"
        ],
        "version": "1.0.0",
        "title": "Sonrai",
        "templateRelativePath": "Sonrai.json",
        "subtitle": "",
        "provider": "Sonrai"
    },
    {
        "workbookKey": "SemperisDSPWorkbook",
        "logoFileName": "Semperis.svg",
        "description": "Specify the time range on which to query the data",
        "dataTypesDependencies": [
            "dsp_parser"
        ],
        "dataConnectorsDependencies": [
            "SemperisDSP"
        ],
        "previewImagesFileNames": [
            "SemperisDSPOverview1Black.png",
            "SemperisDSPOverview1White.png",
            "SemperisDSPOverview2Black.png",
            "SemperisDSPOverview2White.png",
            "SemperisDSPOverview3Black.png",
            "SemperisDSPOverview3White.png"
        ],
        "version": "1.0.0",
        "title": "Semperis Directory Services Protector",
        "templateRelativePath": "SemperisDSPWorkbook.json",
        "subtitle": "",
        "provider": "Semperis"
    },
    {
        "workbookKey": "BoxWorkbook",
        "logoFileName": "box.svg",
        "description": "Sets the time name for analysis",
        "dataTypesDependencies": [
            "BoxEvents_CL"
        ],
        "dataConnectorsDependencies": [
            "BoxDataConnector"
        ],
        "previewImagesFileNames": [
            "BoxBlack1.png",
            "BoxWhite1.png",
            "BoxBlack2.png",
            "BoxWhite2.png"
        ],
        "version": "1.0.0",
        "title": "Box",
        "templateRelativePath": "Box.json",
        "subtitle": "",
        "provider": "Box"
    },
    {
        "workbookKey": "SymantecEndpointProtection",
        "logoFileName": "symantec_logo.svg",
        "description": "Sets the time name for analysis",
        "dataTypesDependencies": [
            "SymantecEndpointProtection"
        ],
        "dataConnectorsDependencies": [
            "SymantecEndpointProtection"
        ],
        "previewImagesFileNames": [
            "SymantecEndpointProtectionBlack.png",
            "SymantecEndpointProtectionWhite.png"
        ],
        "version": "1.0.0",
        "title": "Symantec Endpoint Protection",
        "templateRelativePath": "SymantecEndpointProtection.json",
        "subtitle": "",
        "provider": "Symantec"
    },
    {
        "workbookKey": "DynamicThreatModeling&Response",
        "logoFileName": "",
        "description": "Sets the time name for analysis",
        "dataTypesDependencies": [
            "SecurityAlert"
        ],
        "dataConnectorsDependencies": [],
        "previewImagesFileNames": [
            "ThreatAnalysis&ResponseWhite1.png",
            "ThreatAnalysis&ResponseWhite2.png"
        ],
        "version": "1.0.0",
        "title": "Dynamic Threat Modeling Response",
        "templateRelativePath": "DynamicThreatModeling&Response.json",
        "subtitle": "",
        "provider": "Microsoft"
    },
    {
        "workbookKey": "ThreatAnalysis&Response",
        "logoFileName": "",
        "description": "The Defenders for IoT workbook provide guided investigations for OT entities based on open incidents, alert notifications, and activities for OT assets. They also provide a hunting experience across the MITRE ATT&CK® framework for ICS, and are designed to enable analysts, security engineers, and MSSPs to gain situational awareness of OT security posture.",
        "dataTypesDependencies": [
            "SecurityAlert"
        ],
        "dataConnectorsDependencies": [],
        "previewImagesFileNames": [
            "ThreatAnalysis&ResponseWhite.png"
        ],
        "version": "1.0.1",
        "title": "Threat Analysis Response",
        "templateRelativePath": "ThreatAnalysis&Response.json",
        "subtitle": "",
        "provider": "Microsoft"
    },
    {
        "workbookKey": "TrendMicroCAS",
        "logoFileName": "Trend_Micro_Logo.svg",
        "description": "Sets the time name for analysis",
        "dataTypesDependencies": [
            "TrendMicroCAS_CL"
        ],
        "dataConnectorsDependencies": [
            "TrendMicroCAS"
        ],
        "previewImagesFileNames": [
            "TrendMicroCASBlack.png",
            "TrendMicroCASWhite.png"
        ],
        "version": "1.0.0",
        "title": "TrendMicroCAS",
        "templateRelativePath": "TrendMicroCAS.json",
        "subtitle": "",
        "provider": "TrendMicro"
    },
    {
        "workbookKey": "GitHubSecurityWorkbook",
        "logoFileName": "GitHub.svg",
        "description": "Gain insights to GitHub activities that may be interesting for security.",
        "dataTypesDependencies": [
            "GitHubAuditLogPolling_CL"
        ],
        "dataConnectorsDependencies": [
            "GitHubEcAuditLogPolling"
        ],
        "previewImagesFileNames": [],
        "version": "1.0.0",
        "title": "GithubWorkbook",
        "templateRelativePath": "GitHubWorkbook.json",
        "subtitle": "",
        "provider": "Microsoft"
    },
    {
        "workbookKey": "GCPDNSWorkbook",
        "logoFileName": "google_logo.svg",
        "description": "Sets the time name for analysis",
        "dataTypesDependencies": [
            "GCPCloudDNS"
        ],
        "dataConnectorsDependencies": [
            "GCPDNSDataConnector"
        ],
        "previewImagesFileNames": [
            "GCPDNSBlack.png",
            "GCPDNSWhite.png"
        ],
        "version": "1.0.0",
        "title": "Google Cloud Platform DNS",
        "templateRelativePath": "GCPDNS.json",
        "subtitle": "",
        "provider": "Microsoft"
    },
    {
        "workbookKey": "AtlassianJiraAuditWorkbook",
        "logoFileName": "",
        "description": "Sets the time name for analysis",
        "dataTypesDependencies": [
            "AtlassianJiraNativePoller_CL"
        ],
        "dataConnectorsDependencies": [
            "AtlassianJira"
        ],
        "previewImagesFileNames": [
            "AtlassianJiraAuditWhite.png",
            "AtlassianJiraAuditBlack.png"
        ],
        "version": "1.0.0",
        "title": "AtlassianJiraAudit",
        "templateRelativePath": "AtlassianJiraAudit.json",
        "subtitle": "",
        "provider": "Atlassian"
    },
    {
        "workbookKey": "DigitalGuardianWorkbook",
        "logoFileName": "Azure_Sentinel.svg",
        "description": "Sets the time name for analysis",
        "dataTypesDependencies": [
            "DigitalGuardianDLPEvent"
        ],
        "dataConnectorsDependencies": [
            "DigitalGuardianDLP"
        ],
        "previewImagesFileNames": [
            "DigitalGuardianBlack.png",
            "DigitalGuardianWhite.png"
        ],
        "version": "1.0.0",
        "title": "DigitalGuardianDLP",
        "templateRelativePath": "DigitalGuardian.json",
        "subtitle": "",
        "provider": "Digital Guardian"
    },
    {
        "workbookKey": "CiscoDuoWorkbook",
        "logoFileName": "cisco-logo-72px.svg",
        "description": "Sets the time name for analysis",
        "dataTypesDependencies": [
            "CiscoDuo_CL"
        ],
        "dataConnectorsDependencies": [
            "CiscoDuoSecurity"
        ],
        "previewImagesFileNames": [
            "CiscoDuoWhite.png",
            "CiscoDuoBlack.png"
        ],
        "version": "1.0.0",
        "title": "CiscoDuoSecurity",
        "templateRelativePath": "CiscoDuo.json",
        "subtitle": "",
        "provider": "Cisco"
    },
    {
        "workbookKey": "SlackAudit",
        "logoFileName": "slacklogo.svg",
        "description": "Sets the time name for analysis",
        "dataTypesDependencies": [
            "SlackAudit_CL"
        ],
        "dataConnectorsDependencies": [
            "SlackAuditAPI"
        ],
        "previewImagesFileNames": [
            "SlackAuditApplicationActivityBlack1.png",
            "SlackAuditApplicationActivityWhite1.png"
        ],
        "version": "1.0.0",
        "title": "SlackAudit",
        "templateRelativePath": "SlackAudit.json",
        "subtitle": "",
        "provider": "Slack"
    },
    {
        "workbookKey": "CiscoWSAWorkbook",
        "logoFileName": "cisco-logo-72px.svg",
        "description": "Sets the time name for analysis",
        "dataTypesDependencies": [
            "Syslog"
        ],
        "dataConnectorsDependencies": [
            "CiscoWSA"
        ],
        "previewImagesFileNames": [
            "CiscoWSAWhite.png",
            "CiscoWSABlack.png"
        ],
        "version": "1.0.0",
        "title": "CiscoWSA",
        "templateRelativePath": "CiscoWSA.json",
        "subtitle": "",
        "provider": "Cisco"
    },
    {
        "workbookKey": "GCP-IAM-Workbook",
        "logoFileName": "google_logo.svg",
        "description": "Sets the time name for analysis",
        "dataTypesDependencies": [
            "GCP_IAM_CL"
        ],
        "dataConnectorsDependencies": [
            "GCPIAMDataConnector"
        ],
        "previewImagesFileNames": [
            "GCPIAMBlack01.png",
            "GCPIAMBlack02.png",
            "GCPIAMWhite01.png",
            "GCPIAMWhite02.png"
        ],
        "version": "1.0.0",
        "title": "Google Cloud Platform IAM",
        "templateRelativePath": "GCP_IAM.json",
        "subtitle": "",
        "provider": "Google"
    },
    {
        "workbookKey": "ImpervaWAFCloudWorkbook",
        "logoFileName": "Imperva_DarkGrey_final_75x75.svg",
        "description": "Sets the time name for analysis.",
        "dataTypesDependencies": [
            "ImpervaWAFCloud_CL"
        ],
        "dataConnectorsDependencies": [
            "ImpervaWAFCloudAPI"
        ],
        "previewImagesFileNames": [
            "ImpervaWAFCloudBlack01.png",
            "ImpervaWAFCloudBlack02.png",
            "ImpervaWAFCloudWhite01.png",
            "ImpervaWAFCloudWhite02.png"
        ],
        "version": "1.0.0",
        "title": "Imperva WAF Cloud Overview",
        "templateRelativePath": "Imperva WAF Cloud Overview.json",
        "subtitle": "",
        "provider": "Microsoft"
    },
    {
        "workbookKey": "ZscalerZPAWorkbook",
        "logoFileName": "ZscalerLogo.svg",
        "description": "Select the time range for this Overview.",
        "dataTypesDependencies": [
            "ZPA_CL"
        ],
        "dataConnectorsDependencies": [
            "ZscalerPrivateAccess"
        ],
        "previewImagesFileNames": [
            "ZscalerZPABlack.png",
            "ZscalerZPAWhite.png"
        ],
        "version": "1.0.0",
        "title": "Zscaler Private Access (ZPA)",
        "templateRelativePath": "ZscalerZPA.json",
        "subtitle": "",
        "provider": "Zscaler"
    },
    {
        "workbookKey": "GoogleWorkspaceWorkbook",
        "logoFileName": "google_logo.svg",
        "description": "Sets the time name for analysis",
        "dataTypesDependencies": [
            "GWorkspace_ReportsAPI_admin_CL",
            "GWorkspace_ReportsAPI_calendar_CL",
            "GWorkspace_ReportsAPI_drive_CL",
            "GWorkspace_ReportsAPI_login_CL",
            "GWorkspace_ReportsAPI_login_CL",
            "GWorkspace_ReportsAPI_mobile_CL"
        ],
        "dataConnectorsDependencies": [
            "GoogleWorkspaceReportsAPI"
        ],
        "previewImagesFileNames": [
            "GoogleWorkspaceBlack.png",
            "GoogleWorkspaceWhite.png"
        ],
        "version": "1.0.0",
        "title": "GoogleWorkspaceReports",
        "templateRelativePath": "GoogleWorkspace.json",
        "subtitle": "",
        "provider": "Microsoft"
    },
    {
        "workbookKey": "NCProtectWorkbook",
        "logoFileName": "NCProtectIcon.svg",
        "description": "Sets the time name for analysis",
        "dataTypesDependencies": [
            "NCProtectUAL_CL"
        ],
        "dataConnectorsDependencies": [
            "NucleusCyberNCProtect"
        ],
        "previewImagesFileNames": [
            "",
            ""
        ],
        "version": "1.0.0",
        "title": "NucleusCyberProtect",
        "templateRelativePath": "NucleusCyber_NCProtect_Workbook.json",
        "subtitle": "",
        "provider": "archTIS"
    },
    {
        "workbookKey": "CiscoISEWorkbook",
        "logoFileName": "cisco-logo-72px.svg",
        "description": "Sets the time name for analysis",
        "dataTypesDependencies": [
            "Syslog"
        ],
        "dataConnectorsDependencies": [
            "CiscoISE"
        ],
        "previewImagesFileNames": [],
        "version": "1.0.0",
        "title": "Cisco ISE",
        "templateRelativePath": "CiscoISE.json",
        "subtitle": "",
        "provider": "Cisco"
    },
    {
        "workbookKey": "IoTOTThreatMonitoringwithDefenderforIoTWorkbook",
        "logoFileName": "",
        "description": "The OT Threat Monitoring with Defender for IoT Workbook features OT filtering for Security Alerts, Incidents, Vulnerabilities and Asset Inventory. The workbook features a dynamic assessment of the MITRE ATT&CK for ICS matrix across your environment to analyze and respond to OT-based threats. This workbook is designed to enable SecOps Analysts, Security Engineers, and MSSPs to gain situational awareness for IT/OT security posture.",
        "dataTypesDependencies": [
            "SecurityAlert",
            "SecurityIncident"
        ],
        "dataConnectorsDependencies": [],
        "previewImagesFileNames": [],
        "version": "1.0.0",
        "title": "Microsoft Defender for IoT",
        "templateRelativePath": "IoTOTThreatMonitoringwithDefenderforIoT.json",
        "subtitle": "",
        "provider": "Microsoft"
    },
    {
        "workbookKey": "ZeroTrust(TIC3.0)Workbook",
        "logoFileName": "Azure_Sentinel.svg",
        "description": "Sets the time name for analysis",
        "dataTypesDependencies": [
            "SecurityRecommendation"
        ],
        "dataConnectorsDependencies": [],
        "previewImagesFileNames": [
            "ZeroTrust(TIC3.0)Black1.PNG",
            "ZeroTrust(TIC3.0)White1.PNG"
        ],
        "version": "1.0.0",
        "title": "ZeroTrust(TIC3.0)",
        "templateRelativePath": "ZeroTrustTIC3.json",
        "subtitle": "",
        "provider": "Microsoft"
    },
    {
        "workbookKey": "CybersecurityMaturityModelCertification(CMMC)2.0Workbook",
        "logoFileName": "",
        "description": "Sets the time name for analysis.",
        "dataTypesDependencies": [
            "InformationProtectionLogs_CL",
            "AuditLogs",
            "SecurityIncident",
            "SigninLogs",
            "AzureActivity"
        ],
        "dataConnectorsDependencies": [],
        "previewImagesFileNames": [],
        "version": "1.0.0",
        "title": "CybersecurityMaturityModelCertification(CMMC)2.0",
        "templateRelativePath": "CybersecurityMaturityModelCertification_CMMCV2.json",
        "subtitle": "",
        "provider": "Microsoft"
    },
    {
        "workbookKey": "NISTSP80053Workbook",
        "logoFileName": "",
        "description": "Sets the time name for analysis.",
        "dataTypesDependencies": [
            "SigninLogs",
            "AuditLogs",
            "AzureActivity",
            "OfficeActivity",
            "SecurityEvents",
            "CommonSecurityLog",
            "SecurityIncident",
            "SecurityRecommendation"
        ],
        "dataConnectorsDependencies": [
            "SecurityEvents"
        ],
        "previewImagesFileNames": [],
        "version": "1.0.0",
        "title": "NISTSP80053workbook",
        "templateRelativePath": "NISTSP80053.json",
        "subtitle": "",
        "provider": "Microsoft"
    },
    {
        "workbookKey": "DarktraceWorkbook",
        "logoFileName": "Darktrace.svg",
        "description": "The Darktrace Workbook visualises Model Breach and AI Analyst data received by the Darktrace Data Connector and visualises events across the network, SaaS, IaaS and Email.",
        "dataTypesDependencies": [
            "darktrace_model_alerts_CL"
        ],
        "dataConnectorsDependencies": [
            "DarktraceRESTConnector"
        ],
        "previewImagesFileNames": [
            "DarktraceWorkbookBlack01.png",
            "DarktraceWorkbookBlack02.png",
            "DarktraceWorkbookWhite01.png",
            "DarktraceWorkbookWhite02.png"
        ],
        "version": "1.0.1",
        "title": "Darktrace",
        "templateRelativePath": "DarktraceWorkbook.json",
        "subtitle": "",
        "provider": "Darktrace"
    },
    {
        "workbookKey": "RecordedFutureDomainC2DNSWorkbook",
        "logoFileName": "RecordedFuture.svg",
        "description": "Sets the time name for DNS Events and Threat Intelligence Time Range",
        "dataTypesDependencies": [
            "ThreatIntelligenceIndicator"
        ],
        "dataConnectorsDependencies": [],
        "previewImagesFileNames": [],
        "version": "1.0.0",
        "title": "Recorded Future -  C&C DNS Name to DNS Events - Correlation&Threat Hunting",
        "templateRelativePath": "Recorded Future -  C&C DNS Name to DNS Events - Correlation&Threat Hunting.json",
        "subtitle": "",
        "provider": "Recorded Future"
    },
    {
        "workbookKey": "RecordedFutureIPActiveC2Workbook",
        "logoFileName": "RecordedFuture.svg",
        "description": "Sets the time name for DNS Events and Threat Intelligence Time Range",
        "dataTypesDependencies": [
            "ThreatIntelligenceIndicator"
        ],
        "dataConnectorsDependencies": [],
        "previewImagesFileNames": [],
        "version": "1.0.0",
        "title": "Recorded Future - Actively Communicating C&C IPs to DNS Events - Correlation&Threat Hunting",
        "templateRelativePath": "Recorded Future - Actively Communicating C&C IPs to DNS Events - Correlation&Threat Hunting.json",
        "subtitle": "",
        "provider": "Recorded Future"
    },
    {
        "workbookKey": "MaturityModelForEventLogManagement_M2131",
        "logoFileName": "contrastsecurity_logo.svg",
        "description": "Select the time range for this Overview.",
        "dataTypesDependencies": [],
        "dataConnectorsDependencies": [],
        "previewImagesFileNames": [
            "MaturityModelForEventLogManagement_M2131Black.png"
        ],
        "version": "1.0.0",
        "title": "MaturityModelForEventLogManagementM2131",
        "templateRelativePath": "MaturityModelForEventLogManagement_M2131.json",
        "subtitle": "",
        "provider": "Microsoft"
    },
    {
        "workbookKey": "AzureSQLSecurityWorkbook",
        "logoFileName": "AzureSQL.svg",
        "description": "Sets the time window in days to search around the alert",
        "dataTypesDependencies": [
            "AzureDiagnostics",
            "SecurityAlert",
            "SecurityIncident"
        ],
        "dataConnectorsDependencies": [
            "AzureSql"
        ],
        "previewImagesFileNames": [],
        "version": "1.0.0",
        "title": "Azure SQL Database Workbook",
        "templateRelativePath": "Workbook-AzureSQLSecurity.json",
        "subtitle": "",
        "provider": "Microsoft"
    },
    {
        "workbookKey": "ContinuousDiagnostics&Mitigation",
        "logoFileName": "",
        "description": "Select the time range for this Overview.",
        "dataTypesDependencies": [],
        "dataConnectorsDependencies": [],
        "previewImagesFileNames": [
            "ContinuousDiagnostics&MitigationBlack.png"
        ],
        "version": "1.0.0",
        "title": "ContinuousDiagnostics&Mitigation",
        "templateRelativePath": "ContinuousDiagnostics&Mitigation.json",
        "subtitle": "",
        "provider": "Microsoft"
    },
    {
        "workbookKey": "UserWorkbook-alexdemichieli-github-update-1",
        "logoFileName": "GitHub.svg",
        "description": "Repository selector.",
        "dataTypesDependencies": [
            "githubscanaudit_CL"
        ],
        "dataConnectorsDependencies": [
            "GitHubWebhook"
        ],
        "previewImagesFileNames": [],
        "version": "1.0.0",
        "title": "GithubWorkbook-update-to-workbook-1",
        "templateRelativePath": "update-to-workbook-1.json",
        "subtitle": "",
        "provider": "Microsoft"
    },
    {
        "workbookKey": "AtlasianJiraAuditWorkbook",
        "logoFileName": "",
        "description": "Select the time range for this Overview.",
        "dataTypesDependencies": [
            "AtlassianJiraNativePoller_CL"
        ],
        "dataConnectorsDependencies": [
            "AtlassianJira"
        ],
        "previewImagesFileNames": [
            "AtlassianJiraAuditBlack.png",
            "AtlassianJiraAuditWhite.png"
        ],
        "version": "1.0.0",
        "title": "AtlasianJiraAuditWorkbook",
        "templateRelativePath": "AtlasianJiraAuditWorkbook.json",
        "subtitle": "",
        "provider": "Microsoft"
    },
    {
        "workbookKey": "AzureSecurityBenchmark",
        "logoFileName": "",
        "description": "Azure Security Benchmark v3 Workbook provides a mechanism for viewing log queries, azure resource graph, and policies aligned to ASB controls across Microsoft security offerings, Azure, Microsoft 365, 3rd Party, On-Premises, and Multi-cloud workloads. This workbook enables Security Architects, Engineers, SecOps Analysts, Managers, and IT Pros to gain situational awareness visibility for the security posture of cloud workloads. There are also recommendations for selecting, designing, deploying, and configuring Microsoft offerings for alignment with respective ASB requirements and practices.",
        "dataTypesDependencies": [
            "SecurityRegulatoryCompliance",
            "AzureDiagnostics",
            "SecurityIncident",
            "SigninLogs",
            "SecurityAlert"
        ],
        "dataConnectorsDependencies": [],
        "previewImagesFileNames": [
            "AzureSecurityBenchmark1.png",
            "AzureSecurityBenchmark2.png",
            "AzureSecurityBenchmark3.png"
        ],
        "version": "1.0.0",
        "title": "Azure Security Benchmark",
        "templateRelativePath": "AzureSecurityBenchmark.json",
        "subtitle": "",
        "provider": "Microsoft"
    },
    {
        "workbookKey": "ZNAccessOchestratorAudit",
        "logoFileName": "",
        "description": "This workbook provides a summary of ZeroNetworks data.",
        "dataTypesDependencies": [
            "ZNAccessOrchestratorAudit_CL",
            "ZNAccessOrchestratorAuditNativePoller_CL"
        ],
        "dataConnectorsDependencies": [
            "ZeroNetworksAccessOrchestratorAuditFunction",
            "ZeroNetworksAccessOrchestratorAuditNativePoller"
        ],
        "previewImagesFileNames": [],
        "version": "1.0.0",
        "title": "Zero NetWork",
        "templateRelativePath": "ZNSegmentAudit.json",
        "subtitle": "",
        "provider": "Zero Networks"
    },
    {
        "workbookKey": "FireworkWorkbook",
        "logoFileName": "FlareSystems.svg",
        "description": "Select the time range for this Overview.",
        "dataTypesDependencies": [
            "Firework_CL"
        ],
        "dataConnectorsDependencies": [
            "FlareSystemsFirework"
        ],
        "previewImagesFileNames": [
            "FireworkOverviewBlack01.png",
            "FireworkOverviewBlack02.png",
            "FireworkOverviewWhite01.png",
            "FireworkOverviewWhite02.png"
        ],
        "version": "1.0.0",
        "title": "FlareSystemsFirework",
        "templateRelativePath": "FlareSystemsFireworkOverview.json",
        "subtitle": "",
        "provider": "Flare Systems"
    },
    {
        "workbookKey": "UserWorkbook-alexdemichieli-github-update-1",
        "logoFileName": "GitHub.svg",
        "description": "Gain insights to GitHub activities that may be interesting for security.",
        "dataTypesDependencies": [
            "GitHubAuditLogPolling_CL"
        ],
        "dataConnectorsDependencies": [
            "GitHubEcAuditLogPolling"
        ],
        "previewImagesFileNames": [],
        "version": "1.0.0",
        "title": "GitHub Security",
        "templateRelativePath": "GitHubAdvancedSecurity.json",
        "subtitle": "",
        "provider": "Microsoft"
    },
    {
        "workbookKey": "TaniumWorkbook",
        "logoFileName": "Tanium.svg",
        "description": "Visualize Tanium endpoint and module data",
        "dataTypesDependencies": [
            "TaniumComplyCompliance_CL",
            "TaniumComplyVulnerabilities_CL",
            "TaniumDefenderHealth_CL",
            "TaniumDiscoverUnmanagedAssets_CL",
            "TaniumHighUptime_CL",
            "TaniumMainAsset_CL",
            "TaniumPatchListApplicability_CL",
            "TaniumPatchListCompliance_CL",
            "TaniumSCCMClientHealth_CL",
            "TaniumThreatResponse_CL"
        ],
        "dataConnectorsDependencies": [],
        "previewImagesFileNames": [
            "TaniumComplyDark.png",
            "TaniumComplyLight.png",
            "TaniumDiscoverDark.png",
            "TaniumDiscoverLight.png",
            "TaniumMSToolingHealthDark.png",
            "TaniumMSToolingHealthLight.png",
            "TaniumPatchDark.png",
            "TaniumPatchLight.png",
            "TaniumThreatResponseAlertsDark.png",
            "TaniumThreatResponseAlertsLight.png",
            "TaniumThreatResponseDark.png",
            "TaniumThreatResponseLight.png"
        ],
        "version": "1.0",
        "title": "Tanium Workbook",
        "templateRelativePath": "TaniumWorkbook.json",
        "subtitle": "",
        "provider": "Tanium"
    },
    {
        "workbookKey": "ActionableAlertsDashboard",
        "logoFileName": "",
        "description": "None.",
        "dataTypesDependencies": [
            "CyberSixgill_Alerts_CL"
        ],
        "dataConnectorsDependencies": [
            "CybersixgillActionableAlerts"
        ],
        "previewImagesFileNames": [],
        "version": "1.0.0",
        "title": "Cybersixgill Actionable Alerts Dashboard",
        "templateRelativePath": "ActionableAlertsDashboard.json",
        "subtitle": "",
        "provider": "Cybersixgill"
    },
    {
        "workbookKey": "ActionableAlertsList",
        "logoFileName": "",
        "description": "None.",
        "dataTypesDependencies": [
            "CyberSixgill_Alerts_CL"
        ],
        "dataConnectorsDependencies": [
            "CybersixgillActionableAlerts"
        ],
        "previewImagesFileNames": [],
        "version": "1.0.0",
        "title": "Cybersixgill Actionable Alerts List",
        "templateRelativePath": "ActionableAlertsList.json",
        "subtitle": "",
        "provider": "Cybersixgill"
    },
    {
        "workbookKey": "ArgosCloudSecurityWorkbook",
        "logoFileName": "argos-logo.svg",
        "description": "The ARGOS Cloud Security integration for Microsoft Sentinel allows you to have all your important cloud security events in one place.",
        "dataTypesDependencies": [
            "ARGOS_CL"
        ],
        "dataConnectorsDependencies": [
            "ARGOSCloudSecurity"
        ],
        "previewImagesFileNames": [
            "ARGOSCloudSecurityWorkbookBlack.png",
            "ARGOSCloudSecurityWorkbookWhite.png"
        ],
        "version": "1.0.0",
        "title": "ARGOS Cloud Security",
        "templateRelativePath": "ARGOSCloudSecurityWorkbook.json",
        "subtitle": "",
        "provider": "ARGOS Cloud Security"
    },
    {
        "workbookKey": "JamfProtectWorkbook",
        "logoFileName": "jamf_logo.svg",
        "description": "This Jamf Protect Workbook for Microsoft Sentinel enables you to ingest Jamf Protect events forwarded into Microsoft Sentinel.\n Providing reports into all alerts, device controls and Unfied Logs.",
        "dataTypesDependencies": [
            "jamfprotect_CL"
        ],
        "dataConnectorsDependencies": [],
        "previewImagesFileNames": [
            "JamfProtectDashboardBlack.png",
            "JamfProtectDashboardWhite.png"
        ],
        "version": "2.0.0",
        "title": "Jamf Protect Workbook",
        "templateRelativePath": "JamfProtectDashboard.json",
        "subtitle": "",
        "provider": "Jamf Software, LLC"
    },
    {
        "workbookKey": "AIVectraStream",
        "logoFileName": "",
        "description": "",
        "dataTypesDependencies": [
            "VectraStream_CL"
        ],
        "dataConnectorsDependencies": [
            "AIVectraStream"
        ],
        "previewImagesFileNames": [],
        "version": "1.0.0",
        "title": "AIVectraStreamWorkbook",
        "templateRelativePath": "AIVectraStreamWorkbook.json",
        "subtitle": "",
        "provider": "Vectra AI"
    },
    {
        "workbookKey": "SecurityScorecardWorkbook",
        "logoFileName": "",
        "description": "This Workbook provides immediate insight into the data coming from SecurityScorecard’s three Sentinel data connectors: SecurityScorecard Cybersecurity Ratings, SecurityScorecard Cybersecurity Ratings - Factors, and SecurityScorecard Cybersecurity Ratings - Issues.",
        "dataTypesDependencies": [
            "SecurityScorecardFactor_CL",
            "SecurityScorecardIssues_CL",
            "SecurityScorecardRatings_CL"
        ],
        "dataConnectorsDependencies": [
            "SecurityScorecardFactorAzureFunctions",
            "SecurityScorecardIssueAzureFunctions",
            "SecurityScorecardRatingsAzureFunctions"
        ],
        "previewImagesFileNames": [
            "SecurityScorecardBlack1.png",
            "SecurityScorecardBlack2.png",
            "SecurityScorecardBlack3.png",
            "SecurityScorecardBlack4.png",
            "SecurityScorecardBlack5.png",
            "SecurityScorecardBlack6.png",
            "SecurityScorecardWhite1.png",
            "SecurityScorecardWhite2.png",
            "SecurityScorecardWhite3.png",
            "SecurityScorecardWhite4.png",
            "SecurityScorecardWhite5.png",
            "SecurityScorecardWhite6.png"
        ],
        "version": "1.0.0",
        "title": "SecurityScorecard",
        "templateRelativePath": "SecurityScorecardWorkbook.json",
        "subtitle": "",
        "provider": "SecurityScorecard"
    },
    {
        "workbookKey": "DigitalShadowsWorkbook",
        "logoFileName": "DigitalShadowsLogo.svg",
        "description": "For gaining insights into Digital Shadows logs.",
        "dataTypesDependencies": [
            "DigitalShadows_CL"
        ],
        "dataConnectorsDependencies": [
            "DigitalShadowsSearchlightAzureFunctions"
        ],
        "previewImagesFileNames": [
            "DigitalShadowsBlack1.png",
            "DigitalShadowsBlack2.png",
            "DigitalShadowsBlack3.png",
            "DigitalShadowsWhite1.png",
            "DigitalShadowsWhite2.png",
            "DigitalShadowsWhite3.png"
        ],
        "version": "1.0.0",
        "title": "Digital Shadows",
        "templateRelativePath": "DigitalShadows.json",
        "subtitle": "",
        "provider": "Digital Shadows"
    },
    {
        "workbookKey": "SalesforceServiceCloudWorkbook",
        "logoFileName": "salesforce_logo.svg",
        "description": "Sets the time name for analysis.",
        "dataTypesDependencies": [
            "SalesforceServiceCloud"
        ],
        "dataConnectorsDependencies": [
            "SalesforceServiceCloud_CL"
        ],
        "previewImagesFileNames": [],
        "version": "1.0.0",
        "title": "Salesforce Service Cloud",
        "templateRelativePath": "SalesforceServiceCloud.json",
        "subtitle": "",
        "provider": "Salesforce"
    },
    {
        "workbookKey": "NetworkSessionSolution",
        "logoFileName": "Azure_Sentinel.svg",
        "description": "This workbook is included as part of Network Session Essentials solution and gives a summary of analyzed traffic, helps with threat analysis and investigating suspicious IP’s and traffic analysis. Network Session Essentials Solution also includes playbooks to periodically summarize the logs thus enhancing user experience and improving data search. For the effective usage of workbook, we highly recommend to enable the summarization playbooks that are provided with this solution.",
        "dataTypesDependencies": [
            "AWSVPCFlow",
            "DeviceNetworkEvents",
            "SecurityEvent",
            "WindowsEvent",
            "CommonSecurityLog",
            "Syslog",
            "CommonSecurityLog",
            "VMConnection",
            "AzureDiagnostics",
            "AzureDiagnostics",
            "CommonSecurityLog",
            "Corelight_CL",
            "VectraStream",
            "CommonSecurityLog",
            "CommonSecurityLog",
            "Syslog",
            "CiscoMerakiNativePoller"
        ],
        "dataConnectorsDependencies": [
            "AWSS3",
            "MicrosoftThreatProtection",
            "SecurityEvents",
            "WindowsForwardedEvents",
            "Zscaler",
            "MicrosoftSysmonForLinux",
            "PaloAltoNetworks",
            "AzureMonitor(VMInsights)",
            "AzureFirewall",
            "AzureNSG",
            "CiscoASA",
            "Corelight",
            "AIVectraStream",
            "CheckPoint",
            "Fortinet",
            "CiscoMeraki"
        ],
        "previewImagesFileNames": [],
        "version": "1.0.0",
        "title": "Network Session Essentials",
        "templateRelativePath": "NetworkSessionEssentials.json",
        "subtitle": "",
        "provider": "Microsoft"
    },
    {
        "workbookKey": "SAPSODAnalysis",
        "logoFileName": "AliterConsulting.svg",
        "description": "SAP SOD Analysis",
        "dataTypesDependencies": [
            "SAPAuditLog"
        ],
        "dataConnectorsDependencies": [
            "SAP"
        ],
        "previewImagesFileNames": [],
        "version": "2.0.0",
        "title": "SAP SOD Analysis",
        "templateRelativePath": "SAP - Segregation of Duties v2.0 (by Aliter Consulting).json",
        "subtitle": "",
        "provider": "Aliter Consulting"
    },
    {
        "workbookKey": "TheomWorkbook",
        "logoFileName": "theom-logo.svg",
        "description": "Theom Alert Statistics",
        "dataTypesDependencies": [
            "TheomAlerts_CL"
        ],
        "dataConnectorsDependencies": [
            "Theom"
        ],
        "previewImagesFileNames": [
            "TheomWorkbook-black.png",
            "TheomWorkbook-white.png"
        ],
        "version": "1.0.0",
        "title": "Theom",
        "templateRelativePath": "Theom.json",
        "subtitle": "",
        "provider": "Theom"
    },
    {
        "workbookKey": "DynatraceWorkbooks",
        "logoFileName": "dynatrace.svg",
        "description": "This workbook brings together queries and visualizations to assist you in identifying potential threats surfaced by Dynatrace.",
        "dataTypesDependencies": [
            "DynatraceAttacks_CL",
            "DynatraceAuditLogs_CL",
            "DynatraceProblems_CL",
            "DynatraceSecurityProblems_CL"
        ],
        "dataConnectorsDependencies": [
            "DynatraceAttacks",
            "DynatraceAuditLogs",
            "DynatraceProblems",
            "DynatraceRuntimeVulnerabilities"
        ],
        "previewImagesFileNames": [
            "DynatraceWorkbookBlack.png",
            "DynatraceWorkbookWhite.png"
        ],
        "version": "2.0.0",
        "title": "Dynatrace",
        "templateRelativePath": "Dynatrace.json",
        "subtitle": "",
        "provider": "Dynatrace"
    },
    {
        "workbookKey": "MDOWorkbook",
        "logoFileName": "",
        "description": "Gain extensive insight into your organization's Microsoft Defender for Office Activity by analyzing, and correlating events.\nYou can track malware and phishing detection over time.",
        "dataTypesDependencies": [
            "SecurityAlert"
        ],
        "dataConnectorsDependencies": [
            "MicrosoftThreatProtection"
        ],
        "previewImagesFileNames": [],
        "version": "1.0.0",
        "title": "Microsoft 365 Defender MDOWorkbook",
        "templateRelativePath": "MDO Insights.json",
        "subtitle": "",
        "provider": "Microsoft"
    },
    {
        "workbookKey": "AnomaliesVisualizationWorkbook",
        "logoFileName": "",
        "description": "A workbook that provides contextual information to a user for better insight on Anomalies and their impact. The workbook will help with investigation of anomalies as well as identify patterns that can lead to a threat.",
        "dataTypesDependencies": [
            "Anomalies"
        ],
        "dataConnectorsDependencies": [],
        "previewImagesFileNames": [
            "AnomaliesVisualizationWorkbookWhite.png",
            "AnomaliesVisualizationWorkbookBlack.png"
        ],
        "version": "1.0.0",
        "title": "AnomaliesVisulization",
        "templateRelativePath": "AnomaliesVisualization.json",
        "subtitle": "",
        "provider": "Microsoft Sentinel Community"
    },
    {
        "workbookKey": "AnomalyDataWorkbook",
        "logoFileName": "",
        "description": "A workbook providing details, related Incident, and related Hunting Workbook for a specific Anomaly.",
        "dataTypesDependencies": [
            "Anomalies"
        ],
        "dataConnectorsDependencies": [],
        "previewImagesFileNames": [
            "AnomalyDataWorkbookWhite.png",
            "AnomalyDataWorkbookBlack.png"
        ],
        "version": "1.0.0",
        "title": "AnomalyData",
        "templateRelativePath": "AnomalyData.json",
        "subtitle": "",
        "provider": "Microsoft Sentinel Community"
    },
    {
        "workbookKey": "MicrosoftExchangeLeastPrivilegewithRBAC-Online",
        "logoFileName": "Azure_Sentinel.svg",
        "description": "This Workbook, dedicated to Exchange Online environments is built to have a simple view of non-standard RBAC delegations on an Exchange Online tenant. This Workbook allow you to go deep dive on custom delegation and roles and also members of each delegation, including the nested level and the group imbrication on your environment.",
        "dataTypesDependencies": [
            "ESIExchangeOnlineConfig_CL"
        ],
        "dataConnectorsDependencies": [
            "ESI-ExchangeOnPremisesCollector",
            "ESI-ExchangeAdminAuditLogEvents",
            "ESI-ExchangeOnlineCollector"
        ],
        "previewImagesFileNames": [],
        "version": "1.0.0",
        "title": "Microsoft Exchange Least Privilege with RBAC - Online",
        "templateRelativePath": "Microsoft Exchange Least Privilege with RBAC - Online.json",
        "subtitle": "",
        "provider": "Microsoft"
    },
    {
        "workbookKey": "MicrosoftExchangeLeastPrivilegewithRBAC",
        "logoFileName": "Azure_Sentinel.svg",
        "description": "This Workbook, dedicated to On-Premises environments is built to have a simple view of non-standard RBAC delegations on an On-Premises Exchange environment. This Workbook allow you to go deep dive on custom delegation and roles and also members of each delegation, including the nested level and the group imbrication on your environment.",
        "dataTypesDependencies": [
            "ESIExchangeOnlineConfig_CL"
        ],
        "dataConnectorsDependencies": [
            "ESI-ExchangeOnPremisesCollector",
            "ESI-ExchangeAdminAuditLogEvents",
            "ESI-ExchangeOnlineCollector"
        ],
        "previewImagesFileNames": [],
        "version": "1.0.0",
        "title": "Microsoft Exchange Least Privilege with RBAC",
        "templateRelativePath": "Microsoft Exchange Least Privilege with RBAC.json",
        "subtitle": "",
        "provider": "Microsoft"
    },
    {
        "workbookKey": "MicrosoftExchangeSearchAdminAuditLog",
        "logoFileName": "Azure_Sentinel.svg",
        "description": "This workbook is dedicated to On-Premises Exchange organizations. It uses the MSExchange Management event logs to give you a simple way to view administrators’ activities in your Exchange environment with Cmdlets usage statistics and multiple pivots to understand who and/or what is affected to modifications on your environment.",
        "dataTypesDependencies": [
            "ESIExchangeOnlineConfig_CL"
        ],
        "dataConnectorsDependencies": [
            "ESI-ExchangeOnPremisesCollector",
            "ESI-ExchangeAdminAuditLogEvents",
            "ESI-ExchangeOnlineCollector"
        ],
        "previewImagesFileNames": [],
        "version": "1.0.0",
        "title": "Microsoft Exchange Search AdminAuditLog",
        "templateRelativePath": "Microsoft Exchange Search AdminAuditLog.json",
        "subtitle": "",
        "provider": "Microsoft"
    },
    {
        "workbookKey": "MicrosoftExchangeSecurityMonitoring",
        "logoFileName": "Azure_Sentinel.svg",
        "description": "This Workbook is dedicated to On-Premises Exchange organizations. It uses the MSExchange Management event logs and Microsoft Exchange Security configuration collected by data connectors. It helps to track admin actions, especially on VIP Users and/or on Sensitive Cmdlets. This workbook allows also to list Exchange Services changes, local account activities and local logon on Exchange Servers.",
        "dataTypesDependencies": [
            "ESIExchangeOnlineConfig_CL"
        ],
        "dataConnectorsDependencies": [
            "ESI-ExchangeOnPremisesCollector",
            "ESI-ExchangeAdminAuditLogEvents",
            "ESI-ExchangeOnlineCollector"
        ],
        "previewImagesFileNames": [],
        "version": "1.0.0",
        "title": "Microsoft Exchange Admin Activity",
        "templateRelativePath": "Microsoft Exchange Admin Activity.json",
        "subtitle": "",
        "provider": "Microsoft"
    },
    {
        "workbookKey": "MicrosoftExchangeSecurityReview-Online",
        "logoFileName": "Azure_Sentinel.svg",
        "description": "This Workbook is dedicated to Exchange Online tenants. It displays and highlights current Security configuration on various Exchange components specific to Online including delegations, the transport configuration and the linked security risks, and risky protocols.",
        "dataTypesDependencies": [
            "ESIExchangeOnlineConfig_CL"
        ],
        "dataConnectorsDependencies": [
            "ESI-ExchangeOnPremisesCollector",
            "ESI-ExchangeAdminAuditLogEvents",
            "ESI-ExchangeOnlineCollector"
        ],
        "previewImagesFileNames": [],
        "version": "1.0.0",
        "title": "Microsoft Exchange Security Review - Online",
        "templateRelativePath": "Microsoft Exchange Security Review - Online.json",
        "subtitle": "",
        "provider": "Microsoft"
    },
    {
        "workbookKey": "MicrosoftExchangeSecurityReview",
        "logoFileName": "Azure_Sentinel.svg",
        "description": "This Workbook is dedicated to On-Premises Exchange organizations. It displays and highlights current Security configuration on various Exchange components including delegations, rights on databases, Exchange and most important AD Groups with members including nested groups, local administrators of servers. This workbook helps also to understand the transport configuration and the linked security risks.",
        "dataTypesDependencies": [
            "ESIExchangeOnlineConfig_CL"
        ],
        "dataConnectorsDependencies": [
            "ESI-ExchangeOnPremisesCollector",
            "ESI-ExchangeAdminAuditLogEvents",
            "ESI-ExchangeOnlineCollector"
        ],
        "previewImagesFileNames": [],
        "version": "1.0.0",
        "title": "Microsoft Exchange Security Review",
        "templateRelativePath": "Microsoft Exchange Security Review.json",
        "subtitle": "",
        "provider": "Microsoft"
    },
    {
        "workbookKey": "ibossMalwareAndC2Workbook",
        "logoFileName": "",
        "description": "A workbook providing insights into malware and C2 activity detected by iboss.",
        "dataTypesDependencies": [],
        "dataConnectorsDependencies": [],
        "previewImagesFileNames": [],
        "version": "1.0.0",
        "title": "iboss Malware and C2",
        "templateRelativePath": "ibossMalwareAndC2.json",
        "subtitle": "",
        "provider": "iboss"
    },
    {
        "workbookKey": "ibossWebUsageWorkbook",
        "logoFileName": "",
        "description": "A workbook providing insights into web usage activity detected by iboss.",
        "dataTypesDependencies": [],
        "dataConnectorsDependencies": [],
        "previewImagesFileNames": [],
        "version": "1.0.0",
        "title": "iboss Web Usage",
        "templateRelativePath": "ibossWebUsage.json",
        "subtitle": "",
        "provider": "iboss"
    },
    {
        "workbookKey": "CynerioOverviewWorkbook",
        "logoFileName": "",
        "description": "An overview of Cynerio Security events",
        "dataTypesDependencies": ["CynerioEvent_CL"],
        "dataConnectorsDependencies": ["CynerioSecurityEvents"],
        "previewImagesFileNames": ["CynerioOverviewBlack.png", "CynerioOverviewWhite.png"],
        "version": "1.0.0",
        "title": "Cynerio Overview Workbook",
        "templateRelativePath": "CynerioOverviewWorkbook.json",
        "subtitle": "",
        "provider": "Cynerio"
    },
    {
        "workbookKey": "Fortiweb-workbook",
        "logoFileName": "Azure_Sentinel.svg",
        "description": "This workbook depends on a parser based on a Kusto Function to work as expected [**Fortiweb**](https://aka.ms/sentinel-FortiwebDataConnector-parser) which is deployed with the Microsoft Sentinel Solution.",
        "dataTypesDependencies": [
            "CommonSecurityLog"
        ],
        "dataConnectorsDependencies": [
            "FortinetFortiWeb"
        ],
        "previewImagesFileNames": [],
        "version": "1.0.0",
        "title": "Fortiweb-workbook",
        "templateRelativePath": "Fortiweb-workbook.json",
        "subtitle": "",
        "provider": "Microsoft"
    },
    {
        "workbookKey": "ReversingLabs-CapabilitiesOverview",
        "logoFileName": "reversinglabs.svg",
        "description": "The ReversingLabs-CapabilitiesOverview workbook provides a high level look at your threat intelligence capabilities and how they relate to your operations.",
        "dataTypesDependencies": [],
        "dataConnectorsDependencies": [],
        "previewImagesFileNames": [
            "ReversingLabsTiSummary-White.png",
            "ReversingLabsTiSummary-Black.png",
            "ReversingLabsOpsSummary-White.png",
            "ReversingLabsOpsSummary-Black.png"
        ],
        "version": "1.1.1",
        "title": "ReversingLabs-CapabilitiesOverview",
        "templateRelativePath": "ReversingLabs-CapabilitiesOverview.json",
        "subtitle": "",
        "provider": "ReversingLabs"
    },
    {
        "workbookKey": "TalonInsights",
        "logoFileName": "Talon.svg",
        "description": "This workbook provides Talon Security Insights on Log Analytics Query Logs",
        "dataTypesDependencies": [],
        "dataConnectorsDependencies": [],
        "previewImagesFileNames": [
            "TalonInsightsBlack.png",
            "TalonInsightsWhite.png"
        ],
        "version": "2.0.0",
        "title": "Talon Insights",
        "templateRelativePath": "TalonInsights.json",
        "subtitle": "",
        "provider": "Talon Security"
    },
    {
        "workbookKey": "vCenter",
        "logoFileName": [],
        "description": "This data connector depends on a parser based on Kusto Function **vCenter** to work as expected. [Follow steps to get this Kusto Function](https://aka.ms/sentinel-vCenter-parser)",
        "dataTypesDependencies": [
            "vCenter_CL"
        ],
        "dataConnectorsDependencies": [
            "VMwarevCenter"
        ],
        "previewImagesFileNames": [],
        "version": "1.0.0",
        "title": "vCenter",
        "templateRelativePath": "vCenter.json",
        "subtitle": "",
        "provider": "VMware"
    },
    {
        "workbookKey": "SAP-Monitors-AlertsandPerformance",
        "logoFileName": "SAPVMIcon.svg",
        "description": "SAP -Monitors- Alerts and Performance",
        "dataTypesDependencies": [
            "SAPAuditLog"
        ],
        "dataConnectorsDependencies": [
            "SAP"
        ],
        "previewImagesFileNames": [
            "SAPVMIcon.svg"
        ],
        "version": "2.0.1",
        "title": "SAP -Monitors- Alerts and Performance",
        "templateRelativePath": "SAP -Monitors- Alerts and Performance.json",
        "subtitle": "",
        "provider": "Microsoft"
    },
    {
        "workbookKey": "SAP-SecurityAuditlogandInitialAccess",
        "logoFileName": "SAPVMIcon.svg",
        "description": "SAP -Security Audit log and Initial Access",
        "dataTypesDependencies": [
            "SAPAuditLog"
        ],
        "dataConnectorsDependencies": [
            "SAP"
        ],
        "previewImagesFileNames": [
            "SAPVMIcon.svg"
        ],
        "version": "2.0.1",
        "title": "SAP -Security Audit log and Initial Access",
        "templateRelativePath": "SAP -Security Audit log and Initial Access.json",
        "subtitle": "",
        "provider": "Microsoft"
    },
    {
        "workbookKey": "DNSSolutionWorkbook",
        "logoFileName": "",
        "description": "This workbook is included as part of the DNS Essentials solution and gives a summary of analyzed DNS traffic. It also helps with threat analysis and investigating suspicious Domains, IPs and DNS traffic. DNS Essentials Solution also includes a playbook to periodically summarize the logs, thus enhancing the user experience and improving data search. For effective usage of workbook, we highly recommend enabling the summarization playbook that is provided with this solution.",
        "dataTypesDependencies": [],
        "dataConnectorsDependencies": [],
        "previewImagesFileNames": [
            "DNSDomainWorkbookWhite.png",
            "DNSDomainWorkbookBlack.png"
        ],
        "version": "1.0.0",
        "title": "DNS Solution Workbook",
        "templateRelativePath": "DNSSolutionWorkbook.json",
        "subtitle": "",
        "provider": "Microsoft"
    },
    {
        "workbookKey": "MicrosoftPowerBIActivityWorkbook",
        "logoFileName": "",
        "description": "This workbook provides details on Microsoft PowerBI Activity",
        "dataTypesDependencies": [
            "PowerBIActivity"
        ],
        "dataConnectorsDependencies": [
            "Microsoft PowerBI (Preview)"
        ],
        "previewImagesFileNames": [
            "MicrosoftPowerBIActivityWorkbookBlack.png",
            "MicrosoftPowerBIActivityWhite.png"
        ],
        "version": "1.0.0",
        "title": "Microsoft PowerBI Activity Workbook",
        "templateRelativePath": "MicrosoftPowerBIActivityWorkbook.json",
        "subtitle": "",
        "provider": "Microsoft"
    },
    {
        "workbookKey": "MicrosoftThreatIntelligenceWorkbook",
        "logoFileName": "",
        "description": "Gain insights into threat indicators ingestion and search for indicators at scale across Microsoft 1st Party, 3rd Party, On-Premises, Hybrid, and Multi-Cloud Workloads. Indicators Search facilitates a simple interface for finding IP, File, Hash, Sender and more across your data. Seamless pivots to correlate indicators with Microsoft Sentinel: Incidents to make your threat intelligence actionable.",
        "dataTypesDependencies": [
            "ThreatIntelligenceIndicator",
            "SecurityIncident"
        ],
        "dataConnectorsDependencies": [
            "ThreatIntelligence",
            "ThreatIntelligenceTaxii"
        ],
        "previewImagesFileNames": [
            "ThreatIntelligenceWhite.png",
            "ThreatIntelligenceBlack.png"
        ],
        "version": "1.0.0",
        "title": "Threat Intelligence",
        "templateRelativePath": "MicrosoftThreatIntelligence.json",
        "subtitle": "",
        "provider": "Microsoft"
    },
    {
        "workbookKey": "MicrosoftDefenderForEndPoint",
        "logoFileName": "",
        "description": "A wokbook to provide details about Microsoft Defender for Endpoint Advance Hunting to Overview & Analyse data brought through M365 Defender Connector.",
        "dataTypesDependencies": [],
        "dataConnectorsDependencies": [],
        "previewImagesFileNames": [
            "microsoftdefenderforendpointwhite.png",
            "microsoftdefenderforendpointblack.png"
        ],
        "version": "1.0.0",
        "title": "Microsoft Defender For EndPoint",
        "templateRelativePath": "MicrosoftDefenderForEndPoint.json",
        "subtitle": "",
        "provider": "Microsoft Sentinel Community"
    },
    {
        "workbookKey": "MicrosoftDefenderForIdentity",
        "logoFileName": "",
        "description": "Use this workbook to analyse the advance hunting data ingested for Defender For Identity.",
        "dataTypesDependencies": [
            "IdentityLogonEvents",
            "IdentityQueryEvents",
            "IdentityDirectoryEvents",
            "SecurityAlert"
        ],
        "dataConnectorsDependencies": [],
        "previewImagesFileNames": [
            "microsoftdefenderforidentityblack.png",
            "microsoftdefenderforidentitywhite.png"
        ],
        "version": "1.0.0",
        "title": "Microsoft Defender For Identity",
        "templateRelativePath": "MicrosoftDefenderForIdentity.json",
        "subtitle": "",
        "provider": "Microsoft Sentinel Community"
    },
    {
        "workbookKey": "EsetProtect",
        "logoFileName": "",
        "description": "Visualize events and threats from Eset protect.",
        "dataTypesDependencies": [
            "ESETPROTECT"
        ],
        "dataConnectorsDependencies": [
            "ESETPROTECT"
        ],
        "previewImagesFileNames": [
            "ESETPROTECTBlack.png",
            "ESETPROTECTWhite.png"
        ],
        "version": "1.0.0",
        "title": "EsetProtect",
        "templateRelativePath": "ESETPROTECT.json",
        "subtitle": "",
        "provider": "Community"
    },
    {
        "workbookKey": "CyberArkEPMWorkbook",
        "logoFileName": "CyberArk_Logo.svg",
        "description": "Sets the time name for analysis",
        "dataTypesDependencies": [
            "CyberArkEPM_CL"
        ],
        "dataConnectorsDependencies": [
            "CyberArkEPM"
        ],
        "previewImagesFileNames": [
            "CyberArkEPMBlack.png",
            "CyberArkEPMWhite.png"
        ],
        "version": "1.0.0",
        "title": "CyberArk EPM",
        "templateRelativePath": "CyberArkEPM.json",
        "subtitle": "",
        "provider": "CyberArk"
    },
    {
        "workbookKey": "NetskopeWorkbook",
        "logoFileName": "Netskope_logo.svg",
        "description": "Gain insights and comprehensive monitoring into Netskope events data by analyzing traffic and user activities.\nThis workbook provides insights into various Netskope events types such as Cloud Firewall, Network Private Access, Applications, Security Alerts as well as Web Transactions.\nYou can use this workbook to get visibility in to your Netskope Security Cloud and quickly identify threats, anamolies, traffic patterns, cloud application useage, blocked URL addresses and more.",
        "dataTypesDependencies": [
            "Netskope_Events_CL",
            "Netskope_Alerts_CL",
            "Netskope_WebTX_CL"
        ],
        "dataConnectorsDependencies": [],
        "previewImagesFileNames": [
            "Netskope-ApplicationEvents-Black.png",
            "Netskope-ApplicationEvents-White.png",
            "Netskope-SecurityAlerts-DLP-Black.png",
            "Netskope-SecurityAlerts-DLP-White.png",
            "Netskope-NetworkEvents-CFW-Black.png",
            "Netskope-NetworkEvents-CFW-White.png",
            "Netskope-SecurityAlerts-Malsite-Black.png",
            "Netskope-SecurityAlerts-Malsite-White.png",
            "Netskope-NetworkEvents-NPA-Black.png",
            "Netskope-NetworkEvents-NPA-White.png",
            "Netskope-SecurityAlerts-Malware-White.png",
            "Netskope-SecurityAlerts-Malware-Black.png",
            "Netskope-SecurityAlerts-BehaviorAnalytics-Black.png",
            "Netskope-SecurityAlerts-BehaviorAnalytics-White.png",
            "Netskope-SecurityAlerts-Overview-Black.png",
            "Netskope-SecurityAlerts-Overview-White.png",
            "Netskope-SecurityAlerts-CompormisedCredentials-Black.png",
            "Netskope-SecurityAlerts-CompromisedCredentials-White.png",
            "Netskope-WebTransactions-Black.png",
            "Netskope-WebTransactions-White.png"
        ],
        "version": "1.0",
        "title": "Netskope",
        "templateRelativePath": "NetskopeEvents.json",
        "subtitle": "",
        "provider": "Netskope"
    },
    {
        "workbookKey": "AIShield",
        "logoFileName": "",
        "description": "Visualize events generated by AIShield. This workbook is dependent on a parser AIShield which is a part of the solution deployment.",
        "dataTypesDependencies": [
            "AIShield"
        ],
        "dataConnectorsDependencies": [
            "AIShield"
        ],
        "previewImagesFileNames": [
            "AIShieldBlack.png",
            "AIShieldWhite.png"
        ],
        "version": "1.0.0",
        "title": "AIShield Workbook",
        "templateRelativePath": "AIShield.json",
        "subtitle": "",
        "provider": "Community"
    },
    {
        "workbookKey": "AttackSurfaceReduction",
        "logoFileName": "M365securityposturelogo.svg",
        "description": "This workbook helps you implement the ASR rules of Windows/Defender, and to monitor them over time. The workbook can filter on ASR rules in Audit mode and Block mode.",
        "dataTypesDependencies": [
            "DeviceEvents"
        ],
        "dataConnectorsDependencies": [
            "MicrosoftThreatProtection"
        ],
        "previewImagesFileNames": [
            "AttackSurfaceReductionWhite.png",
            "AttackSurfaceReductionBlack.png"
        ],
        "version": "1.0.0",
        "title": "Attack Surface Reduction Dashboard",
        "templateRelativePath": "AttackSurfaceReduction.json",
        "subtitle": "",
        "provider": "Microsoft Sentinel community"
    },
    {
        "workbookKey": "IncidentTasksWorkbook",
        "logoFileName": "",
        "description": "Use this workbook to review and modify existing incidents with tasks. This workbook provides views that higlight incident tasks that are open, closed, or deleted, as well as incidents with tasks that are either owned or unassigned. The workbook also provides SOC metrics around incident task performance, such as percentage of incidents without tasks, average time to close tasks, and more.",
        "dataTypesDependencies": [],
        "dataConnectorsDependencies": [],
        "previewImagesFileNames": [
            "Tasks-Black.png",
            "Tasks-White.png"
        ],
        "version": "1.1.0",
        "title": "Incident Tasks Workbook",
        "templateRelativePath": "IncidentTasksWorkbook.json",
        "subtitle": "",
        "provider": "Microsoft"
      },
        {
    "workbookKey": "NetCleanProActiveWorkbook",
    "logoFileName": "NetCleanImpactLogo.svg",
    "description": "This workbook provides insights on NetClean ProActive Incidents.",
    "dataTypesDependencies": [
        "Netclean_Incidents_CL"
    ],
    "dataConnectorsDependencies": [
        "Netclean_ProActive_Incidents"
    ],
    "previewImagesFileNames": [
        "NetCleanProActiveBlack1.png",
        "NetCleanProActiveBlack2.png",
        "NetCleanProActiveWhite1.png",
        "NetCleanProActiveWhite2.png"
    ],
    "version": "1.0.0",
    "title": "NetClean ProActive",
    "templateRelativePath": "NetCleanProActiveWorkbook.json",
    "subtitle": "",
    "provider": "NetClean"
    },
    {
        "workbookKey": "AutomationHealth",
        "logoFileName": "Azure_Sentinel.svg",
        "description": "Have a holistic overview of your automation health, gain insights about failures, correlate Microsoft Sentinel health with Logic Apps diagnostics logs and deep dive automation details per incident",
        "dataTypesDependencies": [
            "SentinelHealth"
        ],
        "dataConnectorsDependencies": [],
        "previewImagesFileNames": [
            "AutomationHealthBlack.png",
            "AutomationHealthWhite.png"
        ],
        "version": "2.0.0",
        "title": "Automation health",
        "templateRelativePath": "AutomationHealth.json",
        "subtitle": "",
        "provider": "Microsoft Sentinel Community"
    },
    {
        "workbookKey": "SAP-AuditControls",
        "logoFileName": "SAPVMIcon.svg",
        "description": "SAP -Audit Controls (Preview)",
        "dataTypesDependencies": [
            "SAPAuditLog"
        ],
        "dataConnectorsDependencies": [
            "SAP"
        ],
        "previewImagesFileNames": [
            "SAPVMIcon.svg"
        ],
        "version": "1.0.0",
        "title": "SAP -Audit Controls (Preview)",
        "templateRelativePath": "SAP -Audit Controls (Preview).json",
        "subtitle": "",
        "provider": "Microsoft"
    },
    {
      "workbookKey": "ZoomReports",
      "logoFileName": "",
      "description": "Visualize various details & visuals on Zoom Report data ingested though the solution. This also have a dependency on the parser which is available as a part of Zoom solution named Zoom",
      "dataTypesDependencies": [ "Zoom" ],
      "dataConnectorsDependencies": ["Zoom Reports"],
      "previewImagesFileNames": [ "ZoomReportsBlack.png", "ZoomReportsWhite.png" ],
      "version": "1.0.0",
      "title": "Zoom Reports",
      "templateRelativePath": "ZoomReports.json",
      "subtitle": "",
      "provider": "Community"
    },
    {
<<<<<<< HEAD
      "workbookKey": "VotiroWorkbook",
      "logoFileName": "",
      "description": "Votiro Workbook Description",
      "dataTypesDependencies": [
        "VotiroEvents"
      ],
      "dataConnectorsDependencies": [
      "Votiro"
      ],
      "previewImagesFileNames": [],
      "version": "1.0.0",
      "title": "Votiro",
      "templateRelativePath": "Votiro Monitoring Dashboard.json",
      "subtitle": "",
      "provider": "Votiro"
    }
=======
        "workbookKey": "BloodHoundEnterpriseAttackPathWorkbook",
        "description": "Gain insights into BloodHound Enterprise attack paths.",
        "dataTypesDependencies": [ "BloodHoundEnterprise" ],
        "dataConnectorsDependencies": [ "BloodHoundEnterprise" ],
        "version": "1.0",
        "title": "BloodHound Enterprise Attack Paths",
        "templateRelativePath": "BloodHoundEnterpriseAttackPath.json",
        "subtitle": "",
        "provider": "SpecterOps"
      },
      {
        "workbookKey": "BloodHoundEnterprisePostureWorkbook",
        "description": "Gain insights into BloodHound Enterprise domain posture.",
        "dataTypesDependencies": [ "BloodHoundEnterprise" ],
        "dataConnectorsDependencies": [ "BloodHoundEnterprise" ],
        "version": "1.0",
        "title": "BloodHound Enterprise Posture",
        "templateRelativePath": "BloodHoundEnterprisePosture.json",
        "subtitle": "",
        "provider": "SpecterOps"
      }	
>>>>>>> 48eaa8a8
]<|MERGE_RESOLUTION|>--- conflicted
+++ resolved
@@ -5199,7 +5199,6 @@
       "provider": "Community"
     },
     {
-<<<<<<< HEAD
       "workbookKey": "VotiroWorkbook",
       "logoFileName": "",
       "description": "Votiro Workbook Description",
@@ -5215,8 +5214,8 @@
       "templateRelativePath": "Votiro Monitoring Dashboard.json",
       "subtitle": "",
       "provider": "Votiro"
-    }
-=======
+    },
+    {
         "workbookKey": "BloodHoundEnterpriseAttackPathWorkbook",
         "description": "Gain insights into BloodHound Enterprise attack paths.",
         "dataTypesDependencies": [ "BloodHoundEnterprise" ],
@@ -5238,5 +5237,4 @@
         "subtitle": "",
         "provider": "SpecterOps"
       }	
->>>>>>> 48eaa8a8
 ]