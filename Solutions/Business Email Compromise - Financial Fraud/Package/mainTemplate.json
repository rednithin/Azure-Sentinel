--- conflicted
+++ resolved
@@ -1,2381 +1,2372 @@
-{
-  "$schema": "https://schema.management.azure.com/schemas/2019-04-01/deploymentTemplate.json#",
-  "contentVersion": "1.0.0.0",
-  "metadata": {
-    "author": "Microsoft - support@microsoft.com",
-    "comments": "Solution template for Business Email Compromise - Financial Fraud"
-  },
-  "parameters": {
-    "location": {
-      "type": "string",
-      "minLength": 1,
-      "defaultValue": "[resourceGroup().location]",
-      "metadata": {
-        "description": "Not used, but needed to pass arm-ttk test `Location-Should-Not-Be-Hardcoded`.  We instead use the `workspace-location` which is derived from the LA workspace"
-      }
-    },
-    "workspace-location": {
-      "type": "string",
-      "defaultValue": "",
-      "metadata": {
-        "description": "[concat('Region to deploy solution resources -- separate from location selection',parameters('location'))]"
-      }
-    },
-    "workspace": {
-      "defaultValue": "",
-      "type": "string",
-      "metadata": {
-        "description": "Workspace name for Log Analytics where Microsoft Sentinel is setup"
-      }
-    }
-  },
-  "variables": {
-    "email": "support@microsoft.com",
-    "_email": "[variables('email')]",
-    "_solutionName": "Business Email Compromise - Financial Fraud",
-    "_solutionVersion": "3.0.5",
-    "solutionId": "azuresentinel.azure-sentinel-solution-bec_financialfraud",
-    "_solutionId": "[variables('solutionId')]",
-    "analyticRuleObject1": {
-      "analyticRuleVersion1": "1.1.0",
-      "_analyticRulecontentId1": "c1c66f0b-5531-4a3e-a619-9d2f770ef730",
-      "analyticRuleId1": "[resourceId('Microsoft.SecurityInsights/AlertRuleTemplates', 'c1c66f0b-5531-4a3e-a619-9d2f770ef730')]",
-      "analyticRuleTemplateSpecName1": "[concat(parameters('workspace'),'/Microsoft.SecurityInsights/',concat(parameters('workspace'),'-ar-',uniquestring('c1c66f0b-5531-4a3e-a619-9d2f770ef730')))]",
-      "_analyticRulecontentProductId1": "[concat(take(variables('_solutionId'),50),'-','ar','-', uniqueString(concat(variables('_solutionId'),'-','AnalyticsRule','-','c1c66f0b-5531-4a3e-a619-9d2f770ef730','-', '1.1.0')))]"
-    },
-    "analyticRuleObject2": {
-      "analyticRuleVersion2": "1.0.4",
-      "_analyticRulecontentId2": "feb0a2fb-ae75-4343-8cbc-ed545f1da289",
-      "analyticRuleId2": "[resourceId('Microsoft.SecurityInsights/AlertRuleTemplates', 'feb0a2fb-ae75-4343-8cbc-ed545f1da289')]",
-      "analyticRuleTemplateSpecName2": "[concat(parameters('workspace'),'/Microsoft.SecurityInsights/',concat(parameters('workspace'),'-ar-',uniquestring('feb0a2fb-ae75-4343-8cbc-ed545f1da289')))]",
-      "_analyticRulecontentProductId2": "[concat(take(variables('_solutionId'),50),'-','ar','-', uniqueString(concat(variables('_solutionId'),'-','AnalyticsRule','-','feb0a2fb-ae75-4343-8cbc-ed545f1da289','-', '1.0.4')))]"
-    },
-    "analyticRuleObject3": {
-      "analyticRuleVersion3": "1.0.1",
-      "_analyticRulecontentId3": "8ac77493-3cae-4840-8634-15fb23f8fb68",
-      "analyticRuleId3": "[resourceId('Microsoft.SecurityInsights/AlertRuleTemplates', '8ac77493-3cae-4840-8634-15fb23f8fb68')]",
-      "analyticRuleTemplateSpecName3": "[concat(parameters('workspace'),'/Microsoft.SecurityInsights/',concat(parameters('workspace'),'-ar-',uniquestring('8ac77493-3cae-4840-8634-15fb23f8fb68')))]",
-      "_analyticRulecontentProductId3": "[concat(take(variables('_solutionId'),50),'-','ar','-', uniqueString(concat(variables('_solutionId'),'-','AnalyticsRule','-','8ac77493-3cae-4840-8634-15fb23f8fb68','-', '1.0.1')))]"
-    },
-    "analyticRuleObject4": {
-      "analyticRuleVersion4": "1.0.5",
-      "_analyticRulecontentId4": "0433c8a3-9aa6-4577-beef-2ea23be41137",
-      "analyticRuleId4": "[resourceId('Microsoft.SecurityInsights/AlertRuleTemplates', '0433c8a3-9aa6-4577-beef-2ea23be41137')]",
-      "analyticRuleTemplateSpecName4": "[concat(parameters('workspace'),'/Microsoft.SecurityInsights/',concat(parameters('workspace'),'-ar-',uniquestring('0433c8a3-9aa6-4577-beef-2ea23be41137')))]",
-      "_analyticRulecontentProductId4": "[concat(take(variables('_solutionId'),50),'-','ar','-', uniqueString(concat(variables('_solutionId'),'-','AnalyticsRule','-','0433c8a3-9aa6-4577-beef-2ea23be41137','-', '1.0.5')))]"
-    },
-    "analyticRuleObject5": {
-      "analyticRuleVersion5": "1.0.2",
-      "_analyticRulecontentId5": "cd8d946d-10a4-40a9-bac1-6d0a6c847d65",
-      "analyticRuleId5": "[resourceId('Microsoft.SecurityInsights/AlertRuleTemplates', 'cd8d946d-10a4-40a9-bac1-6d0a6c847d65')]",
-      "analyticRuleTemplateSpecName5": "[concat(parameters('workspace'),'/Microsoft.SecurityInsights/',concat(parameters('workspace'),'-ar-',uniquestring('cd8d946d-10a4-40a9-bac1-6d0a6c847d65')))]",
-      "_analyticRulecontentProductId5": "[concat(take(variables('_solutionId'),50),'-','ar','-', uniqueString(concat(variables('_solutionId'),'-','AnalyticsRule','-','cd8d946d-10a4-40a9-bac1-6d0a6c847d65','-', '1.0.2')))]"
-    },
-    "analyticRuleObject6": {
-      "analyticRuleVersion6": "1.0.2",
-      "_analyticRulecontentId6": "f3e2d35f-1202-4215-995c-4654ef07d1d8",
-      "analyticRuleId6": "[resourceId('Microsoft.SecurityInsights/AlertRuleTemplates', 'f3e2d35f-1202-4215-995c-4654ef07d1d8')]",
-      "analyticRuleTemplateSpecName6": "[concat(parameters('workspace'),'/Microsoft.SecurityInsights/',concat(parameters('workspace'),'-ar-',uniquestring('f3e2d35f-1202-4215-995c-4654ef07d1d8')))]",
-      "_analyticRulecontentProductId6": "[concat(take(variables('_solutionId'),50),'-','ar','-', uniqueString(concat(variables('_solutionId'),'-','AnalyticsRule','-','f3e2d35f-1202-4215-995c-4654ef07d1d8','-', '1.0.2')))]"
-    },
-    "analyticRuleObject7": {
-      "analyticRuleVersion7": "1.0.3",
-      "_analyticRulecontentId7": "2a09f8cb-deb7-4c40-b08b-9137667f1c0b",
-      "analyticRuleId7": "[resourceId('Microsoft.SecurityInsights/AlertRuleTemplates', '2a09f8cb-deb7-4c40-b08b-9137667f1c0b')]",
-      "analyticRuleTemplateSpecName7": "[concat(parameters('workspace'),'/Microsoft.SecurityInsights/',concat(parameters('workspace'),'-ar-',uniquestring('2a09f8cb-deb7-4c40-b08b-9137667f1c0b')))]",
-      "_analyticRulecontentProductId7": "[concat(take(variables('_solutionId'),50),'-','ar','-', uniqueString(concat(variables('_solutionId'),'-','AnalyticsRule','-','2a09f8cb-deb7-4c40-b08b-9137667f1c0b','-', '1.0.3')))]"
-    },
-    "huntingQueryObject1": {
-      "huntingQueryVersion1": "1.0.0",
-      "_huntingQuerycontentId1": "0ef8dee1-eb94-44c8-b59b-2eb096a4b983",
-      "huntingQueryTemplateSpecName1": "[concat(parameters('workspace'),'/Microsoft.SecurityInsights/',concat(parameters('workspace'),'-hq-',uniquestring('0ef8dee1-eb94-44c8-b59b-2eb096a4b983')))]"
-    },
-    "huntingQueryObject2": {
-      "huntingQueryVersion2": "1.0.1",
-      "_huntingQuerycontentId2": "669e1338-b1a2-4d73-b720-a1e60d5d1474",
-      "huntingQueryTemplateSpecName2": "[concat(parameters('workspace'),'/Microsoft.SecurityInsights/',concat(parameters('workspace'),'-hq-',uniquestring('669e1338-b1a2-4d73-b720-a1e60d5d1474')))]"
-    },
-    "huntingQueryObject3": {
-      "huntingQueryVersion3": "1.0.0",
-      "_huntingQuerycontentId3": "0576750e-6b61-4545-845f-f5b8f29a0cc4",
-      "huntingQueryTemplateSpecName3": "[concat(parameters('workspace'),'/Microsoft.SecurityInsights/',concat(parameters('workspace'),'-hq-',uniquestring('0576750e-6b61-4545-845f-f5b8f29a0cc4')))]"
-    },
-    "huntingQueryObject4": {
-      "huntingQueryVersion4": "2.0.1",
-      "_huntingQuerycontentId4": "b7918a0a-c6fe-4b6d-9111-b0b0c477f1a8",
-      "huntingQueryTemplateSpecName4": "[concat(parameters('workspace'),'/Microsoft.SecurityInsights/',concat(parameters('workspace'),'-hq-',uniquestring('b7918a0a-c6fe-4b6d-9111-b0b0c477f1a8')))]"
-    },
-    "huntingQueryObject5": {
-      "huntingQueryVersion5": "2.0.1",
-      "_huntingQuerycontentId5": "41fa6e2d-afe9-4398-9356-cec3a927e44e",
-      "huntingQueryTemplateSpecName5": "[concat(parameters('workspace'),'/Microsoft.SecurityInsights/',concat(parameters('workspace'),'-hq-',uniquestring('41fa6e2d-afe9-4398-9356-cec3a927e44e')))]"
-    },
-    "huntingQueryObject6": {
-      "huntingQueryVersion6": "1.0.0",
-      "_huntingQuerycontentId6": "f50a26d7-ffdb-4471-90b9-3be78c60e4f2",
-      "huntingQueryTemplateSpecName6": "[concat(parameters('workspace'),'/Microsoft.SecurityInsights/',concat(parameters('workspace'),'-hq-',uniquestring('f50a26d7-ffdb-4471-90b9-3be78c60e4f2')))]"
-    },
-    "huntingQueryObject7": {
-      "huntingQueryVersion7": "2.0.1",
-      "_huntingQuerycontentId7": "bfacf634-c75e-4291-998c-ecbc0323d943",
-      "huntingQueryTemplateSpecName7": "[concat(parameters('workspace'),'/Microsoft.SecurityInsights/',concat(parameters('workspace'),'-hq-',uniquestring('bfacf634-c75e-4291-998c-ecbc0323d943')))]"
-    },
-    "huntingQueryObject8": {
-      "huntingQueryVersion8": "1.0.0",
-      "_huntingQuerycontentId8": "2843e796-3d6c-4a78-a815-1db783b346a3",
-      "huntingQueryTemplateSpecName8": "[concat(parameters('workspace'),'/Microsoft.SecurityInsights/',concat(parameters('workspace'),'-hq-',uniquestring('2843e796-3d6c-4a78-a815-1db783b346a3')))]"
-    },
-    "huntingQueryObject9": {
-      "huntingQueryVersion9": "1.0.1",
-      "_huntingQuerycontentId9": "99885ff5-00cf-49e8-9452-6de6aba2a5c7",
-      "huntingQueryTemplateSpecName9": "[concat(parameters('workspace'),'/Microsoft.SecurityInsights/',concat(parameters('workspace'),'-hq-',uniquestring('99885ff5-00cf-49e8-9452-6de6aba2a5c7')))]"
-    },
-    "huntingQueryObject10": {
-      "huntingQueryVersion10": "1.0.1",
-      "_huntingQuerycontentId10": "8eace93b-f38c-47b7-a21d-739556d31db6",
-      "huntingQueryTemplateSpecName10": "[concat(parameters('workspace'),'/Microsoft.SecurityInsights/',concat(parameters('workspace'),'-hq-',uniquestring('8eace93b-f38c-47b7-a21d-739556d31db6')))]"
-    },
-    "huntingQueryObject11": {
-      "huntingQueryVersion11": "1.0.1",
-      "_huntingQuerycontentId11": "f56b2223-0d4d-4347-9de4-822d195624ee",
-      "huntingQueryTemplateSpecName11": "[concat(parameters('workspace'),'/Microsoft.SecurityInsights/',concat(parameters('workspace'),'-hq-',uniquestring('f56b2223-0d4d-4347-9de4-822d195624ee')))]"
-    },
-    "huntingQueryObject12": {
-      "huntingQueryVersion12": "1.0.0",
-      "_huntingQuerycontentId12": "8c5bc38a-438d-48fb-ae3f-7f356d3e5ba9",
-      "huntingQueryTemplateSpecName12": "[concat(parameters('workspace'),'/Microsoft.SecurityInsights/',concat(parameters('workspace'),'-hq-',uniquestring('8c5bc38a-438d-48fb-ae3f-7f356d3e5ba9')))]"
-    },
-    "huntingQueryObject13": {
-      "huntingQueryVersion13": "2.0.1",
-      "_huntingQuerycontentId13": "09a7c5fc-0649-4f7d-a21b-36a754cef6b6",
-      "huntingQueryTemplateSpecName13": "[concat(parameters('workspace'),'/Microsoft.SecurityInsights/',concat(parameters('workspace'),'-hq-',uniquestring('09a7c5fc-0649-4f7d-a21b-36a754cef6b6')))]"
-    },
-    "_solutioncontentProductId": "[concat(take(variables('_solutionId'),50),'-','sl','-', uniqueString(concat(variables('_solutionId'),'-','Solution','-',variables('_solutionId'),'-', variables('_solutionVersion'))))]"
-  },
-  "resources": [
-    {
-      "type": "Microsoft.OperationalInsights/workspaces/providers/contentTemplates",
-      "apiVersion": "2023-04-01-preview",
-      "name": "[variables('analyticRuleObject1').analyticRuleTemplateSpecName1]",
-      "location": "[parameters('workspace-location')]",
-      "dependsOn": [
-        "[extensionResourceId(resourceId('Microsoft.OperationalInsights/workspaces', parameters('workspace')), 'Microsoft.SecurityInsights/contentPackages', variables('_solutionId'))]"
-      ],
-      "properties": {
-        "description": "AccountElevatedtoNewRole_AnalyticalRules Analytics Rule with template version 3.0.5",
-        "mainTemplate": {
-          "$schema": "https://schema.management.azure.com/schemas/2019-04-01/deploymentTemplate.json#",
-          "contentVersion": "[variables('analyticRuleObject1').analyticRuleVersion1]",
-          "parameters": {},
-          "variables": {},
-          "resources": [
-            {
-              "type": "Microsoft.SecurityInsights/AlertRuleTemplates",
-              "name": "[variables('analyticRuleObject1')._analyticRulecontentId1]",
-              "apiVersion": "2022-04-01-preview",
-              "kind": "Scheduled",
-              "location": "[parameters('workspace-location')]",
-              "properties": {
-                "description": "Detects an account that is elevated to a new role where that account has not had that role in the last 14 days.\n  Role elevations are a key mechanism for gaining permissions, monitoring which users have which roles, and for anomalies in those roles is useful for finding suspicious activity.\n  Ref: https://docs.microsoft.com/azure/active-directory/fundamentals/security-operations-privileged-accounts#changes-to-privileged-accounts",
-                "displayName": "Account Elevated to New Role",
-                "enabled": false,
-                "query": "let auditList =\nAuditLogs\n| where TimeGenerated >= ago(14d)\n| where OperationName =~ \"Add member to role completed (PIM activation)\"\n| where Result =~ \"success\"\n| extend TargetUserPrincipalName = tostring(TargetResources[2].userPrincipalName)\n| extend displayName = tostring(TargetResources[0].displayName)\n| extend displayName2 = tostring(TargetResources[3].displayName)\n| extend ElevatedRole = iif(displayName =~ \"Member\", displayName2, displayName)\n;\nlet lookbackList = auditList\n| where TimeGenerated between(ago(14d)..ago(1d))\n;\nlet recentList = auditList\n| where TimeGenerated > ago(1d)\n;\nlet newlyElevated = recentList\n| join kind = leftanti lookbackList on ElevatedRole, TargetUserPrincipalName\n;\nnewlyElevated | project Id, AdditionalDetails\n| mv-expand bagexpansion=array AdditionalDetails\n| evaluate bag_unpack(AdditionalDetails)\n| evaluate pivot(key, make_set(value))\n| extend ipaddr = todynamic(column_ifexists(\"ipaddr\", \"\"))\n| mv-expand ipaddr\n| project Id, InitiatingIPAddress = tostring(ipaddr)\n| join kind=rightouter newlyElevated on Id\n| extend InitiatingAppName = tostring(InitiatedBy.app.displayName)\n| extend InitiatingAppServicePrincipalId = tostring(InitiatedBy.app.servicePrincipalId)\n| extend InitiatingUserPrincipalName = tostring(InitiatedBy.user.userPrincipalName)\n| extend InitiatingAadUserId = tostring(InitiatedBy.user.id)\n| extend InitiatingIPAddress = iff(isnotempty(tostring(InitiatedBy.user.ipAddress)), tostring(InitiatedBy.user.ipAddress), InitiatingIPAddress)\n| extend ElevatedBy = iff(isnotempty(InitiatingUserPrincipalName), InitiatingUserPrincipalName, InitiatingAppName)\n| extend ElevatedUser = TargetUserPrincipalName\n| extend InitiatingAccountName = tostring(split(InitiatingUserPrincipalName, \"@\")[0]), InitiatingAccountUPNSuffix = tostring(split(InitiatingUserPrincipalName, \"@\")[1])\n| extend TargetAccountName = tostring(split(TargetUserPrincipalName, \"@\")[0]), TargetAccountUPNSuffix = tostring(split(TargetUserPrincipalName, \"@\")[1])\n| project-reorder ElevatedUser, ElevatedRole, ResultReason, ElevatedBy, InitiatingUserPrincipalName, InitiatingAadUserId, InitiatingIPAddress, TargetUserPrincipalName\n",
-                "queryFrequency": "P1D",
-                "queryPeriod": "P14D",
-                "severity": "Medium",
-                "suppressionDuration": "PT1H",
-                "suppressionEnabled": false,
-                "triggerOperator": "GreaterThan",
-                "triggerThreshold": 0,
-                "status": "Available",
-                "requiredDataConnectors": [
-                  {
-                    "connectorId": "AzureActiveDirectory",
-                    "dataTypes": [
-                      "AuditLogs"
-                    ]
-                  }
-                ],
-                "tactics": [
-                  "Persistence"
-                ],
-                "subTechniques": [
-                  "T1078.004"
-                ],
-                "techniques": [
-                  "T1078"
-                ],
-                "entityMappings": [
-                  {
-                    "fieldMappings": [
-                      {
-                        "columnName": "InitiatingAccountName",
-                        "identifier": "Name"
-                      },
-                      {
-                        "columnName": "InitiatingAccountUPNSuffix",
-                        "identifier": "UPNSuffix"
-                      },
-                      {
-                        "columnName": "InitiatingAadUserId",
-                        "identifier": "AadUserId"
-                      }
-                    ],
-                    "entityType": "Account"
-                  },
-                  {
-                    "fieldMappings": [
-                      {
-                        "columnName": "TargetAccountName",
-                        "identifier": "Name"
-                      },
-                      {
-                        "columnName": "TargetAccountUPNSuffix",
-                        "identifier": "UPNSuffix"
-                      }
-                    ],
-                    "entityType": "Account"
-                  },
-                  {
-                    "fieldMappings": [
-                      {
-                        "columnName": "InitiatingIPAddress",
-                        "identifier": "Address"
-                      }
-                    ],
-                    "entityType": "IP"
-                  }
-                ]
-              }
-            },
-            {
-              "type": "Microsoft.OperationalInsights/workspaces/providers/metadata",
-              "apiVersion": "2022-01-01-preview",
-              "name": "[concat(parameters('workspace'),'/Microsoft.SecurityInsights/',concat('AnalyticsRule-', last(split(variables('analyticRuleObject1').analyticRuleId1,'/'))))]",
-              "properties": {
-                "description": "Business Email Compromise - Financial Fraud Analytics Rule 1",
-                "parentId": "[variables('analyticRuleObject1').analyticRuleId1]",
-                "contentId": "[variables('analyticRuleObject1')._analyticRulecontentId1]",
-                "kind": "AnalyticsRule",
-                "version": "[variables('analyticRuleObject1').analyticRuleVersion1]",
-                "source": {
-                  "kind": "Solution",
-                  "name": "Business Email Compromise - Financial Fraud",
-                  "sourceId": "[variables('_solutionId')]"
-                },
-                "author": {
-                  "name": "Microsoft",
-                  "email": "[variables('_email')]"
-                },
-                "support": {
-                  "tier": "Microsoft",
-                  "name": "Microsoft Corporation",
-                  "email": "support@microsoft.com",
-                  "link": "https://support.microsoft.com/"
-                }
-              }
-            }
-          ]
-        },
-        "packageKind": "Solution",
-        "packageVersion": "[variables('_solutionVersion')]",
-        "packageName": "[variables('_solutionName')]",
-        "packageId": "[variables('_solutionId')]",
-        "contentSchemaVersion": "3.0.0",
-        "contentId": "[variables('analyticRuleObject1')._analyticRulecontentId1]",
-        "contentKind": "AnalyticsRule",
-        "displayName": "Account Elevated to New Role",
-        "contentProductId": "[variables('analyticRuleObject1')._analyticRulecontentProductId1]",
-        "id": "[variables('analyticRuleObject1')._analyticRulecontentProductId1]",
-        "version": "[variables('analyticRuleObject1').analyticRuleVersion1]"
-      }
-    },
-    {
-      "type": "Microsoft.OperationalInsights/workspaces/providers/contentTemplates",
-      "apiVersion": "2023-04-01-preview",
-      "name": "[variables('analyticRuleObject2').analyticRuleTemplateSpecName2]",
-      "location": "[parameters('workspace-location')]",
-      "dependsOn": [
-        "[extensionResourceId(resourceId('Microsoft.OperationalInsights/workspaces', parameters('workspace')), 'Microsoft.SecurityInsights/contentPackages', variables('_solutionId'))]"
-      ],
-      "properties": {
-        "description": "AuthenticationMethodChangedforPrivilegedAccount_AnalyticalRules Analytics Rule with template version 3.0.5",
-        "mainTemplate": {
-          "$schema": "https://schema.management.azure.com/schemas/2019-04-01/deploymentTemplate.json#",
-          "contentVersion": "[variables('analyticRuleObject2').analyticRuleVersion2]",
-          "parameters": {},
-          "variables": {},
-          "resources": [
-            {
-              "type": "Microsoft.SecurityInsights/AlertRuleTemplates",
-              "name": "[variables('analyticRuleObject2')._analyticRulecontentId2]",
-              "apiVersion": "2022-04-01-preview",
-              "kind": "Scheduled",
-              "location": "[parameters('workspace-location')]",
-              "properties": {
-                "description": "Identifies authentication methods being changed for a privileged account. This could be an indication of an attacker adding an auth method to the account so they can have continued access.\nRef : https://docs.microsoft.com/azure/active-directory/fundamentals/security-operations-privileged-accounts#things-to-monitor-1",
-                "displayName": "Authentication Method Changed for Privileged Account",
-                "enabled": false,
-                "query": "let VIPUsers = (IdentityInfo\n| where AssignedRoles contains \"Admin\"\n| summarize by tolower(AccountUPN));\nAuditLogs\n| where TimeGenerated > ago(2h)\n| where Category =~ \"UserManagement\"\n| where ActivityDisplayName =~ \"User registered security info\"\n| where LoggedByService =~ \"Authentication Methods\"\n| extend TargetUserPrincipalName = tostring(TargetResources[0].userPrincipalName)\n| where tolower(TargetUserPrincipalName) in (VIPUsers)\n| extend TargetAadUserId = tostring(TargetResources[0].id)\n| extend InitiatingUserPrincipalName = tostring(InitiatedBy.user.userPrincipalName)\n| extend InitiatingAadUserId = tostring(InitiatedBy.user.id)\n| extend InitiatingIPAddress = tostring(InitiatedBy.user.ipAddress)\n| extend TargetAccountName = tostring(split(TargetUserPrincipalName, \"@\")[0]), TargetAccountUPNSuffix = tostring(split(TargetUserPrincipalName, \"@\")[1])\n| extend InitiatingAccountName = tostring(split(InitiatingUserPrincipalName, \"@\")[0]), InitiatingAccountUPNSuffix = tostring(split(InitiatingUserPrincipalName, \"@\")[1])\n",
-                "queryFrequency": "PT2H",
-                "queryPeriod": "P14D",
-                "severity": "High",
-                "suppressionDuration": "PT1H",
-                "suppressionEnabled": false,
-                "triggerOperator": "GreaterThan",
-                "triggerThreshold": 0,
-                "status": "Available",
-                "requiredDataConnectors": [
-                  {
-                    "connectorId": "AzureActiveDirectory",
-                    "dataTypes": [
-                      "AuditLogs"
-                    ]
-                  },
-                  {
-                    "connectorId": "BehaviorAnalytics",
-                    "dataTypes": [
-                      "IdentityInfo"
-                    ]
-                  }
-                ],
-                "tactics": [
-                  "Persistence"
-                ],
-                "techniques": [
-                  "T1098"
-                ],
-                "entityMappings": [
-                  {
-                    "fieldMappings": [
-                      {
-                        "columnName": "TargetAccountName",
-                        "identifier": "Name"
-                      },
-                      {
-                        "columnName": "TargetAccountUPNSuffix",
-                        "identifier": "UPNSuffix"
-                      },
-                      {
-                        "columnName": "TargetAadUserId",
-                        "identifier": "AadUserId"
-                      }
-                    ],
-                    "entityType": "Account"
-                  },
-                  {
-                    "fieldMappings": [
-                      {
-                        "columnName": "InitiatingAccountName",
-                        "identifier": "Name"
-                      },
-                      {
-                        "columnName": "InitiatingAccountUPNSuffix",
-                        "identifier": "UPNSuffix"
-                      },
-                      {
-                        "columnName": "InitiatingAadUserId",
-                        "identifier": "AadUserId"
-                      }
-                    ],
-                    "entityType": "Account"
-                  },
-                  {
-                    "fieldMappings": [
-                      {
-                        "columnName": "InitiatingIPAddress",
-                        "identifier": "Address"
-                      }
-                    ],
-                    "entityType": "IP"
-                  }
-                ]
-              }
-            },
-            {
-              "type": "Microsoft.OperationalInsights/workspaces/providers/metadata",
-              "apiVersion": "2022-01-01-preview",
-              "name": "[concat(parameters('workspace'),'/Microsoft.SecurityInsights/',concat('AnalyticsRule-', last(split(variables('analyticRuleObject2').analyticRuleId2,'/'))))]",
-              "properties": {
-                "description": "Business Email Compromise - Financial Fraud Analytics Rule 2",
-                "parentId": "[variables('analyticRuleObject2').analyticRuleId2]",
-                "contentId": "[variables('analyticRuleObject2')._analyticRulecontentId2]",
-                "kind": "AnalyticsRule",
-                "version": "[variables('analyticRuleObject2').analyticRuleVersion2]",
-                "source": {
-                  "kind": "Solution",
-                  "name": "Business Email Compromise - Financial Fraud",
-                  "sourceId": "[variables('_solutionId')]"
-                },
-                "author": {
-                  "name": "Microsoft",
-                  "email": "[variables('_email')]"
-                },
-                "support": {
-                  "tier": "Microsoft",
-                  "name": "Microsoft Corporation",
-                  "email": "support@microsoft.com",
-                  "link": "https://support.microsoft.com/"
-                }
-              }
-            }
-          ]
-        },
-        "packageKind": "Solution",
-        "packageVersion": "[variables('_solutionVersion')]",
-        "packageName": "[variables('_solutionName')]",
-        "packageId": "[variables('_solutionId')]",
-        "contentSchemaVersion": "3.0.0",
-        "contentId": "[variables('analyticRuleObject2')._analyticRulecontentId2]",
-        "contentKind": "AnalyticsRule",
-        "displayName": "Authentication Method Changed for Privileged Account",
-        "contentProductId": "[variables('analyticRuleObject2')._analyticRulecontentProductId2]",
-        "id": "[variables('analyticRuleObject2')._analyticRulecontentProductId2]",
-        "version": "[variables('analyticRuleObject2').analyticRuleVersion2]"
-      }
-    },
-    {
-      "type": "Microsoft.OperationalInsights/workspaces/providers/contentTemplates",
-      "apiVersion": "2023-04-01-preview",
-      "name": "[variables('analyticRuleObject3').analyticRuleTemplateSpecName3]",
-      "location": "[parameters('workspace-location')]",
-      "dependsOn": [
-        "[extensionResourceId(resourceId('Microsoft.OperationalInsights/workspaces', parameters('workspace')), 'Microsoft.SecurityInsights/contentPackages', variables('_solutionId'))]"
-      ],
-      "properties": {
-        "description": "BEC_MailboxRule_AnalyticalRules Analytics Rule with template version 3.0.5",
-        "mainTemplate": {
-          "$schema": "https://schema.management.azure.com/schemas/2019-04-01/deploymentTemplate.json#",
-          "contentVersion": "[variables('analyticRuleObject3').analyticRuleVersion3]",
-          "parameters": {},
-          "variables": {},
-          "resources": [
-            {
-              "type": "Microsoft.SecurityInsights/AlertRuleTemplates",
-              "name": "[variables('analyticRuleObject3')._analyticRulecontentId3]",
-              "apiVersion": "2022-04-01-preview",
-              "kind": "Scheduled",
-              "location": "[parameters('workspace-location')]",
-              "properties": {
-                "description": "Often times after the initial compromise in a BEC attack the attackers create inbox rules to delete emails that contain certain keywords related to their BEC attack.\n This is done so as to limit ability to warn compromised users that they've been compromised",
-                "displayName": "Malicious BEC Inbox Rule",
-                "enabled": false,
-                "query": "let BEC_Keywords = dynamic([ 'invoice','payment','paycheck','transfer','bank statement','bank details','closing','funds','bank account','account details','remittance','purchase','deposit',\"PO#\",\"Zahlung\",\"Rechnung\",\"Paiement\", \"virement bancaire\",\"Bankuberweisung\",'hacked','phishing']);\nOfficeActivity\n| where Operation =~ \"New-InboxRule\"\n| where Parameters has \"Deleted Items\" or Parameters has \"Junk Email\"  or Parameters has \"DeleteMessage\"\n| extend Events=todynamic(Parameters)\n| parse Events  with * \"SubjectContainsWords\" SubjectContainsWords '}'*\n| parse Events  with * \"BodyContainsWords\" BodyContainsWords '}'*\n| parse Events  with * \"SubjectOrBodyContainsWords\" SubjectOrBodyContainsWords '}'*\n| where SubjectContainsWords has_any (BEC_Keywords)\n or BodyContainsWords has_any (BEC_Keywords)\n or SubjectOrBodyContainsWords has_any (BEC_Keywords)\n| extend ClientIPAddress = case( ClientIP has \".\", tostring(split(ClientIP,\":\")[0]), ClientIP has \"[\", tostring(trim_start(@'[[]',tostring(split(ClientIP,\"]\")[0]))), ClientIP )\n| extend Keyword = iff(isnotempty(SubjectContainsWords), SubjectContainsWords, (iff(isnotempty(BodyContainsWords),BodyContainsWords,SubjectOrBodyContainsWords )))\n| extend RuleDetail = case(OfficeObjectId contains '/' , tostring(split(OfficeObjectId, '/')[-1]) , tostring(split(OfficeObjectId, '\\\\')[-1]))\n| summarize count(), StartTimeUtc = min(TimeGenerated), EndTimeUtc = max(TimeGenerated) by  Operation, UserId, ClientIPAddress, ResultStatus, Keyword, OriginatingServer, OfficeObjectId, RuleDetail\n| extend UserName = split(UserId, '@')[0], DomainName = split(UserId, '@')[1]\n",
-                "queryFrequency": "P1D",
-                "queryPeriod": "P1D",
-                "severity": "Medium",
-                "suppressionDuration": "PT1H",
-                "suppressionEnabled": false,
-                "triggerOperator": "GreaterThan",
-                "triggerThreshold": 0,
-                "status": "Available",
-                "requiredDataConnectors": [
-                  {
-                    "connectorId": "Office365",
-                    "dataTypes": [
-                      "OfficeActivity"
-                    ]
-                  }
-                ],
-                "tactics": [
-                  "Persistence",
-                  "DefenseEvasion"
-                ],
-                "techniques": [
-                  "T1098",
-                  "T1078"
-                ],
-                "entityMappings": [
-                  {
-                    "fieldMappings": [
-                      {
-                        "columnName": "UserName",
-                        "identifier": "Name"
-                      },
-                      {
-                        "columnName": "DomainName",
-                        "identifier": "UPNSuffix"
-                      }
-                    ],
-                    "entityType": "Account"
-                  },
-                  {
-                    "fieldMappings": [
-                      {
-                        "columnName": "ClientIPAddress",
-                        "identifier": "Address"
-                      }
-                    ],
-                    "entityType": "IP"
-                  }
-                ]
-              }
-            },
-            {
-              "type": "Microsoft.OperationalInsights/workspaces/providers/metadata",
-              "apiVersion": "2022-01-01-preview",
-              "name": "[concat(parameters('workspace'),'/Microsoft.SecurityInsights/',concat('AnalyticsRule-', last(split(variables('analyticRuleObject3').analyticRuleId3,'/'))))]",
-              "properties": {
-                "description": "Business Email Compromise - Financial Fraud Analytics Rule 3",
-                "parentId": "[variables('analyticRuleObject3').analyticRuleId3]",
-                "contentId": "[variables('analyticRuleObject3')._analyticRulecontentId3]",
-                "kind": "AnalyticsRule",
-                "version": "[variables('analyticRuleObject3').analyticRuleVersion3]",
-                "source": {
-                  "kind": "Solution",
-                  "name": "Business Email Compromise - Financial Fraud",
-                  "sourceId": "[variables('_solutionId')]"
-                },
-                "author": {
-                  "name": "Microsoft",
-                  "email": "[variables('_email')]"
-                },
-                "support": {
-                  "tier": "Microsoft",
-                  "name": "Microsoft Corporation",
-                  "email": "support@microsoft.com",
-                  "link": "https://support.microsoft.com/"
-                }
-              }
-            }
-          ]
-        },
-        "packageKind": "Solution",
-        "packageVersion": "[variables('_solutionVersion')]",
-        "packageName": "[variables('_solutionName')]",
-        "packageId": "[variables('_solutionId')]",
-        "contentSchemaVersion": "3.0.0",
-        "contentId": "[variables('analyticRuleObject3')._analyticRulecontentId3]",
-        "contentKind": "AnalyticsRule",
-        "displayName": "Malicious BEC Inbox Rule",
-        "contentProductId": "[variables('analyticRuleObject3')._analyticRulecontentProductId3]",
-        "id": "[variables('analyticRuleObject3')._analyticRulecontentProductId3]",
-        "version": "[variables('analyticRuleObject3').analyticRuleVersion3]"
-      }
-    },
-    {
-      "type": "Microsoft.OperationalInsights/workspaces/providers/contentTemplates",
-      "apiVersion": "2023-04-01-preview",
-      "name": "[variables('analyticRuleObject4').analyticRuleTemplateSpecName4]",
-      "location": "[parameters('workspace-location')]",
-      "dependsOn": [
-        "[extensionResourceId(resourceId('Microsoft.OperationalInsights/workspaces', parameters('workspace')), 'Microsoft.SecurityInsights/contentPackages', variables('_solutionId'))]"
-      ],
-      "properties": {
-        "description": "PrivilegedAccountPermissionsChanged_AnalyticalRules Analytics Rule with template version 3.0.5",
-        "mainTemplate": {
-          "$schema": "https://schema.management.azure.com/schemas/2019-04-01/deploymentTemplate.json#",
-          "contentVersion": "[variables('analyticRuleObject4').analyticRuleVersion4]",
-          "parameters": {},
-          "variables": {},
-          "resources": [
-            {
-              "type": "Microsoft.SecurityInsights/AlertRuleTemplates",
-              "name": "[variables('analyticRuleObject4')._analyticRulecontentId4]",
-              "apiVersion": "2022-04-01-preview",
-              "kind": "Scheduled",
-              "location": "[parameters('workspace-location')]",
-              "properties": {
-                "description": "Detects changes to permissions assigned to admin users. Threat actors may try and increase permission scope by adding additional roles to already privileged accounts.\nReview any modifications to ensure they were made legitimately.\nRef: https://docs.microsoft.com/azure/active-directory/fundamentals/security-operations-privileged-accounts#changes-to-privileged-accounts",
-                "displayName": "Privileged Account Permissions Changed",
-                "enabled": false,
-                "query": "let admin_users = (IdentityInfo\n  | where TimeGenerated > ago(2d)\n  | summarize arg_max(TimeGenerated, *) by AccountUPN\n  | where AssignedRoles contains \"admin\" or GroupMembership has \"Admin\"\n  | summarize by tolower(AccountUPN));\n  AuditLogs\n  | where Category =~ \"RoleManagement\"\n  | where OperationName has \"Add eligible member\"\n  | extend TargetUserPrincipalName = tostring(TargetResources[0].userPrincipalName)\n  | where tolower(TargetUserPrincipalName) in (admin_users)\n  | extend TargetAadUserId = tostring(TargetResources[0].id)\n  | extend Group = tostring(TargetResources[0].displayName)\n  | extend RoleAddedTo = iif(isnotempty(TargetUserPrincipalName), TargetUserPrincipalName, Group)\n  | extend mod_props = TargetResources[0].modifiedProperties\n  | extend InitiatingAppName = tostring(InitiatedBy.app.displayName)\n  | extend InitiatingAppServicePrincipalId = tostring(InitiatedBy.app.servicePrincipalId)\n  | extend InitiatingUserPrincipalName = tostring(InitiatedBy.user.userPrincipalName)\n  | extend InitiatingAadUserId = tostring(InitiatedBy.user.id)\n  | extend InitiatingIPAddress = tostring(InitiatedBy.user.ipAddress)\n  | extend RoleAddedBy = iif(isnotempty(InitiatingAppName), InitiatingAppName, InitiatingUserPrincipalName)\n  | mv-expand mod_props\n  | where mod_props.displayName == \"Role.DisplayName\"\n  | extend UserAgent = tostring(AdditionalDetails[0].value)\n  | extend RoleAdded = tostring(parse_json(tostring(mod_props.newValue)))\n  | extend TargetAccountName = tostring(split(TargetUserPrincipalName, \"@\")[0]), TargetAccountUPNSuffix = tostring(split(TargetUserPrincipalName, \"@\")[1])\n  | extend InitiatingAccountName = tostring(split(InitiatingUserPrincipalName, \"@\")[0]), InitiatingAccountUPNSuffix = tostring(split(InitiatingUserPrincipalName, \"@\")[1])\n  | project-reorder TimeGenerated, OperationName, TargetUserPrincipalName, RoleAddedTo, RoleAdded, RoleAddedBy, InitiatingUserPrincipalName, InitiatingAppName\n",
-                "queryFrequency": "P1D",
-                "queryPeriod": "P2D",
-                "severity": "Medium",
-                "suppressionDuration": "PT1H",
-                "suppressionEnabled": false,
-                "triggerOperator": "GreaterThan",
-                "triggerThreshold": 0,
-                "status": "Available",
-                "requiredDataConnectors": [
-                  {
-                    "connectorId": "AzureActiveDirectory",
-                    "dataTypes": [
-                      "AuditLogs"
-                    ]
-                  },
-                  {
-                    "connectorId": "BehaviorAnalytics",
-                    "dataTypes": [
-                      "IdentityInfo"
-                    ]
-                  }
-                ],
-                "tactics": [
-                  "PrivilegeEscalation"
-                ],
-                "subTechniques": [
-                  "T1078.004"
-                ],
-                "techniques": [
-                  "T1078"
-                ],
-                "entityMappings": [
-                  {
-                    "fieldMappings": [
-                      {
-                        "columnName": "TargetAccountName",
-                        "identifier": "Name"
-                      },
-                      {
-                        "columnName": "TargetAccountUPNSuffix",
-                        "identifier": "UPNSuffix"
-                      },
-                      {
-                        "columnName": "TargetAadUserId",
-                        "identifier": "AadUserId"
-                      }
-                    ],
-                    "entityType": "Account"
-                  },
-                  {
-                    "fieldMappings": [
-                      {
-                        "columnName": "InitiatingAccountName",
-                        "identifier": "Name"
-                      },
-                      {
-                        "columnName": "InitiatingAccountUPNSuffix",
-                        "identifier": "UPNSuffix"
-                      },
-                      {
-                        "columnName": "InitiatingAadUserId",
-                        "identifier": "AadUserId"
-                      }
-                    ],
-                    "entityType": "Account"
-                  }
-                ]
-              }
-            },
-            {
-              "type": "Microsoft.OperationalInsights/workspaces/providers/metadata",
-              "apiVersion": "2022-01-01-preview",
-              "name": "[concat(parameters('workspace'),'/Microsoft.SecurityInsights/',concat('AnalyticsRule-', last(split(variables('analyticRuleObject4').analyticRuleId4,'/'))))]",
-              "properties": {
-                "description": "Business Email Compromise - Financial Fraud Analytics Rule 4",
-                "parentId": "[variables('analyticRuleObject4').analyticRuleId4]",
-                "contentId": "[variables('analyticRuleObject4')._analyticRulecontentId4]",
-                "kind": "AnalyticsRule",
-                "version": "[variables('analyticRuleObject4').analyticRuleVersion4]",
-                "source": {
-                  "kind": "Solution",
-                  "name": "Business Email Compromise - Financial Fraud",
-                  "sourceId": "[variables('_solutionId')]"
-                },
-                "author": {
-                  "name": "Microsoft",
-                  "email": "[variables('_email')]"
-                },
-                "support": {
-                  "tier": "Microsoft",
-                  "name": "Microsoft Corporation",
-                  "email": "support@microsoft.com",
-                  "link": "https://support.microsoft.com/"
-                }
-              }
-            }
-          ]
-        },
-        "packageKind": "Solution",
-        "packageVersion": "[variables('_solutionVersion')]",
-        "packageName": "[variables('_solutionName')]",
-        "packageId": "[variables('_solutionId')]",
-        "contentSchemaVersion": "3.0.0",
-        "contentId": "[variables('analyticRuleObject4')._analyticRulecontentId4]",
-        "contentKind": "AnalyticsRule",
-        "displayName": "Privileged Account Permissions Changed",
-        "contentProductId": "[variables('analyticRuleObject4')._analyticRulecontentProductId4]",
-        "id": "[variables('analyticRuleObject4')._analyticRulecontentProductId4]",
-        "version": "[variables('analyticRuleObject4').analyticRuleVersion4]"
-      }
-    },
-    {
-      "type": "Microsoft.OperationalInsights/workspaces/providers/contentTemplates",
-      "apiVersion": "2023-04-01-preview",
-      "name": "[variables('analyticRuleObject5').analyticRuleTemplateSpecName5]",
-      "location": "[parameters('workspace-location')]",
-      "dependsOn": [
-        "[extensionResourceId(resourceId('Microsoft.OperationalInsights/workspaces', parameters('workspace')), 'Microsoft.SecurityInsights/contentPackages', variables('_solutionId'))]"
-      ],
-      "properties": {
-        "description": "SuspiciousAccessOfBECRelatedDocuments_AnalyticalRules Analytics Rule with template version 3.0.5",
-        "mainTemplate": {
-          "$schema": "https://schema.management.azure.com/schemas/2019-04-01/deploymentTemplate.json#",
-          "contentVersion": "[variables('analyticRuleObject5').analyticRuleVersion5]",
-          "parameters": {},
-          "variables": {},
-          "resources": [
-            {
-              "type": "Microsoft.SecurityInsights/AlertRuleTemplates",
-              "name": "[variables('analyticRuleObject5')._analyticRulecontentId5]",
-              "apiVersion": "2022-04-01-preview",
-              "kind": "Scheduled",
-              "location": "[parameters('workspace-location')]",
-              "properties": {
-                "description": "This query looks for users with suspicious spikes in the number of files accessed that relate to topics commonly accessed as part of Business Email Compromise (BEC) attacks. The query looks for access to files in storage that relate to topics such as invoices or payments, and then looks for users accessing these files in significantly higher numbers than in the previous 14 days. Incidents raised by this analytic should be investigated to see if the user accessing these files should be accessing them, and if the volume they accessed them at was related to a legitimate business need. \nThis query contains thresholds to reduce the chance of false positives, these can be adjusted to suit individual environments. In addition false positives could be generated by legitimate, scheduled actions that occur less often than every 14 days, additional exclusions can be added for these actions on username or IP address entities. This query uses the imFileEvent schema from ASIM, you will first need to ensure you have ASIM deployed in your environment. Ref https://learn.microsoft.com/azure/sentinel/normalization-about-parsers",
-                "displayName": "Suspicious access of BEC related documents",
-                "enabled": false,
-                "query": "let BEC_Keywords = dynamic([ 'invoice','payment','paycheck','transfer','bank statement','bank details','closing','funds','bank account','account details','remittance','purchase','deposit',\"PO#\",\"Zahlung\",\"Rechnung\",\"Paiement\", \"virement bancaire\",\"Bankuberweisung\",'hacked','phishing']);\n// Adjust this threshold based on your environment\nlet sensitivity = 2.5;\nlet Events = materialize(imFileEvent\n| where TimeGenerated between(startofday(ago(14d))..endofday(ago(0d)))\n| where User !~ \"app@sharepoint\"\n| where EventType =~ \"FileAccessed\"\n| extend OriginalEvent = column_ifexists(\"EventOriginalType\",\"Unknown\")\n| where OriginalEvent !~ \"FileSyncDownloadedFull\"\n| where EventProduct in (\"SharePoint 365\", \"Azure File Storage\", \"OneDrive\" , \"SharePoint\")\n| where FilePath has_any(BEC_Keywords)\n| extend _AuthDetails = column_ifexists(\"AuthorizationDetails\", \"None\")\n| extend SPuser = case(gettype(_AuthDetails) == \"array\", tostring(todynamic(_AuthDetails)[0].principals[0].id), \"Unknown\")\n| extend User = case(isnotempty(User), User, SPuser)\n| where isnotempty(User));\nEvents\n| summarize dcount(FileName) by User, bin(startofday(TimeGenerated), 1d)\n| summarize CountOfDocs = make_list(dcount_FileName, 10000), TimeStamp = make_list(TimeGenerated, 10000) by User\n| extend (Anomalies, Score, Baseline) = series_decompose_anomalies(CountOfDocs, sensitivity, -1, 'linefit')\n| mv-expand CountOfDocs to typeof(double), TimeStamp to typeof(datetime), Anomalies to typeof(double), Score to typeof(double), Baseline to typeof(long)\n| where Anomalies > 0\n| project TimeStamp, CountOfDocs, Baseline, Score, Anomalies, User\n| join kind=inner(Events | extend TimeStamp = startofday(TimeGenerated)) on TimeStamp, User\n| extend IpAddr = column_ifexists(\"IpAddr\", SrcIpAddr)\n| extend Name = iif(User contains \"@\", split(User, \"@\")[0], User)\n| extend UPNSuffix = iif(User contains \"@\", split(User, \"@\")[1], \"\")\n| project-reorder TimeGenerated, User, EventType, EventResult, EventProduct, FilePath, HttpUserAgent, IpAddr, CountOfDocs, Baseline, Score\n",
-                "queryFrequency": "P1D",
-                "queryPeriod": "P14D",
-                "severity": "Medium",
-                "suppressionDuration": "PT1H",
-                "suppressionEnabled": false,
-                "triggerOperator": "GreaterThan",
-                "triggerThreshold": 0,
-                "status": "Available",
-                "requiredDataConnectors": [],
-                "tactics": [
-                  "Collection"
-                ],
-                "techniques": [
-                  "T1530"
-                ],
-                "entityMappings": [
-                  {
-                    "fieldMappings": [
-                      {
-                        "columnName": "Name",
-                        "identifier": "Name"
-                      },
-                      {
-                        "columnName": "UPNSuffix",
-                        "identifier": "UPNSuffix"
-                      },
-                      {
-                        "columnName": "User",
-                        "identifier": "AadUserId"
-                      }
-                    ],
-                    "entityType": "Account"
-                  },
-                  {
-                    "fieldMappings": [
-                      {
-                        "columnName": "IpAddr",
-                        "identifier": "Address"
-                      }
-                    ],
-                    "entityType": "IP"
-                  },
-                  {
-                    "fieldMappings": [
-                      {
-                        "columnName": "FilePath",
-                        "identifier": "Name"
-                      }
-                    ],
-                    "entityType": "File"
-                  }
-                ],
-                "eventGroupingSettings": {
-                  "aggregationKind": "SingleAlert"
-                },
-                "customDetails": {
-<<<<<<< HEAD
-                  "Result": "EventResult",
-                  "Type": "EventType",
-=======
-                  "Type": "EventType",
-                  "Result": "EventResult",
->>>>>>> 3df86108
-                  "Product": "EventProduct",
-                  "UserAgent": "HttpUserAgent"
-                },
-                "alertDetailsOverride": {
-                  "alertDescriptionFormat": "This query looks for users (in this case {{User}}) with suspicious spikes in the number of files accessed (in this case {{number_of_files_accessed}} events) that relate to topics commonly accessed as part of Business Email Compromise (BEC) attacks. The query looks for access to files in storage that relate to topics such as invoices or payments, and then looks for users accessing these files in significantly higher numbers than in the previous 14 days. Incidents raised by this analytic should be investigated to see if the user accessing these files should be accessing them, and if the volume they accessed them at was related to a legitimate business need. \nThis query contains thresholds to reduce the chance of false positives, these can be adjusted to suit individual environments. In addition false positives could be generated by legitimate, scheduled actions that occur less often than every 14 days, additional exclusions can be added for these actions on username or IP address entities. This query uses the imFileEvent schema from ASIM, you will first need to ensure you have ASIM deployed in your environment. Ref https://learn.microsoft.com/azure/sentinel/normalization-about-parsers\n",
-                  "alertDisplayNameFormat": "Suspicious access of {{number_of_files_accessed}} BEC related documents by {{User}}"
-                }
-              }
-            },
-            {
-              "type": "Microsoft.OperationalInsights/workspaces/providers/metadata",
-              "apiVersion": "2022-01-01-preview",
-              "name": "[concat(parameters('workspace'),'/Microsoft.SecurityInsights/',concat('AnalyticsRule-', last(split(variables('analyticRuleObject5').analyticRuleId5,'/'))))]",
-              "properties": {
-                "description": "Business Email Compromise - Financial Fraud Analytics Rule 5",
-                "parentId": "[variables('analyticRuleObject5').analyticRuleId5]",
-                "contentId": "[variables('analyticRuleObject5')._analyticRulecontentId5]",
-                "kind": "AnalyticsRule",
-                "version": "[variables('analyticRuleObject5').analyticRuleVersion5]",
-                "source": {
-                  "kind": "Solution",
-                  "name": "Business Email Compromise - Financial Fraud",
-                  "sourceId": "[variables('_solutionId')]"
-                },
-                "author": {
-                  "name": "Microsoft",
-                  "email": "[variables('_email')]"
-                },
-                "support": {
-                  "tier": "Microsoft",
-                  "name": "Microsoft Corporation",
-                  "email": "support@microsoft.com",
-                  "link": "https://support.microsoft.com/"
-                }
-              }
-            }
-          ]
-        },
-        "packageKind": "Solution",
-        "packageVersion": "[variables('_solutionVersion')]",
-        "packageName": "[variables('_solutionName')]",
-        "packageId": "[variables('_solutionId')]",
-        "contentSchemaVersion": "3.0.0",
-        "contentId": "[variables('analyticRuleObject5')._analyticRulecontentId5]",
-        "contentKind": "AnalyticsRule",
-        "displayName": "Suspicious access of BEC related documents",
-        "contentProductId": "[variables('analyticRuleObject5')._analyticRulecontentProductId5]",
-        "id": "[variables('analyticRuleObject5')._analyticRulecontentProductId5]",
-        "version": "[variables('analyticRuleObject5').analyticRuleVersion5]"
-      }
-    },
-    {
-      "type": "Microsoft.OperationalInsights/workspaces/providers/contentTemplates",
-      "apiVersion": "2023-04-01-preview",
-      "name": "[variables('analyticRuleObject6').analyticRuleTemplateSpecName6]",
-      "location": "[parameters('workspace-location')]",
-      "dependsOn": [
-        "[extensionResourceId(resourceId('Microsoft.OperationalInsights/workspaces', parameters('workspace')), 'Microsoft.SecurityInsights/contentPackages', variables('_solutionId'))]"
-      ],
-      "properties": {
-        "description": "SuspiciousAccessOfBECRelatedDocumentsInAWSS3Buckets_AnalyticalRules Analytics Rule with template version 3.0.5",
-        "mainTemplate": {
-          "$schema": "https://schema.management.azure.com/schemas/2019-04-01/deploymentTemplate.json#",
-          "contentVersion": "[variables('analyticRuleObject6').analyticRuleVersion6]",
-          "parameters": {},
-          "variables": {},
-          "resources": [
-            {
-              "type": "Microsoft.SecurityInsights/AlertRuleTemplates",
-              "name": "[variables('analyticRuleObject6')._analyticRulecontentId6]",
-              "apiVersion": "2022-04-01-preview",
-              "kind": "Scheduled",
-              "location": "[parameters('workspace-location')]",
-              "properties": {
-                "description": "This query looks for users with suspicious spikes in the number of files accessed that relate to topics commonly accessed as part of Business Email Compromise (BEC) attacks. The query looks for access to files in AWS S3 storage that relate to topics such as invoices or payments, and then looks for users accessing these files in significantly higher numbers than in the previous 14 days. Incidents raised by this analytic should be investigated to see if the user accessing these files should be accessing them, and if the volume they accessed them at was related to a legitimate business need. \nThis query contains thresholds to reduce the chance of false positives, these can be adjusted to suit individual environments. In addition false positives could be generated by legitimate, scheduled actions that occur less often than every 14 days, additional exclusions can be added for these actions on username or IP address entities.",
-                "displayName": "Suspicious access of BEC related documents in AWS S3 buckets",
-                "enabled": false,
-                "query": "let BEC_Keywords = dynamic([ 'invoice','payment','paycheck','transfer','bank statement','bank details','closing','funds','bank account','account details','remittance','purchase','deposit',\"PO#\",\"Zahlung\",\"Rechnung\",\"Paiement\", \"virement bancaire\",\"Bankuberweisung\",'hacked','phishing']);\n// Adjust this threshold based on your environment\nlet sensitivity = 2.5;\nlet Events = materialize(AWSCloudTrail\n| where TimeGenerated between (ago(14d)..ago(0d))\n| where UserIdentityAccountId != \"anonymous\"\n| where EventSource startswith \"s3.\"\n| where EventName =~ \"GetObject\"\n| extend FilePath = tostring(parse_json(RequestParameters).key)\n| where FilePath has_any(BEC_Keywords)\n);\nEvents\n| summarize dcount(FilePath) by UserIdentityPrincipalid, bin(startofday(TimeGenerated), 1d)\n| summarize CountOfDocs = make_list(dcount_FilePath, 10000), TimeStamp = make_list(TimeGenerated, 10000) by UserIdentityPrincipalid\n| extend (Anomalies, Score, Baseline) = series_decompose_anomalies(CountOfDocs, sensitivity, -1, 'linefit')\n| mv-expand CountOfDocs to typeof(double), TimeStamp to typeof(datetime), Anomalies to typeof(double),Score to typeof(double), Baseline to typeof(long)\n| where Anomalies > 0\n| project TimeStamp, CountOfDocs, Baseline, Score, Anomalies, UserIdentityPrincipalid\n| join kind=inner(Events | extend TimeStamp = startofday(TimeGenerated)) on TimeStamp, UserIdentityPrincipalid\n| project-reorder TimeGenerated, UserIdentityType, UserIdentityPrincipalid, UserIdentityUserName, FilePath, EventName, UserAgent, SourceIpAddress, CountOfDocs, Baseline, Score\n",
-                "queryFrequency": "P1D",
-                "queryPeriod": "P14D",
-                "severity": "Medium",
-                "suppressionDuration": "PT1H",
-                "suppressionEnabled": false,
-                "triggerOperator": "GreaterThan",
-                "triggerThreshold": 0,
-                "status": "Available",
-                "requiredDataConnectors": [
-                  {
-                    "connectorId": "AWS",
-                    "dataTypes": [
-                      "AWSCloudTrail"
-                    ]
-                  }
-                ],
-                "tactics": [
-                  "Collection"
-                ],
-                "techniques": [
-                  "T1530"
-                ],
-                "entityMappings": [
-                  {
-                    "fieldMappings": [
-                      {
-                        "columnName": "UserIdentityUserName",
-                        "identifier": "Name"
-                      }
-                    ],
-                    "entityType": "Account"
-                  },
-                  {
-                    "fieldMappings": [
-                      {
-                        "columnName": "SourceIpAddress",
-                        "identifier": "Address"
-                      }
-                    ],
-                    "entityType": "IP"
-                  },
-                  {
-                    "fieldMappings": [
-                      {
-                        "columnName": "FilePath",
-                        "identifier": "Name"
-                      }
-                    ],
-                    "entityType": "File"
-                  }
-                ],
-                "eventGroupingSettings": {
-                  "aggregationKind": "SingleAlert"
-                },
-                "customDetails": {
-<<<<<<< HEAD
-                  "UserType": "UserIdentityType",
-                  "Event": "EventName",
-=======
-                  "Event": "EventName",
-                  "UserType": "UserIdentityType",
->>>>>>> 3df86108
-                  "UserAgent": "UserAgent"
-                },
-                "alertDetailsOverride": {
-                  "alertDescriptionFormat": "This query looks for users (in this case {{UserIdentityUserName}}) with suspicious spikes in the number of files accessed (in this case {{CountOfDocs}})that relate to topics commonly accessed as part of Business Email Compromise (BEC) attacks. The query looks for access to files in AWS S3 storage that relate to topics such as invoices or payments, and then looks for users accessing these files in significantly higher numbers than in the previous 14 days. Incidents raised by this analytic should be investigated to see if the user accessing these files should be accessing them, and if the volume they accessed them at was related to a legitimate business need. \nThis query contains thresholds to reduce the chance of false positives, these can be adjusted to suit individual environments. In addition false positives could be generated by legitimate, scheduled actions that occur less often than every 14 days, additional exclusions can be added for these actions on username or IP address entities.\n",
-                  "alertDisplayNameFormat": "Suspicious access of {{CountOfDocs}} BEC related documents in AWS S3 buckets by {{UserIdentityUserName}}"
-                }
-              }
-            },
-            {
-              "type": "Microsoft.OperationalInsights/workspaces/providers/metadata",
-              "apiVersion": "2022-01-01-preview",
-              "name": "[concat(parameters('workspace'),'/Microsoft.SecurityInsights/',concat('AnalyticsRule-', last(split(variables('analyticRuleObject6').analyticRuleId6,'/'))))]",
-              "properties": {
-                "description": "Business Email Compromise - Financial Fraud Analytics Rule 6",
-                "parentId": "[variables('analyticRuleObject6').analyticRuleId6]",
-                "contentId": "[variables('analyticRuleObject6')._analyticRulecontentId6]",
-                "kind": "AnalyticsRule",
-                "version": "[variables('analyticRuleObject6').analyticRuleVersion6]",
-                "source": {
-                  "kind": "Solution",
-                  "name": "Business Email Compromise - Financial Fraud",
-                  "sourceId": "[variables('_solutionId')]"
-                },
-                "author": {
-                  "name": "Microsoft",
-                  "email": "[variables('_email')]"
-                },
-                "support": {
-                  "tier": "Microsoft",
-                  "name": "Microsoft Corporation",
-                  "email": "support@microsoft.com",
-                  "link": "https://support.microsoft.com/"
-                }
-              }
-            }
-          ]
-        },
-        "packageKind": "Solution",
-        "packageVersion": "[variables('_solutionVersion')]",
-        "packageName": "[variables('_solutionName')]",
-        "packageId": "[variables('_solutionId')]",
-        "contentSchemaVersion": "3.0.0",
-        "contentId": "[variables('analyticRuleObject6')._analyticRulecontentId6]",
-        "contentKind": "AnalyticsRule",
-        "displayName": "Suspicious access of BEC related documents in AWS S3 buckets",
-        "contentProductId": "[variables('analyticRuleObject6')._analyticRulecontentProductId6]",
-        "id": "[variables('analyticRuleObject6')._analyticRulecontentProductId6]",
-        "version": "[variables('analyticRuleObject6').analyticRuleVersion6]"
-      }
-    },
-    {
-      "type": "Microsoft.OperationalInsights/workspaces/providers/contentTemplates",
-      "apiVersion": "2023-04-01-preview",
-      "name": "[variables('analyticRuleObject7').analyticRuleTemplateSpecName7]",
-      "location": "[parameters('workspace-location')]",
-      "dependsOn": [
-        "[extensionResourceId(resourceId('Microsoft.OperationalInsights/workspaces', parameters('workspace')), 'Microsoft.SecurityInsights/contentPackages', variables('_solutionId'))]"
-      ],
-      "properties": {
-        "description": "UserAddedtoAdminRole_AnalyticalRules Analytics Rule with template version 3.0.5",
-        "mainTemplate": {
-          "$schema": "https://schema.management.azure.com/schemas/2019-04-01/deploymentTemplate.json#",
-          "contentVersion": "[variables('analyticRuleObject7').analyticRuleVersion7]",
-          "parameters": {},
-          "variables": {},
-          "resources": [
-            {
-              "type": "Microsoft.SecurityInsights/AlertRuleTemplates",
-              "name": "[variables('analyticRuleObject7')._analyticRulecontentId7]",
-              "apiVersion": "2022-04-01-preview",
-              "kind": "Scheduled",
-              "location": "[parameters('workspace-location')]",
-              "properties": {
-                "description": "Detects a user being added to a new privileged role. Monitor these additions to ensure the users are made eligible for these roles are intended to have these levels of access.\n  Ref: https://docs.microsoft.com/azure/active-directory/fundamentals/security-operations-privileged-accounts#changes-to-privileged-accounts",
-                "displayName": "User Added to Admin Role",
-                "enabled": false,
-                "query": "AuditLogs\n  | where OperationName in (\"Add eligible member (permanent)\", \"Add eligible member (eligible)\", \"Add member to role\")\n  | mv-apply TargetResource = TargetResources on \n  (\n      where TargetResource.type =~ \"User\"\n      | extend Target = tostring(TargetResource.userPrincipalName),\n               props = TargetResource.modifiedProperties\n  )\n  | mv-apply Property = props on \n  (\n      where Property.displayName =~ \"Role.DisplayName\"\n      | extend RoleName = trim('\"',tostring(Property.newValue))\n  )\n  | where RoleName contains \"admin\"\n  | extend InitiatingAppName = tostring(InitiatedBy.app.displayName)\n  | extend InitiatingAppServicePrincipalId = tostring(InitiatedBy.app.servicePrincipalId)\n  | extend InitiatingUserPrincipalName = tostring(InitiatedBy.user.userPrincipalName)\n  | extend InitiatingAadUserId = tostring(InitiatedBy.user.id)\n  | extend InitiatingIPAddress = tostring(InitiatedBy.user.ipAddress)\n  | extend InitiatedBy = iif(isnotempty(InitiatingAppName), InitiatingAppName, InitiatingUserPrincipalName)\n  | extend TargetUserPrincipalName = iff(OperationName==\"Add member to role\",tostring(TargetResources[0].userPrincipalName),tostring(TargetResources[2].userPrincipalName))\n  | extend TargetAadUserId = iff(OperationName==\"Add member to role\", tostring(TargetResources[0].id), tostring(TargetResources[2].id))\n  | extend AddedUser = TargetUserPrincipalName\n  | extend TargetAccountName = tostring(split(TargetUserPrincipalName, \"@\")[0]), TargetAccountUPNSuffix = tostring(split(TargetUserPrincipalName, \"@\")[1])\n  | extend InitiatingAccountName = tostring(split(InitiatingUserPrincipalName, \"@\")[0]), InitiatingAccountUPNSuffix = tostring(split(InitiatingUserPrincipalName, \"@\")[1])\n  | project-reorder TimeGenerated, AddedUser, RoleName, InitiatedBy\n",
-                "queryFrequency": "P1D",
-                "queryPeriod": "P1D",
-                "severity": "Low",
-                "suppressionDuration": "PT1H",
-                "suppressionEnabled": false,
-                "triggerOperator": "GreaterThan",
-                "triggerThreshold": 0,
-                "status": "Available",
-                "requiredDataConnectors": [
-                  {
-                    "connectorId": "AzureActiveDirectory",
-                    "dataTypes": [
-                      "AuditLogs"
-                    ]
-                  }
-                ],
-                "tactics": [
-                  "PrivilegeEscalation"
-                ],
-                "subTechniques": [
-                  "T1078.004"
-                ],
-                "techniques": [
-                  "T1078"
-                ],
-                "entityMappings": [
-                  {
-                    "fieldMappings": [
-                      {
-                        "columnName": "TargetAccountName",
-                        "identifier": "Name"
-                      },
-                      {
-                        "columnName": "TargetAccountUPNSuffix",
-                        "identifier": "UPNSuffix"
-                      },
-                      {
-                        "columnName": "TargetAadUserId",
-                        "identifier": "AadUserId"
-                      }
-                    ],
-                    "entityType": "Account"
-                  },
-                  {
-                    "fieldMappings": [
-                      {
-                        "columnName": "InitiatingAccountName",
-                        "identifier": "Name"
-                      },
-                      {
-                        "columnName": "InitiatingAccountUPNSuffix",
-                        "identifier": "UPNSuffix"
-                      },
-                      {
-                        "columnName": "InitiatingAadUserId",
-                        "identifier": "AadUserId"
-                      }
-                    ],
-                    "entityType": "Account"
-                  }
-                ]
-              }
-            },
-            {
-              "type": "Microsoft.OperationalInsights/workspaces/providers/metadata",
-              "apiVersion": "2022-01-01-preview",
-              "name": "[concat(parameters('workspace'),'/Microsoft.SecurityInsights/',concat('AnalyticsRule-', last(split(variables('analyticRuleObject7').analyticRuleId7,'/'))))]",
-              "properties": {
-                "description": "Business Email Compromise - Financial Fraud Analytics Rule 7",
-                "parentId": "[variables('analyticRuleObject7').analyticRuleId7]",
-                "contentId": "[variables('analyticRuleObject7')._analyticRulecontentId7]",
-                "kind": "AnalyticsRule",
-                "version": "[variables('analyticRuleObject7').analyticRuleVersion7]",
-                "source": {
-                  "kind": "Solution",
-                  "name": "Business Email Compromise - Financial Fraud",
-                  "sourceId": "[variables('_solutionId')]"
-                },
-                "author": {
-                  "name": "Microsoft",
-                  "email": "[variables('_email')]"
-                },
-                "support": {
-                  "tier": "Microsoft",
-                  "name": "Microsoft Corporation",
-                  "email": "support@microsoft.com",
-                  "link": "https://support.microsoft.com/"
-                }
-              }
-            }
-          ]
-        },
-        "packageKind": "Solution",
-        "packageVersion": "[variables('_solutionVersion')]",
-        "packageName": "[variables('_solutionName')]",
-        "packageId": "[variables('_solutionId')]",
-        "contentSchemaVersion": "3.0.0",
-        "contentId": "[variables('analyticRuleObject7')._analyticRulecontentId7]",
-        "contentKind": "AnalyticsRule",
-        "displayName": "User Added to Admin Role",
-        "contentProductId": "[variables('analyticRuleObject7')._analyticRulecontentProductId7]",
-        "id": "[variables('analyticRuleObject7')._analyticRulecontentProductId7]",
-        "version": "[variables('analyticRuleObject7').analyticRuleVersion7]"
-      }
-    },
-    {
-      "type": "Microsoft.OperationalInsights/workspaces/providers/contentTemplates",
-      "apiVersion": "2023-04-01-preview",
-      "name": "[variables('huntingQueryObject1').huntingQueryTemplateSpecName1]",
-      "location": "[parameters('workspace-location')]",
-      "dependsOn": [
-        "[extensionResourceId(resourceId('Microsoft.OperationalInsights/workspaces', parameters('workspace')), 'Microsoft.SecurityInsights/contentPackages', variables('_solutionId'))]"
-      ],
-      "properties": {
-        "description": "AWSBucketAPILogs-S3BucketDataTransferTimeSeriesAnomaly_HuntingQueries Hunting Query with template version 3.0.5",
-        "mainTemplate": {
-          "$schema": "https://schema.management.azure.com/schemas/2019-04-01/deploymentTemplate.json#",
-          "contentVersion": "[variables('huntingQueryObject1').huntingQueryVersion1]",
-          "parameters": {},
-          "variables": {},
-          "resources": [
-            {
-              "type": "Microsoft.OperationalInsights/savedSearches",
-              "apiVersion": "2022-10-01",
-              "name": "Business_Email_Compromise_-_Financial_Fraud_Hunting_Query_1",
-              "location": "[parameters('workspace-location')]",
-              "properties": {
-                "eTag": "*",
-                "displayName": "S3 Bucket outbound Data transfer anomaly",
-                "category": "Hunting Queries",
-                "query": "\nlet starttime = todatetime('{{StartTimeISO}}');\nlet endtime = todatetime('{{EndTimeISO}}');\nlet lookback = starttime - 14d;\nlet timeframe = 1h;\nlet scorethreshold = 1.5;\n// Preparing the time series data aggregated on BytesTransferredOut column in the form of multi-value array so that it can be used with time series anomaly function.\nlet TimeSeriesData=\nAwsBucketAPILogs_CL\n| where EventTime between (lookback..endtime)\n| where EventName == \"GetObject\"\n| make-series Total=sum(BytesTransferredOut) on EventTime from startofday(starttime) to startofday(endtime) step timeframe;\n// Use the time series data prepared in previous step with time series aomaly function to generate baseline pattern and flag the outlier based on scorethreshold value.\nlet TimeSeriesAlerts = TimeSeriesData\n| extend (anomalies, score, baseline) = series_decompose_anomalies(Total, scorethreshold, -1, 'linefit')\n| mv-expand Total to typeof(double), EventTime to typeof(datetime), anomalies to typeof(double), score to typeof(double), baseline to typeof(long)\n| where anomalies > 0\n| project EventTime, Total, baseline, anomalies, score;\n// Joining the flagged outlier from the previous step with the original dataset to present contextual information during the anomalyhour to analysts to conduct investigation or informed decistions.\nTimeSeriesAlerts\n| join\n(\n  AWSS3BucketAPILogParsed\n  | where EventTime between (startofday(lookback)..endofday(endtime))\n  | where EventName == \"GetObject\"\n  | summarize Total = sum(BytesTransferredOut), Files= makeset(Key) , max(EventTime) by bin(EventTime, 1h), EventSource,EventName, SourceIPAddress, UserIdentityType, UserIdentityArn, UserIdentityUserName, BucketName, Host, AuthenticationMethod, SessionMfaAuthenticated, SessionUserName\n) on EventTime\n| project AnomalyTime = max_EventTime, SourceIPAddress, UserIdentityType,UserIdentityUserName,SessionUserName, BucketName, Host, AuthenticationMethod, Files, Total, baseline, anomalies, score\n| extend timestamp = AnomalyTime, AccountCustomEntity = SessionUserName , HostCustomEntity = Host, IPCustomEntity = SourceIPAddress\n",
-                "version": 2,
-                "tags": [
-                  {
-                    "name": "description",
-                    "value": "Identifies S3 data transfer spikes using GetObject API, BytesTransferredOut, and KQL anomaly detection. Investigate sudden action frequency increases. Adjust scorethreshold to 3+ to reduce noise."
-                  },
-                  {
-                    "name": "tactics",
-                    "value": "Exfiltration"
-                  },
-                  {
-                    "name": "techniques",
-                    "value": "T1020"
-                  }
-                ]
-              }
-            },
-            {
-              "type": "Microsoft.OperationalInsights/workspaces/providers/metadata",
-              "apiVersion": "2022-01-01-preview",
-              "name": "[concat(parameters('workspace'),'/Microsoft.SecurityInsights/',concat('HuntingQuery-', last(split(resourceId('Microsoft.OperationalInsights/savedSearches', variables('huntingQueryObject1')._huntingQuerycontentId1),'/'))))]",
-              "properties": {
-                "description": "Business Email Compromise - Financial Fraud Hunting Query 1",
-                "parentId": "[resourceId('Microsoft.OperationalInsights/savedSearches', variables('huntingQueryObject1')._huntingQuerycontentId1)]",
-                "contentId": "[variables('huntingQueryObject1')._huntingQuerycontentId1]",
-                "kind": "HuntingQuery",
-                "version": "[variables('huntingQueryObject1').huntingQueryVersion1]",
-                "source": {
-                  "kind": "Solution",
-                  "name": "Business Email Compromise - Financial Fraud",
-                  "sourceId": "[variables('_solutionId')]"
-                },
-                "author": {
-                  "name": "Microsoft",
-                  "email": "[variables('_email')]"
-                },
-                "support": {
-                  "tier": "Microsoft",
-                  "name": "Microsoft Corporation",
-                  "email": "support@microsoft.com",
-                  "link": "https://support.microsoft.com/"
-                }
-              }
-            }
-          ]
-        },
-        "packageKind": "Solution",
-        "packageVersion": "[variables('_solutionVersion')]",
-        "packageName": "[variables('_solutionName')]",
-        "packageId": "[variables('_solutionId')]",
-        "contentSchemaVersion": "3.0.0",
-        "contentId": "[variables('huntingQueryObject1')._huntingQuerycontentId1]",
-        "contentKind": "HuntingQuery",
-        "displayName": "S3 Bucket outbound Data transfer anomaly",
-        "contentProductId": "[concat(take(variables('_solutionId'),50),'-','hq','-', uniqueString(concat(variables('_solutionId'),'-','HuntingQuery','-',variables('huntingQueryObject1')._huntingQuerycontentId1,'-', '1.0.0')))]",
-        "id": "[concat(take(variables('_solutionId'),50),'-','hq','-', uniqueString(concat(variables('_solutionId'),'-','HuntingQuery','-',variables('huntingQueryObject1')._huntingQuerycontentId1,'-', '1.0.0')))]",
-        "version": "1.0.0"
-      }
-    },
-    {
-      "type": "Microsoft.OperationalInsights/workspaces/providers/contentTemplates",
-      "apiVersion": "2023-04-01-preview",
-      "name": "[variables('huntingQueryObject2').huntingQueryTemplateSpecName2]",
-      "location": "[parameters('workspace-location')]",
-      "dependsOn": [
-        "[extensionResourceId(resourceId('Microsoft.OperationalInsights/workspaces', parameters('workspace')), 'Microsoft.SecurityInsights/contentPackages', variables('_solutionId'))]"
-      ],
-      "properties": {
-        "description": "AWSBucketAPILogs-SuspiciousDataAccessToS3BucketsfromUnknownIP_HuntingQueries Hunting Query with template version 3.0.5",
-        "mainTemplate": {
-          "$schema": "https://schema.management.azure.com/schemas/2019-04-01/deploymentTemplate.json#",
-          "contentVersion": "[variables('huntingQueryObject2').huntingQueryVersion2]",
-          "parameters": {},
-          "variables": {},
-          "resources": [
-            {
-              "type": "Microsoft.OperationalInsights/savedSearches",
-              "apiVersion": "2022-10-01",
-              "name": "Business_Email_Compromise_-_Financial_Fraud_Hunting_Query_2",
-              "location": "[parameters('workspace-location')]",
-              "properties": {
-                "eTag": "*",
-                "displayName": "Suspicious Data Access to S3 Bucket from Unknown IP",
-                "category": "Hunting Queries",
-                "query": "\nlet EventNameList = dynamic([\"ListBucket\",\"ListObjects\",\"GetObject\"]);\nlet starttime = todatetime('{{StartTimeISO}}');\nlet endtime = todatetime('{{EndTimeISO}}');\nlet lookback = starttime - 14d;\nAWSS3BucketAPILogParsed \n| where EventTime between(starttime..endtime)\n| where EventName in (EventNameList)\n| project EventTime, EventSource, EventName, SourceIPAddress, UserIdentityType, UserIdentityArn, UserIdentityUserName, BucketName, Host, AuthenticationMethod, SessionMfaAuthenticated, SessionUserName, Key\n| join kind=leftanti\n(\n  AWSS3BucketAPILogParsed \n  | where EventTime between (lookback..starttime)\n  | where EventName in (EventNameList)\n) on SourceIPAddress\n| summarize EventCount=count(), StartTimeUtc = min(EventTime), EndTimeUtc = max(EventTime), Files= makeset(Key), EventNames = makeset(EventName) by EventSource, SourceIPAddress, UserIdentityType, UserIdentityArn, UserIdentityUserName, BucketName, Host, AuthenticationMethod, SessionMfaAuthenticated, SessionUserName\n| project StartTimeUtc, EndTimeUtc, EventSource, Host, SourceIPAddress, UserIdentityType, BucketName, EventNames, Files, AuthenticationMethod, SessionMfaAuthenticated, SessionUserName, EventCount\n| extend timestamp = StartTimeUtc, HostCustomEntity = Host, AccountCustomEntity = SessionUserName, IPCustomEntity = SourceIPAddress\n",
-                "version": 2,
-                "tags": [
-                  {
-                    "name": "description",
-                    "value": "This query identifies unusual access to cloud storage, particularly from IPs not historically seen accessing the bucket or downloading files. It can be limited to private buckets with sensitive files by setting BucketName values."
-                  },
-                  {
-                    "name": "tactics",
-                    "value": "Collection"
-                  },
-                  {
-                    "name": "techniques",
-                    "value": "T1530"
-                  }
-                ]
-              }
-            },
-            {
-              "type": "Microsoft.OperationalInsights/workspaces/providers/metadata",
-              "apiVersion": "2022-01-01-preview",
-              "name": "[concat(parameters('workspace'),'/Microsoft.SecurityInsights/',concat('HuntingQuery-', last(split(resourceId('Microsoft.OperationalInsights/savedSearches', variables('huntingQueryObject2')._huntingQuerycontentId2),'/'))))]",
-              "properties": {
-                "description": "Business Email Compromise - Financial Fraud Hunting Query 2",
-                "parentId": "[resourceId('Microsoft.OperationalInsights/savedSearches', variables('huntingQueryObject2')._huntingQuerycontentId2)]",
-                "contentId": "[variables('huntingQueryObject2')._huntingQuerycontentId2]",
-                "kind": "HuntingQuery",
-                "version": "[variables('huntingQueryObject2').huntingQueryVersion2]",
-                "source": {
-                  "kind": "Solution",
-                  "name": "Business Email Compromise - Financial Fraud",
-                  "sourceId": "[variables('_solutionId')]"
-                },
-                "author": {
-                  "name": "Microsoft",
-                  "email": "[variables('_email')]"
-                },
-                "support": {
-                  "tier": "Microsoft",
-                  "name": "Microsoft Corporation",
-                  "email": "support@microsoft.com",
-                  "link": "https://support.microsoft.com/"
-                }
-              }
-            }
-          ]
-        },
-        "packageKind": "Solution",
-        "packageVersion": "[variables('_solutionVersion')]",
-        "packageName": "[variables('_solutionName')]",
-        "packageId": "[variables('_solutionId')]",
-        "contentSchemaVersion": "3.0.0",
-        "contentId": "[variables('huntingQueryObject2')._huntingQuerycontentId2]",
-        "contentKind": "HuntingQuery",
-        "displayName": "Suspicious Data Access to S3 Bucket from Unknown IP",
-        "contentProductId": "[concat(take(variables('_solutionId'),50),'-','hq','-', uniqueString(concat(variables('_solutionId'),'-','HuntingQuery','-',variables('huntingQueryObject2')._huntingQuerycontentId2,'-', '1.0.1')))]",
-        "id": "[concat(take(variables('_solutionId'),50),'-','hq','-', uniqueString(concat(variables('_solutionId'),'-','HuntingQuery','-',variables('huntingQueryObject2')._huntingQuerycontentId2,'-', '1.0.1')))]",
-        "version": "1.0.1"
-      }
-    },
-    {
-      "type": "Microsoft.OperationalInsights/workspaces/providers/contentTemplates",
-      "apiVersion": "2023-04-01-preview",
-      "name": "[variables('huntingQueryObject3').huntingQueryTemplateSpecName3]",
-      "location": "[parameters('workspace-location')]",
-      "dependsOn": [
-        "[extensionResourceId(resourceId('Microsoft.OperationalInsights/workspaces', parameters('workspace')), 'Microsoft.SecurityInsights/contentPackages', variables('_solutionId'))]"
-      ],
-      "properties": {
-        "description": "Emailforwarding_SAPdownload_HuntingQueries Hunting Query with template version 3.0.5",
-        "mainTemplate": {
-          "$schema": "https://schema.management.azure.com/schemas/2019-04-01/deploymentTemplate.json#",
-          "contentVersion": "[variables('huntingQueryObject3').huntingQueryVersion3]",
-          "parameters": {},
-          "variables": {},
-          "resources": [
-            {
-              "type": "Microsoft.OperationalInsights/savedSearches",
-              "apiVersion": "2022-10-01",
-              "name": "Business_Email_Compromise_-_Financial_Fraud_Hunting_Query_3",
-              "location": "[parameters('workspace-location')]",
-              "properties": {
-                "eTag": "*",
-                "displayName": "Email Forwarding Configuration with SAP download",
-                "category": "Hunting Queries",
-                "query": "let Keywords = dynamic([\"payroll\", \"invoice\", \"payment\", \"statement\", \"confidential\", \"bank account\", \"wire\", \"wire transfer\"]);\nEmailEvents\n| extend Account = tostring(split(SenderFromAddress, '@', 0)[0]), UPNSuffix = tostring(split(SenderFromAddress, '@', 1)[0])\n| project NetworkMessageId, Account, RecipientEmailAddress, SenderIPv4, Subject, EmailAction, DeliveryLocation, TenantId\n| join kind=innerunique \n(OfficeActivity \n| where OfficeWorkload =~ \"Exchange\"\n| where Operation in~ (\"Set-Mailbox\", \"New-InboxRule\", \"Set-InboxRule\")\n| where Parameters has_any (\"ForwardTo\", \"RedirectTo\", \"ForwardingSmtpAddress\")\n| extend Events=todynamic(Parameters)\n| where UserId has \"@\"\n| extend Account = tostring(split(UserId, '@', 0)[0]), UPNSuffix = tostring(split(UserId, '@', 1)[0])\n| parse Events  with * \"SubjectContainsWords\" SubjectContainsWords '}'*\n| parse Events  with * \"BodyContainsWords\" BodyContainsWords '}'*\n| parse Events  with * \"SubjectOrBodyContainsWords\" SubjectOrBodyContainsWords '}'*\n| where SubjectContainsWords has_any (Keywords) or BodyContainsWords has_any (Keywords) or SubjectOrBodyContainsWords has_any (Keywords)\n| extend ClientIPAddress = case( ClientIP has \".\", tostring(split(ClientIP,\":\")[0]), ClientIP has \"[\", tostring(trim_start(@'[[]',tostring(split(ClientIP,\"]\")[0]))), ClientIP )\n| extend Keyword = iff(isnotempty(SubjectContainsWords), SubjectContainsWords, (iff(isnotempty(BodyContainsWords),BodyContainsWords,SubjectOrBodyContainsWords )))\n| extend RuleDetail = case(OfficeObjectId contains '/' , tostring(split(OfficeObjectId, '/')[-1]) , tostring(split(OfficeObjectId, '\\\\')[-1]))\n| summarize count(), StartTimeUtc = min(TimeGenerated), EndTimeUtc = max(TimeGenerated) by  UserId, ClientIPAddress, ResultStatus, Keyword, OriginatingServer, OfficeObjectId, RuleDetail,Account) \non Account\n| join kind=inner \n(\nSAPAuditLog \n| where MessageID == \"AUY\" //AUY= Download bytes\n| extend ByteCount= toint(replace_string(replace_string(Variable1, \".\",\"\"), \",\",\"\")), Code=Variable2, Path= Variable3\n| summarize DownloadsByUser = count(), Paths= make_set(Variable3, 10), ByteCount=sum(ByteCount) by SystemID, ClientID, User, TerminalIPv6, Email, Host, TransactionCode, Instance\n| where Paths has_any (Keywords)\n) on $left.Account == $right.User, $left.RecipientEmailAddress == $right. Email\n| project StartTimeUtc, Account, SenderIPv4, Email, Host, Keyword, NetworkMessageId, OfficeObjectId, Paths, Subject, SystemID, TenantId, ClientID, DeliveryLocation, TransactionCode\n| extend UserName = tostring(split(Account, '@', 0)[0]), UPNSuffix = tostring(split(Account, '@', 1)[0])\n| extend Account_0_Name = UserName\n| extend Account_0_UPNSuffix = UPNSuffix\n| extend IP_0_Address = SenderIPv4\n| extend Host_0_HostName = Host\n",
-                "version": 2,
-                "tags": [
-                  {
-                    "name": "description",
-                    "value": "This query detects external email forwarding with SAP download for sensitive financial transactions. Such activity by attackers may lead to financial gain, IP theft, or operational disruption."
-                  },
-                  {
-                    "name": "tactics",
-                    "value": "InitialAccess,Collection,Exfiltration"
-                  },
-                  {
-                    "name": "techniques",
-                    "value": "T1078,T1114,T1020"
-                  }
-                ]
-              }
-            },
-            {
-              "type": "Microsoft.OperationalInsights/workspaces/providers/metadata",
-              "apiVersion": "2022-01-01-preview",
-              "name": "[concat(parameters('workspace'),'/Microsoft.SecurityInsights/',concat('HuntingQuery-', last(split(resourceId('Microsoft.OperationalInsights/savedSearches', variables('huntingQueryObject3')._huntingQuerycontentId3),'/'))))]",
-              "properties": {
-                "description": "Business Email Compromise - Financial Fraud Hunting Query 3",
-                "parentId": "[resourceId('Microsoft.OperationalInsights/savedSearches', variables('huntingQueryObject3')._huntingQuerycontentId3)]",
-                "contentId": "[variables('huntingQueryObject3')._huntingQuerycontentId3]",
-                "kind": "HuntingQuery",
-                "version": "[variables('huntingQueryObject3').huntingQueryVersion3]",
-                "source": {
-                  "kind": "Solution",
-                  "name": "Business Email Compromise - Financial Fraud",
-                  "sourceId": "[variables('_solutionId')]"
-                },
-                "author": {
-                  "name": "Microsoft",
-                  "email": "[variables('_email')]"
-                },
-                "support": {
-                  "tier": "Microsoft",
-                  "name": "Microsoft Corporation",
-                  "email": "support@microsoft.com",
-                  "link": "https://support.microsoft.com/"
-                }
-              }
-            }
-          ]
-        },
-        "packageKind": "Solution",
-        "packageVersion": "[variables('_solutionVersion')]",
-        "packageName": "[variables('_solutionName')]",
-        "packageId": "[variables('_solutionId')]",
-        "contentSchemaVersion": "3.0.0",
-        "contentId": "[variables('huntingQueryObject3')._huntingQuerycontentId3]",
-        "contentKind": "HuntingQuery",
-        "displayName": "Email Forwarding Configuration with SAP download",
-        "contentProductId": "[concat(take(variables('_solutionId'),50),'-','hq','-', uniqueString(concat(variables('_solutionId'),'-','HuntingQuery','-',variables('huntingQueryObject3')._huntingQuerycontentId3,'-', '1.0.0')))]",
-        "id": "[concat(take(variables('_solutionId'),50),'-','hq','-', uniqueString(concat(variables('_solutionId'),'-','HuntingQuery','-',variables('huntingQueryObject3')._huntingQuerycontentId3,'-', '1.0.0')))]",
-        "version": "1.0.0"
-      }
-    },
-    {
-      "type": "Microsoft.OperationalInsights/workspaces/providers/contentTemplates",
-      "apiVersion": "2023-04-01-preview",
-      "name": "[variables('huntingQueryObject4').huntingQueryTemplateSpecName4]",
-      "location": "[parameters('workspace-location')]",
-      "dependsOn": [
-        "[extensionResourceId(resourceId('Microsoft.OperationalInsights/workspaces', parameters('workspace')), 'Microsoft.SecurityInsights/contentPackages', variables('_solutionId'))]"
-      ],
-      "properties": {
-        "description": "LegacyAuthAttempt_HuntingQueries Hunting Query with template version 3.0.5",
-        "mainTemplate": {
-          "$schema": "https://schema.management.azure.com/schemas/2019-04-01/deploymentTemplate.json#",
-          "contentVersion": "[variables('huntingQueryObject4').huntingQueryVersion4]",
-          "parameters": {},
-          "variables": {},
-          "resources": [
-            {
-              "type": "Microsoft.OperationalInsights/savedSearches",
-              "apiVersion": "2022-10-01",
-              "name": "Business_Email_Compromise_-_Financial_Fraud_Hunting_Query_4",
-              "location": "[parameters('workspace-location')]",
-              "properties": {
-                "eTag": "*",
-                "displayName": "Login attempts using Legacy Auth",
-                "category": "Hunting Queries",
-                "query": "\nlet riskScoreCutoff = 20; //Adjust this based on volume of results\nlet starttime = todatetime('{{StartTimeISO}}');\nlet endtime = todatetime('{{EndTimeISO}}');\nlet lookback = totimespan((endtime-starttime)*7);\nlet legacy_auth_protocols = dynamic([\"Authenticated SMTP\", \"AutoDiscover\", \"Exchange ActiveSync\", \"Exchange Online PowerShell\", \"Exchange Web Services\", \"IMAP4\", \"MAPI Over HTTP\", \"Outlook Anywhere (RPC over HTTP)\", \"Outlook Service\", \"POP3\", \"Reporting Web Services\", \"Other clients\"]);\nlet legacyAuthentications =\nSigninLogs\n| where TimeGenerated >= ago(lookback)\n// success logons only\n| where ResultType == 0\n| extend ClientAppUsed = iff(isempty(ClientAppUsed)==true,\"Unknown\" ,ClientAppUsed)\n| extend isLegacyAuth = iff(ClientAppUsed in (legacy_auth_protocols), \"Yes\", \"No\")\n| where isLegacyAuth==\"Yes\";\nlegacyAuthentications\n| where TimeGenerated >= starttime\n// Don't alert for accounts already seen using legacy auth in prior 7 days\n| join kind=leftanti (\n   legacyAuthentications\n   | where TimeGenerated between(ago(lookback)..starttime)\n) on UserPrincipalName, ClientAppUsed, AppDisplayName, IPAddress\n| extend OS = DeviceDetail.operatingSystem, Browser = DeviceDetail.browser\n| extend LocationString= strcat(tostring(LocationDetails[\"countryOrRegion\"]), \"/\",\ntostring(LocationDetails[\"state\"]), \"/\", tostring(LocationDetails[\"city\"]))\n| summarize StartTime = min(TimeGenerated), EndTime = max(TimeGenerated), AttemptCount = count()\nby UserPrincipalName, ClientAppUsed, AppDisplayName, IPAddress, isLegacyAuth, tostring(OS), tostring(Browser), LocationString\n| sort by AttemptCount desc nulls last\n| extend timestamp = StartTime, UserPrincipalName = tolower(UserPrincipalName), Account_0_Name = UserPrincipalName, IP_0_Address = IPAddress\n| join kind=leftouter (\n    IdentityInfo\n    | summarize LatestReportTime = arg_max(TimeGenerated, *) by AccountUPN\n    | extend BlastRadiusInt = iif(BlastRadius == \"High\", 1, 0)\n    | project AccountUPN, Tags, JobTitle, GroupMembership, AssignedRoles, UserType, IsAccountEnabled, BlastRadiusInt\n    | summarize\n        Tags = make_set(Tags, 1000),\n        GroupMembership = make_set(GroupMembership, 1000),\n        AssignedRoles = make_set(AssignedRoles, 1000),\n        BlastRadiusInt = sum(BlastRadiusInt),\n        UserType = make_set(UserType, 1000),\n        UserAccountControl = make_set(UserType, 1000)\n    by AccountUPN\n    | extend UserPrincipalName=tolower(AccountUPN)\n) on UserPrincipalName\n| join kind=leftouter (\n    BehaviorAnalytics\n    | where ActivityType in (\"FailedLogOn\", \"LogOn\")\n    | where isnotempty(SourceIPAddress)\n    | project UsersInsights, DevicesInsights, ActivityInsights, InvestigationPriority, SourceIPAddress\n    | project-rename IPAddress = SourceIPAddress\n    | summarize\n        UsersInsights = make_set(UsersInsights, 1000),\n        DevicesInsights = make_set(DevicesInsights, 1000),\n        IPInvestigationPriority = sum(InvestigationPriority)\n    by IPAddress\n) on IPAddress\n| extend UEBARiskScore = BlastRadiusInt + IPInvestigationPriority\n| where UEBARiskScore > riskScoreCutoff\n| sort by UEBARiskScore desc\n",
-                "version": 2,
-                "tags": [
-                  {
-                    "name": "description",
-                    "value": "This query identifies use of legacy authentication in Microsoft Entra ID sign-in activity, which can bypass Azure Conditional Access policies. It includes UEBA logs IdentityInfo and BehaviorAnalytics for context."
-                  },
-                  {
-                    "name": "tactics",
-                    "value": "InitialAccess,Persistence"
-                  },
-                  {
-                    "name": "techniques",
-                    "value": "T1078,T1098"
-                  }
-                ]
-              }
-            },
-            {
-              "type": "Microsoft.OperationalInsights/workspaces/providers/metadata",
-              "apiVersion": "2022-01-01-preview",
-              "name": "[concat(parameters('workspace'),'/Microsoft.SecurityInsights/',concat('HuntingQuery-', last(split(resourceId('Microsoft.OperationalInsights/savedSearches', variables('huntingQueryObject4')._huntingQuerycontentId4),'/'))))]",
-              "properties": {
-                "description": "Business Email Compromise - Financial Fraud Hunting Query 4",
-                "parentId": "[resourceId('Microsoft.OperationalInsights/savedSearches', variables('huntingQueryObject4')._huntingQuerycontentId4)]",
-                "contentId": "[variables('huntingQueryObject4')._huntingQuerycontentId4]",
-                "kind": "HuntingQuery",
-                "version": "[variables('huntingQueryObject4').huntingQueryVersion4]",
-                "source": {
-                  "kind": "Solution",
-                  "name": "Business Email Compromise - Financial Fraud",
-                  "sourceId": "[variables('_solutionId')]"
-                },
-                "author": {
-                  "name": "Microsoft",
-                  "email": "[variables('_email')]"
-                },
-                "support": {
-                  "tier": "Microsoft",
-                  "name": "Microsoft Corporation",
-                  "email": "support@microsoft.com",
-                  "link": "https://support.microsoft.com/"
-                }
-              }
-            }
-          ]
-        },
-        "packageKind": "Solution",
-        "packageVersion": "[variables('_solutionVersion')]",
-        "packageName": "[variables('_solutionName')]",
-        "packageId": "[variables('_solutionId')]",
-        "contentSchemaVersion": "3.0.0",
-        "contentId": "[variables('huntingQueryObject4')._huntingQuerycontentId4]",
-        "contentKind": "HuntingQuery",
-        "displayName": "Login attempts using Legacy Auth",
-        "contentProductId": "[concat(take(variables('_solutionId'),50),'-','hq','-', uniqueString(concat(variables('_solutionId'),'-','HuntingQuery','-',variables('huntingQueryObject4')._huntingQuerycontentId4,'-', '2.0.1')))]",
-        "id": "[concat(take(variables('_solutionId'),50),'-','hq','-', uniqueString(concat(variables('_solutionId'),'-','HuntingQuery','-',variables('huntingQueryObject4')._huntingQuerycontentId4,'-', '2.0.1')))]",
-        "version": "2.0.1"
-      }
-    },
-    {
-      "type": "Microsoft.OperationalInsights/workspaces/providers/contentTemplates",
-      "apiVersion": "2023-04-01-preview",
-      "name": "[variables('huntingQueryObject5').huntingQueryTemplateSpecName5]",
-      "location": "[parameters('workspace-location')]",
-      "dependsOn": [
-        "[extensionResourceId(resourceId('Microsoft.OperationalInsights/workspaces', parameters('workspace')), 'Microsoft.SecurityInsights/contentPackages', variables('_solutionId'))]"
-      ],
-      "properties": {
-        "description": "new_locations_azuread_signin_HuntingQueries Hunting Query with template version 3.0.5",
-        "mainTemplate": {
-          "$schema": "https://schema.management.azure.com/schemas/2019-04-01/deploymentTemplate.json#",
-          "contentVersion": "[variables('huntingQueryObject5').huntingQueryVersion5]",
-          "parameters": {},
-          "variables": {},
-          "resources": [
-            {
-              "type": "Microsoft.OperationalInsights/savedSearches",
-              "apiVersion": "2022-10-01",
-              "name": "Business_Email_Compromise_-_Financial_Fraud_Hunting_Query_5",
-              "location": "[parameters('workspace-location')]",
-              "properties": {
-                "eTag": "*",
-                "displayName": "Microsoft Entra ID signins from new locations",
-                "category": "Hunting Queries",
-                "query": "\nlet starttime = todatetime('{{StartTimeISO}}');\nlet endtime = todatetime('{{EndTimeISO}}');\nlet lookback = starttime - 14d;\nlet countThreshold = 1;\nSigninLogs\n| where TimeGenerated between(starttime..endtime)\n| extend UserPrincipalName = tolower(UserPrincipalName)\n| summarize StartTimeUtc = min(TimeGenerated), EndTimeUtc = max(TimeGenerated), perIdentityAuthCount = count()\nby UserPrincipalName, locationString = strcat(tostring(LocationDetails[\"countryOrRegion\"]), \"/\", tostring(LocationDetails[\"state\"]), \"/\",\ntostring(LocationDetails[\"city\"]), \";\" , tostring(LocationDetails[\"geoCoordinates\"]))\n| summarize StartTime = min(StartTimeUtc), EndTime = max(EndTimeUtc), distinctAccountCount = count(), identityList=makeset(UserPrincipalName) by locationString\n| extend identityList = iff(distinctAccountCount<10, identityList, \"multiple (>10)\")\n| join kind= anti (\nSigninLogs\n  | where TimeGenerated between(lookback..starttime)\n  | project locationString= strcat(tostring(LocationDetails[\"countryOrRegion\"]), \"/\", tostring(LocationDetails[\"state\"]), \"/\",\n  tostring(LocationDetails[\"city\"]), \";\" , tostring(LocationDetails[\"geoCoordinates\"]))\n  | summarize priorCount = count() by locationString\n)\non locationString\n// select threshold above which #new accounts from a new location is deemed suspicious\n| where distinctAccountCount > countThreshold\n| mv-expand todynamic(identityList)\n| extend timestamp = StartTime, Account_0_Name = identityList\n| join kind=leftouter (\n    IdentityInfo\n    | summarize LatestReportTime = arg_max(TimeGenerated, *) by AccountUPN\n    | extend BlastRadiusInt = iif(BlastRadius == \"High\", 1, 0)\n    | project AccountUPN, Tags, JobTitle, GroupMembership, AssignedRoles, UserType, IsAccountEnabled, BlastRadiusInt\n    | summarize\n        Tags = make_set(Tags, 1000),\n        GroupMembership = make_set(GroupMembership, 1000),\n        AssignedRoles = make_set(AssignedRoles, 1000),\n        BlastRadiusInt = sum(BlastRadiusInt),\n        UserType = make_set(UserType, 1000),\n        UserAccountControl = make_set(UserType, 1000)\n    by AccountUPN\n    | extend UserPrincipalName=tolower(AccountUPN)\n    | project-rename Account_0_Name = AccountUPN\n) on Account_0_Name\n",
-                "version": 2,
-                "tags": [
-                  {
-                    "name": "description",
-                    "value": "This query identifies new Microsoft Entra ID sign-in locations compared to historical data, potentially indicating password spraying or brute force attacks. It includes UEBA logs IdentityInfo and BehaviorAnalytics for context."
-                  },
-                  {
-                    "name": "tactics",
-                    "value": "InitialAccess"
-                  },
-                  {
-                    "name": "techniques",
-                    "value": "T1078"
-                  }
-                ]
-              }
-            },
-            {
-              "type": "Microsoft.OperationalInsights/workspaces/providers/metadata",
-              "apiVersion": "2022-01-01-preview",
-              "name": "[concat(parameters('workspace'),'/Microsoft.SecurityInsights/',concat('HuntingQuery-', last(split(resourceId('Microsoft.OperationalInsights/savedSearches', variables('huntingQueryObject5')._huntingQuerycontentId5),'/'))))]",
-              "properties": {
-                "description": "Business Email Compromise - Financial Fraud Hunting Query 5",
-                "parentId": "[resourceId('Microsoft.OperationalInsights/savedSearches', variables('huntingQueryObject5')._huntingQuerycontentId5)]",
-                "contentId": "[variables('huntingQueryObject5')._huntingQuerycontentId5]",
-                "kind": "HuntingQuery",
-                "version": "[variables('huntingQueryObject5').huntingQueryVersion5]",
-                "source": {
-                  "kind": "Solution",
-                  "name": "Business Email Compromise - Financial Fraud",
-                  "sourceId": "[variables('_solutionId')]"
-                },
-                "author": {
-                  "name": "Microsoft",
-                  "email": "[variables('_email')]"
-                },
-                "support": {
-                  "tier": "Microsoft",
-                  "name": "Microsoft Corporation",
-                  "email": "support@microsoft.com",
-                  "link": "https://support.microsoft.com/"
-                }
-              }
-            }
-          ]
-        },
-        "packageKind": "Solution",
-        "packageVersion": "[variables('_solutionVersion')]",
-        "packageName": "[variables('_solutionName')]",
-        "packageId": "[variables('_solutionId')]",
-        "contentSchemaVersion": "3.0.0",
-        "contentId": "[variables('huntingQueryObject5')._huntingQuerycontentId5]",
-        "contentKind": "HuntingQuery",
-        "displayName": "Microsoft Entra ID signins from new locations",
-        "contentProductId": "[concat(take(variables('_solutionId'),50),'-','hq','-', uniqueString(concat(variables('_solutionId'),'-','HuntingQuery','-',variables('huntingQueryObject5')._huntingQuerycontentId5,'-', '2.0.1')))]",
-        "id": "[concat(take(variables('_solutionId'),50),'-','hq','-', uniqueString(concat(variables('_solutionId'),'-','HuntingQuery','-',variables('huntingQueryObject5')._huntingQuerycontentId5,'-', '2.0.1')))]",
-        "version": "2.0.1"
-      }
-    },
-    {
-      "type": "Microsoft.OperationalInsights/workspaces/providers/contentTemplates",
-      "apiVersion": "2023-04-01-preview",
-      "name": "[variables('huntingQueryObject6').huntingQueryTemplateSpecName6]",
-      "location": "[parameters('workspace-location')]",
-      "dependsOn": [
-        "[extensionResourceId(resourceId('Microsoft.OperationalInsights/workspaces', parameters('workspace')), 'Microsoft.SecurityInsights/contentPackages', variables('_solutionId'))]"
-      ],
-      "properties": {
-        "description": "OfficeMailRuleCreationWithMailMoveActivity_HuntingQueries Hunting Query with template version 3.0.5",
-        "mainTemplate": {
-          "$schema": "https://schema.management.azure.com/schemas/2019-04-01/deploymentTemplate.json#",
-          "contentVersion": "[variables('huntingQueryObject6').huntingQueryVersion6]",
-          "parameters": {},
-          "variables": {},
-          "resources": [
-            {
-              "type": "Microsoft.OperationalInsights/savedSearches",
-              "apiVersion": "2022-10-01",
-              "name": "Business_Email_Compromise_-_Financial_Fraud_Hunting_Query_6",
-              "location": "[parameters('workspace-location')]",
-              "properties": {
-                "eTag": "*",
-                "displayName": "Office Mail Rule Creation with suspicious archive mail move activity",
-                "category": "Hunting Queries",
-                "query": "// New Inbox rule creation\nlet Inboxrulecreation=\nOfficeActivity\n| where Operation =~ \"New-InboxRule\"\n| where ResultStatus =~ \"Succeeded\"\n| extend Inboxrulecreationtime = TimeGenerated  \n| project Operation, _ResourceId, _SubscriptionId, UserId, Inboxrulecreationtime, ActorIpAddress\n;\n// Email Sent Succeeded\nlet Emailsent=\nOfficeActivity\n| extend Emailsenttime = TimeGenerated\n| where Operation =~ \"Send\"\n| where ResultStatus =~ \"Succeeded\"\n| extend Subject = tostring(parse_json(Item).[\"Subject\"])\n| summarize count() by UserId, Emailsenttime, OriginatingServer, Subject, ActorIpAddress\n;\n//Email moved from Sent to Archive folder\nlet Emailmoved=\nOfficeActivity\n| extend Emailmovedtime = TimeGenerated\n| where Operation =~ \"move\"\n| where OfficeWorkload =~ \"Exchange\"\n| where ResultStatus =~ \"Succeeded\"\n|  extend OriginFolderPath = tostring(parse_json(Folder).[\"Path\"])\n| extend DestFolderPath = tostring(parse_json(DestFolder).[\"Path\"])\n| extend Subject = tostring(parse_json(AffectedItems)[0].Subject)\n| where OriginFolderPath contains \"Sent\"\n| where DestFolderPath contains \"Archive\"\n| project  OriginFolderPath, DestFolderPath, UserId, Emailmovedtime, OriginatingServer, Subject\n;\nInboxrulecreation\n| join kind=inner Emailsent on UserId\n| where abs(datetime_diff('minute',Inboxrulecreationtime, Emailsenttime)) <=12\n| join kind=inner Emailmoved on UserId,Subject\n| where abs(datetime_diff('minute', Emailsenttime, Emailmovedtime)) <=12\n// Email is Sent before Moving to Archive Folder\n| where Emailsenttime <= Emailmovedtime\n| extend AccountCustomEntity = UserId\n| extend IPCustomEntity = ActorIpAddress\n| extend HostCustomEntity = OriginatingServer\n",
-                "version": 2,
-                "tags": [
-                  {
-                    "name": "description",
-                    "value": "Hunting query to detect new inbox rule creation with activity of mail moved from inbox to archive folder within 12minutes.Though such activities could be legitimate some attackers may use these techniques to perform email diversion attack."
-                  },
-                  {
-                    "name": "tactics",
-                    "value": "Collection,Exfiltration"
-                  },
-                  {
-                    "name": "techniques",
-                    "value": "T1114,T1020"
-                  }
-                ]
-              }
-            },
-            {
-              "type": "Microsoft.OperationalInsights/workspaces/providers/metadata",
-              "apiVersion": "2022-01-01-preview",
-              "name": "[concat(parameters('workspace'),'/Microsoft.SecurityInsights/',concat('HuntingQuery-', last(split(resourceId('Microsoft.OperationalInsights/savedSearches', variables('huntingQueryObject6')._huntingQuerycontentId6),'/'))))]",
-              "properties": {
-                "description": "Business Email Compromise - Financial Fraud Hunting Query 6",
-                "parentId": "[resourceId('Microsoft.OperationalInsights/savedSearches', variables('huntingQueryObject6')._huntingQuerycontentId6)]",
-                "contentId": "[variables('huntingQueryObject6')._huntingQuerycontentId6]",
-                "kind": "HuntingQuery",
-                "version": "[variables('huntingQueryObject6').huntingQueryVersion6]",
-                "source": {
-                  "kind": "Solution",
-                  "name": "Business Email Compromise - Financial Fraud",
-                  "sourceId": "[variables('_solutionId')]"
-                },
-                "author": {
-                  "name": "Microsoft",
-                  "email": "[variables('_email')]"
-                },
-                "support": {
-                  "tier": "Microsoft",
-                  "name": "Microsoft Corporation",
-                  "email": "support@microsoft.com",
-                  "link": "https://support.microsoft.com/"
-                }
-              }
-            }
-          ]
-        },
-        "packageKind": "Solution",
-        "packageVersion": "[variables('_solutionVersion')]",
-        "packageName": "[variables('_solutionName')]",
-        "packageId": "[variables('_solutionId')]",
-        "contentSchemaVersion": "3.0.0",
-        "contentId": "[variables('huntingQueryObject6')._huntingQuerycontentId6]",
-        "contentKind": "HuntingQuery",
-        "displayName": "Office Mail Rule Creation with suspicious archive mail move activity",
-        "contentProductId": "[concat(take(variables('_solutionId'),50),'-','hq','-', uniqueString(concat(variables('_solutionId'),'-','HuntingQuery','-',variables('huntingQueryObject6')._huntingQuerycontentId6,'-', '1.0.0')))]",
-        "id": "[concat(take(variables('_solutionId'),50),'-','hq','-', uniqueString(concat(variables('_solutionId'),'-','HuntingQuery','-',variables('huntingQueryObject6')._huntingQuerycontentId6,'-', '1.0.0')))]",
-        "version": "1.0.0"
-      }
-    },
-    {
-      "type": "Microsoft.OperationalInsights/workspaces/providers/contentTemplates",
-      "apiVersion": "2023-04-01-preview",
-      "name": "[variables('huntingQueryObject7').huntingQueryTemplateSpecName7]",
-      "location": "[parameters('workspace-location')]",
-      "dependsOn": [
-        "[extensionResourceId(resourceId('Microsoft.OperationalInsights/workspaces', parameters('workspace')), 'Microsoft.SecurityInsights/contentPackages', variables('_solutionId'))]"
-      ],
-      "properties": {
-        "description": "riskSignInWithNewMFAMethod_HuntingQueries Hunting Query with template version 3.0.5",
-        "mainTemplate": {
-          "$schema": "https://schema.management.azure.com/schemas/2019-04-01/deploymentTemplate.json#",
-          "contentVersion": "[variables('huntingQueryObject7').huntingQueryVersion7]",
-          "parameters": {},
-          "variables": {},
-          "resources": [
-            {
-              "type": "Microsoft.OperationalInsights/savedSearches",
-              "apiVersion": "2022-10-01",
-              "name": "Business_Email_Compromise_-_Financial_Fraud_Hunting_Query_7",
-              "location": "[parameters('workspace-location')]",
-              "properties": {
-                "eTag": "*",
-                "displayName": "Risky Sign-in with new MFA method",
-                "category": "Hunting Queries",
-                "query": "let timeDelta = 6h;\nlet starttime = todatetime('{{StartTimeISO}}');\nlet endtime = todatetime('{{EndTimeISO}}');\nlet mfaMethodAdded=AuditLogs\n| where TimeGenerated between (starttime .. endtime)\n| where OperationName =~ \"Update user\" \n| where TargetResources has \"StrongAuthenticationPhoneAppDetail\"\n| extend AccountUpn = tostring(TargetResources[0].userPrincipalName)\n| extend AccountObjectId = tostring(TargetResources[0].id)\n| project MfaAddedTimestamp=TimeGenerated,AccountUpn,AccountObjectId;\nlet usersWithNewMFAMethod=mfaMethodAdded\n| distinct AccountObjectId;\nlet hasusersWithNewMFAMethod = isnotempty(toscalar(usersWithNewMFAMethod));\nlet riskySignins=SigninLogs\n| where TimeGenerated between ((starttime-timeDelta) .. endtime)\n| where hasusersWithNewMFAMethod\n| where UserId in (usersWithNewMFAMethod) \n| where RiskLevelDuringSignIn has_any ('medium', 'high')\n| where AppDisplayName in~ (\"Office 365 Exchange Online\", \"OfficeHome\") \n| where isnotempty(Id) \n| project SignInTimestamp=TimeGenerated, AppDisplayName, CorrelationId, AccountObjectId=UserId, IPAddress, RiskLevelDuringSignIn \n| summarize SignInTimestamp=argmin(SignInTimestamp,*) by AppDisplayName, CorrelationId, AccountObjectId, IPAddress, RiskLevelDuringSignIn;\nmfaMethodAdded \n| join riskySignins on AccountObjectId \n| where  MfaAddedTimestamp - SignInTimestamp < timeDelta //Time delta between risky sign-in and device registration less than 6h \n| project-away AccountObjectId1\n| extend timestamp = MfaAddedTimestamp, AccountCustomEntity = tolower(AccountUpn), IPCustomEntity = IPAddress\n| join kind=leftouter (\n    IdentityInfo\n    | summarize LatestReportTime = arg_max(TimeGenerated, *) by AccountUPN\n    | extend BlastRadiusInt = iif(BlastRadius == \"High\", 1, 0)\n    | project AccountUPN, Tags, JobTitle, GroupMembership, AssignedRoles, UserType, IsAccountEnabled, BlastRadiusInt\n    | summarize\n        Tags = make_set(Tags, 1000),\n        GroupMembership = make_set(GroupMembership, 1000),\n        AssignedRoles = make_set(AssignedRoles, 1000),\n        BlastRadiusInt = sum(BlastRadiusInt),\n        UserType = make_set(UserType, 1000),\n        UserAccountControl = make_set(UserType, 1000)\n    by AccountUPN\n    | extend UserPrincipalName=tolower(AccountUPN)\n    | project-rename AccountCustomEntity = AccountUPN\n) on AccountCustomEntity\n| join kind=leftouter (\n    BehaviorAnalytics\n    | where ActivityType in (\"FailedLogOn\", \"LogOn\")\n    | where isnotempty(SourceIPAddress)\n    | project UsersInsights, DevicesInsights, ActivityInsights, InvestigationPriority, SourceIPAddress\n    | project-rename IPAddress = SourceIPAddress\n    | summarize\n        UsersInsights = make_set(UsersInsights, 1000),\n        DevicesInsights = make_set(DevicesInsights, 1000),\n        IPInvestigationPriority = sum(InvestigationPriority)\n    by IPAddress)\non IPAddress\n| extend Account_0_Name = AccountCustomEntity\n| extend Account_0_AadUserId = AccountObjectId\n| extend IP_0_Address = IPAddress\n| extend UEBARiskScore = BlastRadiusInt + IPInvestigationPriority\n| sort by UEBARiskScore desc \n",
-                "version": 2,
-                "tags": [
-                  {
-                    "name": "description",
-                    "value": "This query identifies new MFA methods added to an account within 6 hours of a medium or high risk sign-in session. It includes UEBA logs IdentityInfo and BehaviorAnalytics for context."
-                  },
-                  {
-                    "name": "tactics",
-                    "value": "Persistence"
-                  },
-                  {
-                    "name": "techniques",
-                    "value": "T1078.004"
-                  }
-                ]
-              }
-            },
-            {
-              "type": "Microsoft.OperationalInsights/workspaces/providers/metadata",
-              "apiVersion": "2022-01-01-preview",
-              "name": "[concat(parameters('workspace'),'/Microsoft.SecurityInsights/',concat('HuntingQuery-', last(split(resourceId('Microsoft.OperationalInsights/savedSearches', variables('huntingQueryObject7')._huntingQuerycontentId7),'/'))))]",
-              "properties": {
-                "description": "Business Email Compromise - Financial Fraud Hunting Query 7",
-                "parentId": "[resourceId('Microsoft.OperationalInsights/savedSearches', variables('huntingQueryObject7')._huntingQuerycontentId7)]",
-                "contentId": "[variables('huntingQueryObject7')._huntingQuerycontentId7]",
-                "kind": "HuntingQuery",
-                "version": "[variables('huntingQueryObject7').huntingQueryVersion7]",
-                "source": {
-                  "kind": "Solution",
-                  "name": "Business Email Compromise - Financial Fraud",
-                  "sourceId": "[variables('_solutionId')]"
-                },
-                "author": {
-                  "name": "Microsoft",
-                  "email": "[variables('_email')]"
-                },
-                "support": {
-                  "tier": "Microsoft",
-                  "name": "Microsoft Corporation",
-                  "email": "support@microsoft.com",
-                  "link": "https://support.microsoft.com/"
-                }
-              }
-            }
-          ]
-        },
-        "packageKind": "Solution",
-        "packageVersion": "[variables('_solutionVersion')]",
-        "packageName": "[variables('_solutionName')]",
-        "packageId": "[variables('_solutionId')]",
-        "contentSchemaVersion": "3.0.0",
-        "contentId": "[variables('huntingQueryObject7')._huntingQuerycontentId7]",
-        "contentKind": "HuntingQuery",
-        "displayName": "Risky Sign-in with new MFA method",
-        "contentProductId": "[concat(take(variables('_solutionId'),50),'-','hq','-', uniqueString(concat(variables('_solutionId'),'-','HuntingQuery','-',variables('huntingQueryObject7')._huntingQuerycontentId7,'-', '2.0.1')))]",
-        "id": "[concat(take(variables('_solutionId'),50),'-','hq','-', uniqueString(concat(variables('_solutionId'),'-','HuntingQuery','-',variables('huntingQueryObject7')._huntingQuerycontentId7,'-', '2.0.1')))]",
-        "version": "2.0.1"
-      }
-    },
-    {
-      "type": "Microsoft.OperationalInsights/workspaces/providers/contentTemplates",
-      "apiVersion": "2023-04-01-preview",
-      "name": "[variables('huntingQueryObject8').huntingQueryTemplateSpecName8]",
-      "location": "[parameters('workspace-location')]",
-      "dependsOn": [
-        "[extensionResourceId(resourceId('Microsoft.OperationalInsights/workspaces', parameters('workspace')), 'Microsoft.SecurityInsights/contentPackages', variables('_solutionId'))]"
-      ],
-      "properties": {
-        "description": "SAP_HighdownloadfromPriviledgedaccount_HuntingQueries Hunting Query with template version 3.0.5",
-        "mainTemplate": {
-          "$schema": "https://schema.management.azure.com/schemas/2019-04-01/deploymentTemplate.json#",
-          "contentVersion": "[variables('huntingQueryObject8').huntingQueryVersion8]",
-          "parameters": {},
-          "variables": {},
-          "resources": [
-            {
-              "type": "Microsoft.OperationalInsights/savedSearches",
-              "apiVersion": "2022-10-01",
-              "name": "Business_Email_Compromise_-_Financial_Fraud_Hunting_Query_8",
-              "location": "[parameters('workspace-location')]",
-              "properties": {
-                "eTag": "*",
-                "displayName": "High count download from a SAP Privileged account",
-                "category": "Hunting Queries",
-                "query": "let priv_users = ('_GetWatchlist(\"VIPUsers\") | distinct [\"User Principal Name\"]');\nSAPAuditLog \n| where User in (priv_users)\n| where (MessageID in ('AU1') and Variable1 in ('A','H')) //AU1 = Logon Successful\n| where MessageText has \"Logon successful\"\n| project MessageID, LogonTypes=Variable1, ClientID, Email, User\n| join kind=inner \n(\nSAPAuditLog \n| where MessageID == \"AUY\" //AUY= Download bytes\n| extend ByteCount= toint(replace_string(replace_string(Variable1, \".\",\"\"), \",\",\"\")), Code=Variable2, Path= Variable3\n| summarize DownloadsByUser = count(), Paths= make_set(Variable3, 10), ByteCount=sum(ByteCount) by SystemID, ClientID, User, TerminalIPv6, Email, Host, TransactionCode, Instance\n| where ByteCount > 5000\n) on Email, User\n| project  User, Computer = Host, ClientID, Email, MessageID, LogonTypes, SystemID, ByteCount, DownloadsByUser, TerminalIPv6, TransactionCode\n| extend UserName = tostring(split(User, '@', 0)[0]), UPNSuffix = tostring(split(User, '@', 1)[0])\n| extend Account_0_Name = UserName\n| extend Account_0_UPNSuffix = UPNSuffix\n| extend IP_0_Address = TerminalIPv6\n| extend Host_0_HostName = Computer\n",
-                "version": 2,
-                "tags": [
-                  {
-                    "name": "description",
-                    "value": "This query detects high counts of download from a sensitive SAP Privileged account. A pre-built watchlist is leveraged to identify the privileged users that are under extra restrictions."
-                  },
-                  {
-                    "name": "tactics",
-                    "value": "InitialAccess,Exfiltration"
-                  },
-                  {
-                    "name": "techniques",
-                    "value": "T1078,T1030"
-                  }
-                ]
-              }
-            },
-            {
-              "type": "Microsoft.OperationalInsights/workspaces/providers/metadata",
-              "apiVersion": "2022-01-01-preview",
-              "name": "[concat(parameters('workspace'),'/Microsoft.SecurityInsights/',concat('HuntingQuery-', last(split(resourceId('Microsoft.OperationalInsights/savedSearches', variables('huntingQueryObject8')._huntingQuerycontentId8),'/'))))]",
-              "properties": {
-                "description": "Business Email Compromise - Financial Fraud Hunting Query 8",
-                "parentId": "[resourceId('Microsoft.OperationalInsights/savedSearches', variables('huntingQueryObject8')._huntingQuerycontentId8)]",
-                "contentId": "[variables('huntingQueryObject8')._huntingQuerycontentId8]",
-                "kind": "HuntingQuery",
-                "version": "[variables('huntingQueryObject8').huntingQueryVersion8]",
-                "source": {
-                  "kind": "Solution",
-                  "name": "Business Email Compromise - Financial Fraud",
-                  "sourceId": "[variables('_solutionId')]"
-                },
-                "author": {
-                  "name": "Microsoft",
-                  "email": "[variables('_email')]"
-                },
-                "support": {
-                  "tier": "Microsoft",
-                  "name": "Microsoft Corporation",
-                  "email": "support@microsoft.com",
-                  "link": "https://support.microsoft.com/"
-                }
-              }
-            }
-          ]
-        },
-        "packageKind": "Solution",
-        "packageVersion": "[variables('_solutionVersion')]",
-        "packageName": "[variables('_solutionName')]",
-        "packageId": "[variables('_solutionId')]",
-        "contentSchemaVersion": "3.0.0",
-        "contentId": "[variables('huntingQueryObject8')._huntingQuerycontentId8]",
-        "contentKind": "HuntingQuery",
-        "displayName": "High count download from a SAP Privileged account",
-        "contentProductId": "[concat(take(variables('_solutionId'),50),'-','hq','-', uniqueString(concat(variables('_solutionId'),'-','HuntingQuery','-',variables('huntingQueryObject8')._huntingQuerycontentId8,'-', '1.0.0')))]",
-        "id": "[concat(take(variables('_solutionId'),50),'-','hq','-', uniqueString(concat(variables('_solutionId'),'-','HuntingQuery','-',variables('huntingQueryObject8')._huntingQuerycontentId8,'-', '1.0.0')))]",
-        "version": "1.0.0"
-      }
-    },
-    {
-      "type": "Microsoft.OperationalInsights/workspaces/providers/contentTemplates",
-      "apiVersion": "2023-04-01-preview",
-      "name": "[variables('huntingQueryObject9').huntingQueryTemplateSpecName9]",
-      "location": "[parameters('workspace-location')]",
-      "dependsOn": [
-        "[extensionResourceId(resourceId('Microsoft.OperationalInsights/workspaces', parameters('workspace')), 'Microsoft.SecurityInsights/contentPackages', variables('_solutionId'))]"
-      ],
-      "properties": {
-        "description": "SuccessfulSigninFromNon-CompliantDevice_HuntingQueries Hunting Query with template version 3.0.5",
-        "mainTemplate": {
-          "$schema": "https://schema.management.azure.com/schemas/2019-04-01/deploymentTemplate.json#",
-          "contentVersion": "[variables('huntingQueryObject9').huntingQueryVersion9]",
-          "parameters": {},
-          "variables": {},
-          "resources": [
-            {
-              "type": "Microsoft.OperationalInsights/savedSearches",
-              "apiVersion": "2022-10-01",
-              "name": "Business_Email_Compromise_-_Financial_Fraud_Hunting_Query_9",
-              "location": "[parameters('workspace-location')]",
-              "properties": {
-                "eTag": "*",
-                "displayName": "Successful Signin From Non-Compliant Device",
-                "category": "Hunting Queries",
-                "query": "SigninLogs\n  | where ResultType == 0\n  | where tostring(DeviceDetail.isCompliant) == \"false\"\n  | extend Account_0_Name = tolower(UserPrincipalName)\n  | extend IP_0_Address = IPAddress\n  | join kind=leftouter (\n      IdentityInfo\n      | summarize LatestReportTime = arg_max(TimeGenerated, *) by AccountUPN\n      | extend BlastRadiusInt = iif(BlastRadius == \"High\", 1, 0)\n      | project AccountUPN, Tags, JobTitle, GroupMembership, AssignedRoles, UserType, IsAccountEnabled, BlastRadiusInt\n      | summarize\n          Tags = make_set(Tags, 1000),\n          GroupMembership = make_set(GroupMembership, 1000),\n          AssignedRoles = make_set(AssignedRoles, 1000),\n          BlastRadiusInt = sum(BlastRadiusInt),\n          UserType = make_set(UserType, 1000),\n          UserAccountControl = make_set(UserType, 1000)\n      by AccountUPN\n      | extend Account_0_Name =tolower(AccountUPN)\n  ) on Account_0_Name\n  | join kind=leftouter (\n      BehaviorAnalytics\n      | where ActivityType in (\"FailedLogOn\", \"LogOn\")\n      | where isnotempty(SourceIPAddress)\n      | project UsersInsights, DevicesInsights, ActivityInsights, InvestigationPriority, SourceIPAddress\n      | project-rename IP_0_Address = SourceIPAddress\n      | summarize\n        UsersInsights = make_set(UsersInsights, 1000),\n        DevicesInsights = make_set(DevicesInsights, 1000),\n        IPInvestigationPriority = sum(InvestigationPriority)\n      by IP_0_Address\n  ) on IP_0_Address\n  | extend UEBARiskScore = BlastRadiusInt + IPInvestigationPriority\n  | sort by UEBARiskScore desc\n",
-                "version": 2,
-                "tags": [
-                  {
-                    "name": "description",
-                    "value": "Detects successful sign ins from devices marked non-compliant.\nBest practice is to block sign ins from non-complaint devices, however if allowed monitor these events to ensure they do not lead to other risky activity."
-                  },
-                  {
-                    "name": "tactics",
-                    "value": "InitialAccess"
-                  },
-                  {
-                    "name": "techniques",
-                    "value": "T1078.004"
-                  }
-                ]
-              }
-            },
-            {
-              "type": "Microsoft.OperationalInsights/workspaces/providers/metadata",
-              "apiVersion": "2022-01-01-preview",
-              "name": "[concat(parameters('workspace'),'/Microsoft.SecurityInsights/',concat('HuntingQuery-', last(split(resourceId('Microsoft.OperationalInsights/savedSearches', variables('huntingQueryObject9')._huntingQuerycontentId9),'/'))))]",
-              "properties": {
-                "description": "Business Email Compromise - Financial Fraud Hunting Query 9",
-                "parentId": "[resourceId('Microsoft.OperationalInsights/savedSearches', variables('huntingQueryObject9')._huntingQuerycontentId9)]",
-                "contentId": "[variables('huntingQueryObject9')._huntingQuerycontentId9]",
-                "kind": "HuntingQuery",
-                "version": "[variables('huntingQueryObject9').huntingQueryVersion9]",
-                "source": {
-                  "kind": "Solution",
-                  "name": "Business Email Compromise - Financial Fraud",
-                  "sourceId": "[variables('_solutionId')]"
-                },
-                "author": {
-                  "name": "Microsoft",
-                  "email": "[variables('_email')]"
-                },
-                "support": {
-                  "tier": "Microsoft",
-                  "name": "Microsoft Corporation",
-                  "email": "support@microsoft.com",
-                  "link": "https://support.microsoft.com/"
-                }
-              }
-            }
-          ]
-        },
-        "packageKind": "Solution",
-        "packageVersion": "[variables('_solutionVersion')]",
-        "packageName": "[variables('_solutionName')]",
-        "packageId": "[variables('_solutionId')]",
-        "contentSchemaVersion": "3.0.0",
-        "contentId": "[variables('huntingQueryObject9')._huntingQuerycontentId9]",
-        "contentKind": "HuntingQuery",
-        "displayName": "Successful Signin From Non-Compliant Device",
-        "contentProductId": "[concat(take(variables('_solutionId'),50),'-','hq','-', uniqueString(concat(variables('_solutionId'),'-','HuntingQuery','-',variables('huntingQueryObject9')._huntingQuerycontentId9,'-', '1.0.1')))]",
-        "id": "[concat(take(variables('_solutionId'),50),'-','hq','-', uniqueString(concat(variables('_solutionId'),'-','HuntingQuery','-',variables('huntingQueryObject9')._huntingQuerycontentId9,'-', '1.0.1')))]",
-        "version": "1.0.1"
-      }
-    },
-    {
-      "type": "Microsoft.OperationalInsights/workspaces/providers/contentTemplates",
-      "apiVersion": "2023-04-01-preview",
-      "name": "[variables('huntingQueryObject10').huntingQueryTemplateSpecName10]",
-      "location": "[parameters('workspace-location')]",
-      "dependsOn": [
-        "[extensionResourceId(resourceId('Microsoft.OperationalInsights/workspaces', parameters('workspace')), 'Microsoft.SecurityInsights/contentPackages', variables('_solutionId'))]"
-      ],
-      "properties": {
-        "description": "UserAccounts-NewSingleFactorAuth_HuntingQueries Hunting Query with template version 3.0.5",
-        "mainTemplate": {
-          "$schema": "https://schema.management.azure.com/schemas/2019-04-01/deploymentTemplate.json#",
-          "contentVersion": "[variables('huntingQueryObject10').huntingQueryVersion10]",
-          "parameters": {},
-          "variables": {},
-          "resources": [
-            {
-              "type": "Microsoft.OperationalInsights/savedSearches",
-              "apiVersion": "2022-10-01",
-              "name": "Business_Email_Compromise_-_Financial_Fraud_Hunting_Query_10",
-              "location": "[parameters('workspace-location')]",
-              "properties": {
-                "eTag": "*",
-                "displayName": "User Accounts - New Single Factor Auth",
-                "category": "Hunting Queries",
-                "query": "\nlet starttime = totimespan('{{StartTimeISO}}');\nlet endtime = totimespan('{{EndTimeISO}}');\nlet isGUID = \"[0-9a-z]{8}-[0-9a-z]{4}-[0-9a-z]{4}-[0-9a-z]{4}-[0-9a-z]{12}\";\nlet lookback = starttime - 7d;\nlet behaviorAnalyticsData = materialize(\n BehaviorAnalytics\n      | where ActivityType in (\"FailedLogOn\", \"LogOn\")\n      | where isnotempty(SourceIPAddress)\n      | project UsersInsights, DevicesInsights, ActivityInsights, InvestigationPriority, SourceIPAddress\n      | project-rename IPAddress = SourceIPAddress\n      | summarize\n          UsersInsights = make_set(UsersInsights, 1000),\n          DevicesInsights = make_set(DevicesInsights, 1000),\n          IPInvestigationPriority = sum(InvestigationPriority)\n      by IPAddress\n);\nlet aadFunc = (tableName:string){\n  table(tableName)\n  | where TimeGenerated between (startofday(ago(starttime))..startofday(ago(endtime)))\n  | where not(Identity matches regex isGUID)\n  | where ResultType == 0\n  | where AuthenticationDetails != \"[]\"\n  | extend AuthenticationMethod = tostring(todynamic(AuthenticationDetails)[0].authenticationMethod)\n  | where AuthenticationMethod != \"Previously satisfied\"\n  | join kind=leftouter (\n      behaviorAnalyticsData\n  ) on IPAddress\n  | summarize count(), make_set(AuthenticationRequirement, 1000), make_set(AuthenticationMethod, 1000), make_set(IPAddress, 1000), make_set(Location, 1000), LastLogin = max(TimeGenerated), IPInvestigationPriority = sum(IPInvestigationPriority) by UserPrincipalName\n  | extend noofAuthMehods = array_length(set_AuthenticationMethod), noofAuthReqs = array_length(set_AuthenticationRequirement)\n  | where noofAuthMehods > 1 or noofAuthReqs > 1\n  | extend timestamp = LastLogin, Account_0_Name = UserPrincipalName\n};\nlet aadSignin = aadFunc(\"SigninLogs\");\nlet aadNonInt = aadFunc(\"AADNonInteractiveUserSignInLogs\");\nunion isfuzzy=true aadSignin, aadNonInt \n| sort by IPInvestigationPriority desc\n",
-                "version": 2,
-                "tags": [
-                  {
-                    "name": "description",
-                    "value": "Identifies users whose single Factor Auth Events in scenarios where it has not been seen before, or where only multi factor auth has been observed."
-                  },
-                  {
-                    "name": "tactics",
-                    "value": "InitialAccess"
-                  },
-                  {
-                    "name": "techniques",
-                    "value": "T1078"
-                  }
-                ]
-              }
-            },
-            {
-              "type": "Microsoft.OperationalInsights/workspaces/providers/metadata",
-              "apiVersion": "2022-01-01-preview",
-              "name": "[concat(parameters('workspace'),'/Microsoft.SecurityInsights/',concat('HuntingQuery-', last(split(resourceId('Microsoft.OperationalInsights/savedSearches', variables('huntingQueryObject10')._huntingQuerycontentId10),'/'))))]",
-              "properties": {
-                "description": "Business Email Compromise - Financial Fraud Hunting Query 10",
-                "parentId": "[resourceId('Microsoft.OperationalInsights/savedSearches', variables('huntingQueryObject10')._huntingQuerycontentId10)]",
-                "contentId": "[variables('huntingQueryObject10')._huntingQuerycontentId10]",
-                "kind": "HuntingQuery",
-                "version": "[variables('huntingQueryObject10').huntingQueryVersion10]",
-                "source": {
-                  "kind": "Solution",
-                  "name": "Business Email Compromise - Financial Fraud",
-                  "sourceId": "[variables('_solutionId')]"
-                },
-                "author": {
-                  "name": "Microsoft",
-                  "email": "[variables('_email')]"
-                },
-                "support": {
-                  "tier": "Microsoft",
-                  "name": "Microsoft Corporation",
-                  "email": "support@microsoft.com",
-                  "link": "https://support.microsoft.com/"
-                }
-              }
-            }
-          ]
-        },
-        "packageKind": "Solution",
-        "packageVersion": "[variables('_solutionVersion')]",
-        "packageName": "[variables('_solutionName')]",
-        "packageId": "[variables('_solutionId')]",
-        "contentSchemaVersion": "3.0.0",
-        "contentId": "[variables('huntingQueryObject10')._huntingQuerycontentId10]",
-        "contentKind": "HuntingQuery",
-        "displayName": "User Accounts - New Single Factor Auth",
-        "contentProductId": "[concat(take(variables('_solutionId'),50),'-','hq','-', uniqueString(concat(variables('_solutionId'),'-','HuntingQuery','-',variables('huntingQueryObject10')._huntingQuerycontentId10,'-', '1.0.1')))]",
-        "id": "[concat(take(variables('_solutionId'),50),'-','hq','-', uniqueString(concat(variables('_solutionId'),'-','HuntingQuery','-',variables('huntingQueryObject10')._huntingQuerycontentId10,'-', '1.0.1')))]",
-        "version": "1.0.1"
-      }
-    },
-    {
-      "type": "Microsoft.OperationalInsights/workspaces/providers/contentTemplates",
-      "apiVersion": "2023-04-01-preview",
-      "name": "[variables('huntingQueryObject11').huntingQueryTemplateSpecName11]",
-      "location": "[parameters('workspace-location')]",
-      "dependsOn": [
-        "[extensionResourceId(resourceId('Microsoft.OperationalInsights/workspaces', parameters('workspace')), 'Microsoft.SecurityInsights/contentPackages', variables('_solutionId'))]"
-      ],
-      "properties": {
-        "description": "UserAccounts-UnusualLogonTimes_HuntingQueries Hunting Query with template version 3.0.5",
-        "mainTemplate": {
-          "$schema": "https://schema.management.azure.com/schemas/2019-04-01/deploymentTemplate.json#",
-          "contentVersion": "[variables('huntingQueryObject11').huntingQueryVersion11]",
-          "parameters": {},
-          "variables": {},
-          "resources": [
-            {
-              "type": "Microsoft.OperationalInsights/savedSearches",
-              "apiVersion": "2022-10-01",
-              "name": "Business_Email_Compromise_-_Financial_Fraud_Hunting_Query_11",
-              "location": "[parameters('workspace-location')]",
-              "properties": {
-                "eTag": "*",
-                "displayName": "User Accounts - Unusual authentications occurring when countries do not conduct normal business operations.",
-                "category": "Hunting Queries",
-                "query": "let starttime = totimespan('{{StartTimeISO}}');\nlet endtime = totimespan('{{EndTimeISO}}');\nlet isGUID = \"[0-9a-z]{8}-[0-9a-z]{4}-[0-9a-z]{4}-[0-9a-z]{4}-[0-9a-z]{12}\";\nlet userthreshold = 25;\nlet HistLogons = SigninLogs\n| where IsInteractive == true\n| where TimeGenerated between (startofday(ago(starttime))..startofday(ago(endtime)))\n| extend HourOfLogin = hourofday(TimeGenerated), DayNumberofWeek = dayofweek(TimeGenerated)\n| extend DayofWeek = case(\n  DayNumberofWeek == \"00:00:00\", \"Sunday\", \n  DayNumberofWeek == \"1.00:00:00\", \"Monday\", \n  DayNumberofWeek == \"2.00:00:00\", \"Tuesday\", \n  DayNumberofWeek == \"3.00:00:00\", \"Wednesday\", \n  DayNumberofWeek == \"4.00:00:00\", \"Thursday\", \n  DayNumberofWeek == \"5.00:00:00\", \"Friday\", \n  DayNumberofWeek == \"6.00:00:00\", \"Saturday\",\"InvalidTimeStamp\")\n| summarize UserCount = dcount(UserPrincipalName) by HourOfLogin, Location, DayofWeek\n| where UserCount > userthreshold;\nHistLogons\n| join kind = rightanti (\nSigninLogs\n| where IsInteractive == true\n| where TimeGenerated > ago(1d)\n| extend HourOfLogin = hourofday(TimeGenerated), DayNumberofWeek = dayofweek(TimeGenerated)\n| extend DayofWeek = case(\n  DayNumberofWeek == \"00:00:00\", \"Sunday\", \n  DayNumberofWeek == \"1.00:00:00\", \"Monday\", \n  DayNumberofWeek == \"2.00:00:00\", \"Tuesday\", \n  DayNumberofWeek == \"3.00:00:00\", \"Wednesday\", \n  DayNumberofWeek == \"4.00:00:00\", \"Thursday\", \n  DayNumberofWeek == \"5.00:00:00\", \"Friday\", \n  DayNumberofWeek == \"6.00:00:00\", \"Saturday\",\"InvalidTimeStamp\")\n  | summarize count(), FirstSuccessfulSignin = min(TimeGenerated), LastSuccessfulSignin = max(TimeGenerated), make_set(IPAddress), make_set(ClientAppUsed), make_set(UserAgent), make_set(AppDisplayName) by HourOfLogin, Location, DayofWeek, UserPrincipalName\n  ) on Location, DayofWeek , HourOfLogin\n  | extend timestamp = LastSuccessfulSignin, Account_0_Name = UserPrincipalName\n| join kind=leftouter (\n    IdentityInfo\n    | summarize LatestReportTime = arg_max(TimeGenerated, *) by AccountUPN\n    | extend BlastRadiusInt = iif(BlastRadius == \"High\", 1, 0)\n    | project AccountUPN, Tags, JobTitle, GroupMembership, AssignedRoles, UserType, IsAccountEnabled, BlastRadiusInt\n    | summarize\n        Tags = make_set(Tags, 1000),\n        GroupMembership = make_set(GroupMembership, 1000),\n        AssignedRoles = make_set(AssignedRoles, 1000),\n        BlastRadiusInt = sum(BlastRadiusInt),\n        UserType = make_set(UserType, 1000),\n        UserAccountControl = make_set(UserType, 1000)\n    by AccountUPN\n    | extend UserPrincipalName=tolower(AccountUPN)\n) on UserPrincipalName\n",
-                "version": 2,
-                "tags": [
-                  {
-                    "name": "description",
-                    "value": "Identifies users whose single Factor Auth Events in scenarios where it has not been seen before, or where only multi factor auth has been observed."
-                  },
-                  {
-                    "name": "tactics",
-                    "value": "InitialAccess"
-                  },
-                  {
-                    "name": "techniques",
-                    "value": "T1078"
-                  }
-                ]
-              }
-            },
-            {
-              "type": "Microsoft.OperationalInsights/workspaces/providers/metadata",
-              "apiVersion": "2022-01-01-preview",
-              "name": "[concat(parameters('workspace'),'/Microsoft.SecurityInsights/',concat('HuntingQuery-', last(split(resourceId('Microsoft.OperationalInsights/savedSearches', variables('huntingQueryObject11')._huntingQuerycontentId11),'/'))))]",
-              "properties": {
-                "description": "Business Email Compromise - Financial Fraud Hunting Query 11",
-                "parentId": "[resourceId('Microsoft.OperationalInsights/savedSearches', variables('huntingQueryObject11')._huntingQuerycontentId11)]",
-                "contentId": "[variables('huntingQueryObject11')._huntingQuerycontentId11]",
-                "kind": "HuntingQuery",
-                "version": "[variables('huntingQueryObject11').huntingQueryVersion11]",
-                "source": {
-                  "kind": "Solution",
-                  "name": "Business Email Compromise - Financial Fraud",
-                  "sourceId": "[variables('_solutionId')]"
-                },
-                "author": {
-                  "name": "Microsoft",
-                  "email": "[variables('_email')]"
-                },
-                "support": {
-                  "tier": "Microsoft",
-                  "name": "Microsoft Corporation",
-                  "email": "support@microsoft.com",
-                  "link": "https://support.microsoft.com/"
-                }
-              }
-            }
-          ]
-        },
-        "packageKind": "Solution",
-        "packageVersion": "[variables('_solutionVersion')]",
-        "packageName": "[variables('_solutionName')]",
-        "packageId": "[variables('_solutionId')]",
-        "contentSchemaVersion": "3.0.0",
-        "contentId": "[variables('huntingQueryObject11')._huntingQuerycontentId11]",
-        "contentKind": "HuntingQuery",
-        "displayName": "User Accounts - Unusual authentications occurring when countries do not conduct normal business operations.",
-        "contentProductId": "[concat(take(variables('_solutionId'),50),'-','hq','-', uniqueString(concat(variables('_solutionId'),'-','HuntingQuery','-',variables('huntingQueryObject11')._huntingQuerycontentId11,'-', '1.0.1')))]",
-        "id": "[concat(take(variables('_solutionId'),50),'-','hq','-', uniqueString(concat(variables('_solutionId'),'-','HuntingQuery','-',variables('huntingQueryObject11')._huntingQuerycontentId11,'-', '1.0.1')))]",
-        "version": "1.0.1"
-      }
-    },
-    {
-      "type": "Microsoft.OperationalInsights/workspaces/providers/contentTemplates",
-      "apiVersion": "2023-04-01-preview",
-      "name": "[variables('huntingQueryObject12').huntingQueryTemplateSpecName12]",
-      "location": "[parameters('workspace-location')]",
-      "dependsOn": [
-        "[extensionResourceId(resourceId('Microsoft.OperationalInsights/workspaces', parameters('workspace')), 'Microsoft.SecurityInsights/contentPackages', variables('_solutionId'))]"
-      ],
-      "properties": {
-        "description": "UserDetectPrivilegeGroup_HuntingQueries Hunting Query with template version 3.0.5",
-        "mainTemplate": {
-          "$schema": "https://schema.management.azure.com/schemas/2019-04-01/deploymentTemplate.json#",
-          "contentVersion": "[variables('huntingQueryObject12').huntingQueryVersion12]",
-          "parameters": {},
-          "variables": {},
-          "resources": [
-            {
-              "type": "Microsoft.OperationalInsights/savedSearches",
-              "apiVersion": "2022-10-01",
-              "name": "Business_Email_Compromise_-_Financial_Fraud_Hunting_Query_12",
-              "location": "[parameters('workspace-location')]",
-              "properties": {
-                "eTag": "*",
-                "displayName": "User detection added to privilege groups based in Watchlist",
-                "category": "Hunting Queries",
-                "query": "let PrivilegedUsers = (_GetWatchlist('Accounts') | project SearchKey);\nlet timeRange = 3d;\nlet lookBack = 7d;\nAuditLogs\n| where LoggedByService == 'Core Directory' or LoggedByService == 'PIM'\n| where ActivityDisplayName has_any (\"Add eligible member to role\", \"Add member to role\")\n| where Identity !in (PrivilegedUsers)\n| mv-expand TargetResources\n| extend modProps = parse_json(TargetResources).modifiedProperties\n| mv-expand bagexpansion=array modProps\n| evaluate bag_unpack(modProps)\n| extend displayName = column_ifexists(\"displayName\", \"NotAvailable\"), newValue = column_ifexists(\"newValue\", \"NotAvailable\")\n//if you want only extract hig privilege Rol display or WellKnowObject\n| where newValue contains \"UserAccountAdmins\" or newValue contains \"User Administrator\" or newValue contains \"ApplicationAdministrators\" or newValue contains \"BuiltInRole\"\n //| project TimeGenerated, displayName, newValue, OperationName, Category, Identity, LoggedByService, Location, ResourceGroup \n",
-                "version": 2,
-                "tags": [
-                  {
-                    "name": "description",
-                    "value": "Based on a Watchlist Detects when a user has been added to a privileged group/role. We can exclude from the wathclist the users for whom we do not want this alert to be triggered"
-                  },
-                  {
-                    "name": "tactics",
-                    "value": "Reconnaissance,PrivilegeEscalation"
-                  },
-                  {
-                    "name": "techniques",
-                    "value": "T1548"
-                  }
-                ]
-              }
-            },
-            {
-              "type": "Microsoft.OperationalInsights/workspaces/providers/metadata",
-              "apiVersion": "2022-01-01-preview",
-              "name": "[concat(parameters('workspace'),'/Microsoft.SecurityInsights/',concat('HuntingQuery-', last(split(resourceId('Microsoft.OperationalInsights/savedSearches', variables('huntingQueryObject12')._huntingQuerycontentId12),'/'))))]",
-              "properties": {
-                "description": "Business Email Compromise - Financial Fraud Hunting Query 12",
-                "parentId": "[resourceId('Microsoft.OperationalInsights/savedSearches', variables('huntingQueryObject12')._huntingQuerycontentId12)]",
-                "contentId": "[variables('huntingQueryObject12')._huntingQuerycontentId12]",
-                "kind": "HuntingQuery",
-                "version": "[variables('huntingQueryObject12').huntingQueryVersion12]",
-                "source": {
-                  "kind": "Solution",
-                  "name": "Business Email Compromise - Financial Fraud",
-                  "sourceId": "[variables('_solutionId')]"
-                },
-                "author": {
-                  "name": "Microsoft",
-                  "email": "[variables('_email')]"
-                },
-                "support": {
-                  "tier": "Microsoft",
-                  "name": "Microsoft Corporation",
-                  "email": "support@microsoft.com",
-                  "link": "https://support.microsoft.com/"
-                }
-              }
-            }
-          ]
-        },
-        "packageKind": "Solution",
-        "packageVersion": "[variables('_solutionVersion')]",
-        "packageName": "[variables('_solutionName')]",
-        "packageId": "[variables('_solutionId')]",
-        "contentSchemaVersion": "3.0.0",
-        "contentId": "[variables('huntingQueryObject12')._huntingQuerycontentId12]",
-        "contentKind": "HuntingQuery",
-        "displayName": "User detection added to privilege groups based in Watchlist",
-        "contentProductId": "[concat(take(variables('_solutionId'),50),'-','hq','-', uniqueString(concat(variables('_solutionId'),'-','HuntingQuery','-',variables('huntingQueryObject12')._huntingQuerycontentId12,'-', '1.0.0')))]",
-        "id": "[concat(take(variables('_solutionId'),50),'-','hq','-', uniqueString(concat(variables('_solutionId'),'-','HuntingQuery','-',variables('huntingQueryObject12')._huntingQuerycontentId12,'-', '1.0.0')))]",
-        "version": "1.0.0"
-      }
-    },
-    {
-      "type": "Microsoft.OperationalInsights/workspaces/providers/contentTemplates",
-      "apiVersion": "2023-04-01-preview",
-      "name": "[variables('huntingQueryObject13').huntingQueryTemplateSpecName13]",
-      "location": "[parameters('workspace-location')]",
-      "dependsOn": [
-        "[extensionResourceId(resourceId('Microsoft.OperationalInsights/workspaces', parameters('workspace')), 'Microsoft.SecurityInsights/contentPackages', variables('_solutionId'))]"
-      ],
-      "properties": {
-        "description": "UserLoginIPAddressTeleportation_HuntingQueries Hunting Query with template version 3.0.5",
-        "mainTemplate": {
-          "$schema": "https://schema.management.azure.com/schemas/2019-04-01/deploymentTemplate.json#",
-          "contentVersion": "[variables('huntingQueryObject13').huntingQueryVersion13]",
-          "parameters": {},
-          "variables": {},
-          "resources": [
-            {
-              "type": "Microsoft.OperationalInsights/savedSearches",
-              "apiVersion": "2022-10-01",
-              "name": "Business_Email_Compromise_-_Financial_Fraud_Hunting_Query_13",
-              "location": "[parameters('workspace-location')]",
-              "properties": {
-                "eTag": "*",
-                "displayName": "User Login IP Address Teleportation",
-                "category": "Hunting Queries",
-                "query": "\nlet riskScoreCutoff = 20; //Adjust this based on volume of results\nlet windowTime = 20min / 2; //Window to lookup anomalous logins within\nlet excludeKnownVPN = dynamic(['127.0.0.1', '0.0.0.0']); //Known VPN IP addresses to exclude\nSigninLogs\n| where ConditionalAccessStatus =~ \"success\"\n| extend country = LocationDetails['countryOrRegion']\n| where country != \"\"\n| summarize count() by tostring(country)\n| join (\n    //Get the total number of logins from any country and join it to the previous count in a single table\n    SigninLogs\n    | where ConditionalAccessStatus =~ \"success\"\n    | extend country = LocationDetails['countryOrRegion']\n    | where country != \"\"\n    | summarize count(), make_list(tostring(country))\n    | mv-expand list_country\n    | extend country = tostring(list_country)\n) on country\n| summarize by country, count_, count_1\n//Now calculate each countries prevalence within login events\n| extend prevalence = toreal(count_) / toreal(count_1) * 100\n| project-away count_1\n| where prevalence < 0.01\n| join kind=rightsemi(\n    SigninLogs\n    //Enable to limit to o365 exchange logins\n    //| where AppDisplayName =~ \"Office 365 Exchange Online\"\n    | where ConditionalAccessStatus =~ \"success\"\n    | where IPAddress != \"\"\n    | extend country = tostring(LocationDetails['countryOrRegion'])\n    | summarize count() by TimeGenerated, UserPrincipalName, country, IPAddress\n) on country\n| join kind=leftouter (\n    SigninLogs\n    //Enable to limit to o365 exchange logins\n    //| where AppDisplayName =~ \"Office 365 Exchange Online\"\n    | where ConditionalAccessStatus =~ \"success\"\n    | extend country = tostring(LocationDetails['countryOrRegion'])\n    | summarize by TimeGenerated, IPAddress, UserPrincipalName, country\n) on UserPrincipalName\n| where IPAddress != IPAddress1 and country != country1\n| extend WindowStart = TimeGenerated1 - windowTime\n| extend WindowEnd = TimeGenerated1 + windowTime\n| where TimeGenerated between (WindowStart .. WindowEnd)\n| project Account=UserPrincipalName, AnomalousIP=IPAddress, AnomalousLoginTime=TimeGenerated, AnomalousCountry=country, OtherLoginIP=IPAddress1, OtherLoginCountry=country1, OtherLoginWindowStart=WindowStart, OtherLoginWindowEnd=WindowEnd\n| where AnomalousIP !in(excludeKnownVPN) and OtherLoginIP !in(excludeKnownVPN)\n| extend timestamp = AnomalousLoginTime, Account = tolower(Account), Account_0_Name = Account, IP_0_Address = AnomalousIP\n| join kind=leftouter (\n    IdentityInfo\n    | summarize LatestReportTime = arg_max(TimeGenerated, *) by AccountUPN\n    | extend BlastRadiusInt = iif(BlastRadius == \"High\", 1, 0)\n    | project AccountUPN, Tags, JobTitle, GroupMembership, AssignedRoles, UserType, IsAccountEnabled, BlastRadiusInt\n    | summarize\n        Tags = make_set(Tags, 1000),\n        GroupMembership = make_set(GroupMembership, 1000),\n        AssignedRoles = make_set(AssignedRoles, 1000),\n        BlastRadiusInt = sum(BlastRadiusInt),\n        UserType = make_set(UserType, 1000),\n        UserAccountControl = make_set(UserType, 1000)\n    by AccountUPN\n    | extend UserPrincipalName=tolower(AccountUPN)\n    | project-rename Account = AccountUPN\n) on Account\n| join kind=leftouter (\n    BehaviorAnalytics\n    | where ActivityType in (\"FailedLogOn\", \"LogOn\")\n    | where isnotempty(SourceIPAddress)\n    | project UsersInsights, DevicesInsights, ActivityInsights, InvestigationPriority, SourceIPAddress\n    | project-rename AnomalousIP = SourceIPAddress\n    | summarize\n        UsersInsights = make_set(UsersInsights, 1000),\n        DevicesInsights = make_set(DevicesInsights, 1000),\n        IPInvestigationPriority = sum(InvestigationPriority)\n    by AnomalousIP)\non AnomalousIP\n| extend UEBARiskScore = BlastRadiusInt + IPInvestigationPriority\n| where  UEBARiskScore > riskScoreCutoff\n| sort by UEBARiskScore desc \n",
-                "version": 2,
-                "tags": [
-                  {
-                    "name": "description",
-                    "value": "This query identifies users logging in from two different countries within a specified time window, potentially indicating VPN use. It includes UEBA logs IdentityInfo and BehaviorAnalytics for context."
-                  },
-                  {
-                    "name": "tactics",
-                    "value": "InitialAccess"
-                  },
-                  {
-                    "name": "techniques",
-                    "value": "T1078"
-                  }
-                ]
-              }
-            },
-            {
-              "type": "Microsoft.OperationalInsights/workspaces/providers/metadata",
-              "apiVersion": "2022-01-01-preview",
-              "name": "[concat(parameters('workspace'),'/Microsoft.SecurityInsights/',concat('HuntingQuery-', last(split(resourceId('Microsoft.OperationalInsights/savedSearches', variables('huntingQueryObject13')._huntingQuerycontentId13),'/'))))]",
-              "properties": {
-                "description": "Business Email Compromise - Financial Fraud Hunting Query 13",
-                "parentId": "[resourceId('Microsoft.OperationalInsights/savedSearches', variables('huntingQueryObject13')._huntingQuerycontentId13)]",
-                "contentId": "[variables('huntingQueryObject13')._huntingQuerycontentId13]",
-                "kind": "HuntingQuery",
-                "version": "[variables('huntingQueryObject13').huntingQueryVersion13]",
-                "source": {
-                  "kind": "Solution",
-                  "name": "Business Email Compromise - Financial Fraud",
-                  "sourceId": "[variables('_solutionId')]"
-                },
-                "author": {
-                  "name": "Microsoft",
-                  "email": "[variables('_email')]"
-                },
-                "support": {
-                  "tier": "Microsoft",
-                  "name": "Microsoft Corporation",
-                  "email": "support@microsoft.com",
-                  "link": "https://support.microsoft.com/"
-                }
-              }
-            }
-          ]
-        },
-        "packageKind": "Solution",
-        "packageVersion": "[variables('_solutionVersion')]",
-        "packageName": "[variables('_solutionName')]",
-        "packageId": "[variables('_solutionId')]",
-        "contentSchemaVersion": "3.0.0",
-        "contentId": "[variables('huntingQueryObject13')._huntingQuerycontentId13]",
-        "contentKind": "HuntingQuery",
-        "displayName": "User Login IP Address Teleportation",
-        "contentProductId": "[concat(take(variables('_solutionId'),50),'-','hq','-', uniqueString(concat(variables('_solutionId'),'-','HuntingQuery','-',variables('huntingQueryObject13')._huntingQuerycontentId13,'-', '2.0.1')))]",
-        "id": "[concat(take(variables('_solutionId'),50),'-','hq','-', uniqueString(concat(variables('_solutionId'),'-','HuntingQuery','-',variables('huntingQueryObject13')._huntingQuerycontentId13,'-', '2.0.1')))]",
-        "version": "2.0.1"
-      }
-    },
-    {
-      "type": "Microsoft.OperationalInsights/workspaces/providers/contentPackages",
-      "apiVersion": "2023-04-01-preview",
-      "location": "[parameters('workspace-location')]",
-      "properties": {
-        "version": "3.0.5",
-        "kind": "Solution",
-        "contentSchemaVersion": "3.0.0",
-        "displayName": "Business Email Compromise - Financial Fraud",
-        "publisherDisplayName": "Microsoft Sentinel, Microsoft Corporation",
-        "descriptionHtml": "<p><strong>Note:</strong> <em>There may be <a href=\"https://aka.ms/sentinelsolutionsknownissues\">known issues</a> pertaining to this Solution, please refer to them before installing.</em></p>\n<p><a href=\"https://www.microsoft.com/en-in/security/business/security-101/what-is-business-email-compromise-bec?rtc=1\">Business Email Compromise (BEC)</a> attacks often aim to commit financial fraud by locating sensitive payment or invoice details and using these to hijack legitimate transactions. This solution, in combination with other solutions listed below, provide a range of content to help detect and investigate BEC attacks at different stages of the attack cycle, and across multiple data sources including AWS, SAP, Okta, Dynamics 365, Microsoft Entra ID, Microsoft 365 and network logs.</p>\n<p>This content covers all stages of the attack chain from an initial phishing attack vector, establishing persistence to an environment, locating and collecting sensitive financial information from data stores, and then perpetrating and hiding their fraud. This range of content complements the coverage <a href=\"https://learn.microsoft.com/microsoft-365/security/defender/automatic-attack-disruption\">Microsoft Defender XDR provides across Microsoft Defender products</a>.</p>\n<p>In order to gain the most comprehensive coverage possible customers should deploy the content included in this solution as well as content from the following solutions:<ul></p>\n<li> Microsoft Entra ID solution for Sentinel\n</li><li>Microsoft 365 solution for Sentinel\n</li><li>Amazon Web Services\n</li><li>Microsoft Defender XDR\n</li><li>Okta Single Sign On\n</li></ul>\n<p><strong>Analytic Rules:</strong> 7, <strong>Hunting Queries:</strong> 13</p>\n<p><a href=\"https://aka.ms/azuresentinel\">Learn more about Microsoft Sentinel</a> | <a href=\"https://aka.ms/azuresentinelsolutionsdoc\">Learn more about Solutions</a></p>\n",
-        "contentKind": "Solution",
-        "contentProductId": "[variables('_solutioncontentProductId')]",
-        "id": "[variables('_solutioncontentProductId')]",
-        "icon": "<img src=\"https://raw.githubusercontent.com/Azure/Azure-Sentinel/master/Logos/Azure_Sentinel.svg\"width=\"75px\"height=\"75px\">",
-        "contentId": "[variables('_solutionId')]",
-        "parentId": "[variables('_solutionId')]",
-        "source": {
-          "kind": "Solution",
-          "name": "Business Email Compromise - Financial Fraud",
-          "sourceId": "[variables('_solutionId')]"
-        },
-        "author": {
-          "name": "Microsoft",
-          "email": "[variables('_email')]"
-        },
-        "support": {
-          "name": "Microsoft Corporation",
-          "email": "support@microsoft.com",
-          "tier": "Microsoft",
-          "link": "https://support.microsoft.com/"
-        },
-        "dependencies": {
-          "criteria": [
-            {
-              "kind": "AnalyticsRule",
-              "contentId": "[variables('analyticRuleObject1')._analyticRulecontentId1]",
-              "version": "[variables('analyticRuleObject1').analyticRuleVersion1]"
-            },
-            {
-              "kind": "AnalyticsRule",
-              "contentId": "[variables('analyticRuleObject2')._analyticRulecontentId2]",
-              "version": "[variables('analyticRuleObject2').analyticRuleVersion2]"
-            },
-            {
-              "kind": "AnalyticsRule",
-              "contentId": "[variables('analyticRuleObject3')._analyticRulecontentId3]",
-              "version": "[variables('analyticRuleObject3').analyticRuleVersion3]"
-            },
-            {
-              "kind": "AnalyticsRule",
-              "contentId": "[variables('analyticRuleObject4')._analyticRulecontentId4]",
-              "version": "[variables('analyticRuleObject4').analyticRuleVersion4]"
-            },
-            {
-              "kind": "AnalyticsRule",
-              "contentId": "[variables('analyticRuleObject5')._analyticRulecontentId5]",
-              "version": "[variables('analyticRuleObject5').analyticRuleVersion5]"
-            },
-            {
-              "kind": "AnalyticsRule",
-              "contentId": "[variables('analyticRuleObject6')._analyticRulecontentId6]",
-              "version": "[variables('analyticRuleObject6').analyticRuleVersion6]"
-            },
-            {
-              "kind": "AnalyticsRule",
-              "contentId": "[variables('analyticRuleObject7')._analyticRulecontentId7]",
-              "version": "[variables('analyticRuleObject7').analyticRuleVersion7]"
-            },
-            {
-              "kind": "HuntingQuery",
-              "contentId": "[variables('huntingQueryObject1')._huntingQuerycontentId1]",
-              "version": "[variables('huntingQueryObject1').huntingQueryVersion1]"
-            },
-            {
-              "kind": "HuntingQuery",
-              "contentId": "[variables('huntingQueryObject2')._huntingQuerycontentId2]",
-              "version": "[variables('huntingQueryObject2').huntingQueryVersion2]"
-            },
-            {
-              "kind": "HuntingQuery",
-              "contentId": "[variables('huntingQueryObject3')._huntingQuerycontentId3]",
-              "version": "[variables('huntingQueryObject3').huntingQueryVersion3]"
-            },
-            {
-              "kind": "HuntingQuery",
-              "contentId": "[variables('huntingQueryObject4')._huntingQuerycontentId4]",
-              "version": "[variables('huntingQueryObject4').huntingQueryVersion4]"
-            },
-            {
-              "kind": "HuntingQuery",
-              "contentId": "[variables('huntingQueryObject5')._huntingQuerycontentId5]",
-              "version": "[variables('huntingQueryObject5').huntingQueryVersion5]"
-            },
-            {
-              "kind": "HuntingQuery",
-              "contentId": "[variables('huntingQueryObject6')._huntingQuerycontentId6]",
-              "version": "[variables('huntingQueryObject6').huntingQueryVersion6]"
-            },
-            {
-              "kind": "HuntingQuery",
-              "contentId": "[variables('huntingQueryObject7')._huntingQuerycontentId7]",
-              "version": "[variables('huntingQueryObject7').huntingQueryVersion7]"
-            },
-            {
-              "kind": "HuntingQuery",
-              "contentId": "[variables('huntingQueryObject8')._huntingQuerycontentId8]",
-              "version": "[variables('huntingQueryObject8').huntingQueryVersion8]"
-            },
-            {
-              "kind": "HuntingQuery",
-              "contentId": "[variables('huntingQueryObject9')._huntingQuerycontentId9]",
-              "version": "[variables('huntingQueryObject9').huntingQueryVersion9]"
-            },
-            {
-              "kind": "HuntingQuery",
-              "contentId": "[variables('huntingQueryObject10')._huntingQuerycontentId10]",
-              "version": "[variables('huntingQueryObject10').huntingQueryVersion10]"
-            },
-            {
-              "kind": "HuntingQuery",
-              "contentId": "[variables('huntingQueryObject11')._huntingQuerycontentId11]",
-              "version": "[variables('huntingQueryObject11').huntingQueryVersion11]"
-            },
-            {
-              "kind": "HuntingQuery",
-              "contentId": "[variables('huntingQueryObject12')._huntingQuerycontentId12]",
-              "version": "[variables('huntingQueryObject12').huntingQueryVersion12]"
-            },
-            {
-              "kind": "HuntingQuery",
-              "contentId": "[variables('huntingQueryObject13')._huntingQuerycontentId13]",
-              "version": "[variables('huntingQueryObject13').huntingQueryVersion13]"
-            },
-            {
-              "kind": "Solution",
-              "contentId": "azuresentinel.azure-sentinel-solution-azureactivedirectory"
-            },
-            {
-              "kind": "Solution",
-              "contentId": "azuresentinel.azure-sentinel-solution-office365"
-            },
-            {
-              "kind": "Solution",
-              "contentId": "azuresentinel.azure-sentinel-solution-amazonwebservices"
-            },
-            {
-              "kind": "Solution",
-              "contentId": "azuresentinel.azure-sentinel-solution-microsoft365defender"
-            },
-            {
-              "kind": "Solution",
-              "contentId": "azuresentinel.azure-sentinel-solution-okta"
-            }
-          ]
-        },
-        "firstPublishDate": "2023-08-04",
-        "providers": [
-          "Microsoft"
-        ],
-        "categories": {
-          "domains": [
-            "Security - Threat Protection"
-          ]
-        }
-      },
-      "name": "[concat(parameters('workspace'),'/Microsoft.SecurityInsights/', variables('_solutionId'))]"
-    }
-  ],
-  "outputs": {}
-}
+{
+  "$schema": "https://schema.management.azure.com/schemas/2019-04-01/deploymentTemplate.json#",
+  "contentVersion": "1.0.0.0",
+  "metadata": {
+    "author": "Microsoft - support@microsoft.com",
+    "comments": "Solution template for Business Email Compromise - Financial Fraud"
+  },
+  "parameters": {
+    "location": {
+      "type": "string",
+      "minLength": 1,
+      "defaultValue": "[resourceGroup().location]",
+      "metadata": {
+        "description": "Not used, but needed to pass arm-ttk test `Location-Should-Not-Be-Hardcoded`.  We instead use the `workspace-location` which is derived from the LA workspace"
+      }
+    },
+    "workspace-location": {
+      "type": "string",
+      "defaultValue": "",
+      "metadata": {
+        "description": "[concat('Region to deploy solution resources -- separate from location selection',parameters('location'))]"
+      }
+    },
+    "workspace": {
+      "defaultValue": "",
+      "type": "string",
+      "metadata": {
+        "description": "Workspace name for Log Analytics where Microsoft Sentinel is setup"
+      }
+    }
+  },
+  "variables": {
+    "email": "support@microsoft.com",
+    "_email": "[variables('email')]",
+    "_solutionName": "Business Email Compromise - Financial Fraud",
+    "_solutionVersion": "3.0.5",
+    "solutionId": "azuresentinel.azure-sentinel-solution-bec_financialfraud",
+    "_solutionId": "[variables('solutionId')]",
+    "analyticRuleObject1": {
+      "analyticRuleVersion1": "1.1.0",
+      "_analyticRulecontentId1": "c1c66f0b-5531-4a3e-a619-9d2f770ef730",
+      "analyticRuleId1": "[resourceId('Microsoft.SecurityInsights/AlertRuleTemplates', 'c1c66f0b-5531-4a3e-a619-9d2f770ef730')]",
+      "analyticRuleTemplateSpecName1": "[concat(parameters('workspace'),'/Microsoft.SecurityInsights/',concat(parameters('workspace'),'-ar-',uniquestring('c1c66f0b-5531-4a3e-a619-9d2f770ef730')))]",
+      "_analyticRulecontentProductId1": "[concat(take(variables('_solutionId'),50),'-','ar','-', uniqueString(concat(variables('_solutionId'),'-','AnalyticsRule','-','c1c66f0b-5531-4a3e-a619-9d2f770ef730','-', '1.1.0')))]"
+    },
+    "analyticRuleObject2": {
+      "analyticRuleVersion2": "1.0.4",
+      "_analyticRulecontentId2": "feb0a2fb-ae75-4343-8cbc-ed545f1da289",
+      "analyticRuleId2": "[resourceId('Microsoft.SecurityInsights/AlertRuleTemplates', 'feb0a2fb-ae75-4343-8cbc-ed545f1da289')]",
+      "analyticRuleTemplateSpecName2": "[concat(parameters('workspace'),'/Microsoft.SecurityInsights/',concat(parameters('workspace'),'-ar-',uniquestring('feb0a2fb-ae75-4343-8cbc-ed545f1da289')))]",
+      "_analyticRulecontentProductId2": "[concat(take(variables('_solutionId'),50),'-','ar','-', uniqueString(concat(variables('_solutionId'),'-','AnalyticsRule','-','feb0a2fb-ae75-4343-8cbc-ed545f1da289','-', '1.0.4')))]"
+    },
+    "analyticRuleObject3": {
+      "analyticRuleVersion3": "1.0.1",
+      "_analyticRulecontentId3": "8ac77493-3cae-4840-8634-15fb23f8fb68",
+      "analyticRuleId3": "[resourceId('Microsoft.SecurityInsights/AlertRuleTemplates', '8ac77493-3cae-4840-8634-15fb23f8fb68')]",
+      "analyticRuleTemplateSpecName3": "[concat(parameters('workspace'),'/Microsoft.SecurityInsights/',concat(parameters('workspace'),'-ar-',uniquestring('8ac77493-3cae-4840-8634-15fb23f8fb68')))]",
+      "_analyticRulecontentProductId3": "[concat(take(variables('_solutionId'),50),'-','ar','-', uniqueString(concat(variables('_solutionId'),'-','AnalyticsRule','-','8ac77493-3cae-4840-8634-15fb23f8fb68','-', '1.0.1')))]"
+    },
+    "analyticRuleObject4": {
+      "analyticRuleVersion4": "1.0.5",
+      "_analyticRulecontentId4": "0433c8a3-9aa6-4577-beef-2ea23be41137",
+      "analyticRuleId4": "[resourceId('Microsoft.SecurityInsights/AlertRuleTemplates', '0433c8a3-9aa6-4577-beef-2ea23be41137')]",
+      "analyticRuleTemplateSpecName4": "[concat(parameters('workspace'),'/Microsoft.SecurityInsights/',concat(parameters('workspace'),'-ar-',uniquestring('0433c8a3-9aa6-4577-beef-2ea23be41137')))]",
+      "_analyticRulecontentProductId4": "[concat(take(variables('_solutionId'),50),'-','ar','-', uniqueString(concat(variables('_solutionId'),'-','AnalyticsRule','-','0433c8a3-9aa6-4577-beef-2ea23be41137','-', '1.0.5')))]"
+    },
+    "TemplateEmptyArray": "[json('[]')]",
+    "analyticRuleObject5": {
+      "analyticRuleVersion5": "1.0.2",
+      "_analyticRulecontentId5": "cd8d946d-10a4-40a9-bac1-6d0a6c847d65",
+      "analyticRuleId5": "[resourceId('Microsoft.SecurityInsights/AlertRuleTemplates', 'cd8d946d-10a4-40a9-bac1-6d0a6c847d65')]",
+      "analyticRuleTemplateSpecName5": "[concat(parameters('workspace'),'/Microsoft.SecurityInsights/',concat(parameters('workspace'),'-ar-',uniquestring('cd8d946d-10a4-40a9-bac1-6d0a6c847d65')))]",
+      "_analyticRulecontentProductId5": "[concat(take(variables('_solutionId'),50),'-','ar','-', uniqueString(concat(variables('_solutionId'),'-','AnalyticsRule','-','cd8d946d-10a4-40a9-bac1-6d0a6c847d65','-', '1.0.2')))]"
+    },
+    "analyticRuleObject6": {
+      "analyticRuleVersion6": "1.0.2",
+      "_analyticRulecontentId6": "f3e2d35f-1202-4215-995c-4654ef07d1d8",
+      "analyticRuleId6": "[resourceId('Microsoft.SecurityInsights/AlertRuleTemplates', 'f3e2d35f-1202-4215-995c-4654ef07d1d8')]",
+      "analyticRuleTemplateSpecName6": "[concat(parameters('workspace'),'/Microsoft.SecurityInsights/',concat(parameters('workspace'),'-ar-',uniquestring('f3e2d35f-1202-4215-995c-4654ef07d1d8')))]",
+      "_analyticRulecontentProductId6": "[concat(take(variables('_solutionId'),50),'-','ar','-', uniqueString(concat(variables('_solutionId'),'-','AnalyticsRule','-','f3e2d35f-1202-4215-995c-4654ef07d1d8','-', '1.0.2')))]"
+    },
+    "analyticRuleObject7": {
+      "analyticRuleVersion7": "1.0.3",
+      "_analyticRulecontentId7": "2a09f8cb-deb7-4c40-b08b-9137667f1c0b",
+      "analyticRuleId7": "[resourceId('Microsoft.SecurityInsights/AlertRuleTemplates', '2a09f8cb-deb7-4c40-b08b-9137667f1c0b')]",
+      "analyticRuleTemplateSpecName7": "[concat(parameters('workspace'),'/Microsoft.SecurityInsights/',concat(parameters('workspace'),'-ar-',uniquestring('2a09f8cb-deb7-4c40-b08b-9137667f1c0b')))]",
+      "_analyticRulecontentProductId7": "[concat(take(variables('_solutionId'),50),'-','ar','-', uniqueString(concat(variables('_solutionId'),'-','AnalyticsRule','-','2a09f8cb-deb7-4c40-b08b-9137667f1c0b','-', '1.0.3')))]"
+    },
+    "huntingQueryObject1": {
+      "huntingQueryVersion1": "1.0.0",
+      "_huntingQuerycontentId1": "0ef8dee1-eb94-44c8-b59b-2eb096a4b983",
+      "huntingQueryTemplateSpecName1": "[concat(parameters('workspace'),'/Microsoft.SecurityInsights/',concat(parameters('workspace'),'-hq-',uniquestring('0ef8dee1-eb94-44c8-b59b-2eb096a4b983')))]"
+    },
+    "huntingQueryObject2": {
+      "huntingQueryVersion2": "1.0.1",
+      "_huntingQuerycontentId2": "669e1338-b1a2-4d73-b720-a1e60d5d1474",
+      "huntingQueryTemplateSpecName2": "[concat(parameters('workspace'),'/Microsoft.SecurityInsights/',concat(parameters('workspace'),'-hq-',uniquestring('669e1338-b1a2-4d73-b720-a1e60d5d1474')))]"
+    },
+    "huntingQueryObject3": {
+      "huntingQueryVersion3": "1.0.0",
+      "_huntingQuerycontentId3": "0576750e-6b61-4545-845f-f5b8f29a0cc4",
+      "huntingQueryTemplateSpecName3": "[concat(parameters('workspace'),'/Microsoft.SecurityInsights/',concat(parameters('workspace'),'-hq-',uniquestring('0576750e-6b61-4545-845f-f5b8f29a0cc4')))]"
+    },
+    "huntingQueryObject4": {
+      "huntingQueryVersion4": "2.0.1",
+      "_huntingQuerycontentId4": "b7918a0a-c6fe-4b6d-9111-b0b0c477f1a8",
+      "huntingQueryTemplateSpecName4": "[concat(parameters('workspace'),'/Microsoft.SecurityInsights/',concat(parameters('workspace'),'-hq-',uniquestring('b7918a0a-c6fe-4b6d-9111-b0b0c477f1a8')))]"
+    },
+    "huntingQueryObject5": {
+      "huntingQueryVersion5": "2.0.1",
+      "_huntingQuerycontentId5": "41fa6e2d-afe9-4398-9356-cec3a927e44e",
+      "huntingQueryTemplateSpecName5": "[concat(parameters('workspace'),'/Microsoft.SecurityInsights/',concat(parameters('workspace'),'-hq-',uniquestring('41fa6e2d-afe9-4398-9356-cec3a927e44e')))]"
+    },
+    "huntingQueryObject6": {
+      "huntingQueryVersion6": "1.0.0",
+      "_huntingQuerycontentId6": "f50a26d7-ffdb-4471-90b9-3be78c60e4f2",
+      "huntingQueryTemplateSpecName6": "[concat(parameters('workspace'),'/Microsoft.SecurityInsights/',concat(parameters('workspace'),'-hq-',uniquestring('f50a26d7-ffdb-4471-90b9-3be78c60e4f2')))]"
+    },
+    "huntingQueryObject7": {
+      "huntingQueryVersion7": "2.0.1",
+      "_huntingQuerycontentId7": "bfacf634-c75e-4291-998c-ecbc0323d943",
+      "huntingQueryTemplateSpecName7": "[concat(parameters('workspace'),'/Microsoft.SecurityInsights/',concat(parameters('workspace'),'-hq-',uniquestring('bfacf634-c75e-4291-998c-ecbc0323d943')))]"
+    },
+    "huntingQueryObject8": {
+      "huntingQueryVersion8": "1.0.0",
+      "_huntingQuerycontentId8": "2843e796-3d6c-4a78-a815-1db783b346a3",
+      "huntingQueryTemplateSpecName8": "[concat(parameters('workspace'),'/Microsoft.SecurityInsights/',concat(parameters('workspace'),'-hq-',uniquestring('2843e796-3d6c-4a78-a815-1db783b346a3')))]"
+    },
+    "huntingQueryObject9": {
+      "huntingQueryVersion9": "1.0.1",
+      "_huntingQuerycontentId9": "99885ff5-00cf-49e8-9452-6de6aba2a5c7",
+      "huntingQueryTemplateSpecName9": "[concat(parameters('workspace'),'/Microsoft.SecurityInsights/',concat(parameters('workspace'),'-hq-',uniquestring('99885ff5-00cf-49e8-9452-6de6aba2a5c7')))]"
+    },
+    "huntingQueryObject10": {
+      "huntingQueryVersion10": "1.0.1",
+      "_huntingQuerycontentId10": "8eace93b-f38c-47b7-a21d-739556d31db6",
+      "huntingQueryTemplateSpecName10": "[concat(parameters('workspace'),'/Microsoft.SecurityInsights/',concat(parameters('workspace'),'-hq-',uniquestring('8eace93b-f38c-47b7-a21d-739556d31db6')))]"
+    },
+    "huntingQueryObject11": {
+      "huntingQueryVersion11": "1.0.1",
+      "_huntingQuerycontentId11": "f56b2223-0d4d-4347-9de4-822d195624ee",
+      "huntingQueryTemplateSpecName11": "[concat(parameters('workspace'),'/Microsoft.SecurityInsights/',concat(parameters('workspace'),'-hq-',uniquestring('f56b2223-0d4d-4347-9de4-822d195624ee')))]"
+    },
+    "huntingQueryObject12": {
+      "huntingQueryVersion12": "1.0.0",
+      "_huntingQuerycontentId12": "8c5bc38a-438d-48fb-ae3f-7f356d3e5ba9",
+      "huntingQueryTemplateSpecName12": "[concat(parameters('workspace'),'/Microsoft.SecurityInsights/',concat(parameters('workspace'),'-hq-',uniquestring('8c5bc38a-438d-48fb-ae3f-7f356d3e5ba9')))]"
+    },
+    "huntingQueryObject13": {
+      "huntingQueryVersion13": "2.0.1",
+      "_huntingQuerycontentId13": "09a7c5fc-0649-4f7d-a21b-36a754cef6b6",
+      "huntingQueryTemplateSpecName13": "[concat(parameters('workspace'),'/Microsoft.SecurityInsights/',concat(parameters('workspace'),'-hq-',uniquestring('09a7c5fc-0649-4f7d-a21b-36a754cef6b6')))]"
+    },
+    "_solutioncontentProductId": "[concat(take(variables('_solutionId'),50),'-','sl','-', uniqueString(concat(variables('_solutionId'),'-','Solution','-',variables('_solutionId'),'-', variables('_solutionVersion'))))]"
+  },
+  "resources": [
+    {
+      "type": "Microsoft.OperationalInsights/workspaces/providers/contentTemplates",
+      "apiVersion": "2023-04-01-preview",
+      "name": "[variables('analyticRuleObject1').analyticRuleTemplateSpecName1]",
+      "location": "[parameters('workspace-location')]",
+      "dependsOn": [
+        "[extensionResourceId(resourceId('Microsoft.OperationalInsights/workspaces', parameters('workspace')), 'Microsoft.SecurityInsights/contentPackages', variables('_solutionId'))]"
+      ],
+      "properties": {
+        "description": "AccountElevatedtoNewRole_AnalyticalRules Analytics Rule with template version 3.0.5",
+        "mainTemplate": {
+          "$schema": "https://schema.management.azure.com/schemas/2019-04-01/deploymentTemplate.json#",
+          "contentVersion": "[variables('analyticRuleObject1').analyticRuleVersion1]",
+          "parameters": {},
+          "variables": {},
+          "resources": [
+            {
+              "type": "Microsoft.SecurityInsights/AlertRuleTemplates",
+              "name": "[variables('analyticRuleObject1')._analyticRulecontentId1]",
+              "apiVersion": "2022-04-01-preview",
+              "kind": "Scheduled",
+              "location": "[parameters('workspace-location')]",
+              "properties": {
+                "description": "Detects an account that is elevated to a new role where that account has not had that role in the last 14 days.\n  Role elevations are a key mechanism for gaining permissions, monitoring which users have which roles, and for anomalies in those roles is useful for finding suspicious activity.\n  Ref: https://docs.microsoft.com/azure/active-directory/fundamentals/security-operations-privileged-accounts#changes-to-privileged-accounts",
+                "displayName": "Account Elevated to New Role",
+                "enabled": false,
+                "query": "let auditList =\nAuditLogs\n| where TimeGenerated >= ago(14d)\n| where OperationName =~ \"Add member to role completed (PIM activation)\"\n| where Result =~ \"success\"\n| extend TargetUserPrincipalName = tostring(TargetResources[2].userPrincipalName)\n| extend displayName = tostring(TargetResources[0].displayName)\n| extend displayName2 = tostring(TargetResources[3].displayName)\n| extend ElevatedRole = iif(displayName =~ \"Member\", displayName2, displayName)\n;\nlet lookbackList = auditList\n| where TimeGenerated between(ago(14d)..ago(1d))\n;\nlet recentList = auditList\n| where TimeGenerated > ago(1d)\n;\nlet newlyElevated = recentList\n| join kind = leftanti lookbackList on ElevatedRole, TargetUserPrincipalName\n;\nnewlyElevated | project Id, AdditionalDetails\n| mv-expand bagexpansion=array AdditionalDetails\n| evaluate bag_unpack(AdditionalDetails)\n| evaluate pivot(key, make_set(value))\n| extend ipaddr = todynamic(column_ifexists(\"ipaddr\", \"\"))\n| mv-expand ipaddr\n| project Id, InitiatingIPAddress = tostring(ipaddr)\n| join kind=rightouter newlyElevated on Id\n| extend InitiatingAppName = tostring(InitiatedBy.app.displayName)\n| extend InitiatingAppServicePrincipalId = tostring(InitiatedBy.app.servicePrincipalId)\n| extend InitiatingUserPrincipalName = tostring(InitiatedBy.user.userPrincipalName)\n| extend InitiatingAadUserId = tostring(InitiatedBy.user.id)\n| extend InitiatingIPAddress = iff(isnotempty(tostring(InitiatedBy.user.ipAddress)), tostring(InitiatedBy.user.ipAddress), InitiatingIPAddress)\n| extend ElevatedBy = iff(isnotempty(InitiatingUserPrincipalName), InitiatingUserPrincipalName, InitiatingAppName)\n| extend ElevatedUser = TargetUserPrincipalName\n| extend InitiatingAccountName = tostring(split(InitiatingUserPrincipalName, \"@\")[0]), InitiatingAccountUPNSuffix = tostring(split(InitiatingUserPrincipalName, \"@\")[1])\n| extend TargetAccountName = tostring(split(TargetUserPrincipalName, \"@\")[0]), TargetAccountUPNSuffix = tostring(split(TargetUserPrincipalName, \"@\")[1])\n| project-reorder ElevatedUser, ElevatedRole, ResultReason, ElevatedBy, InitiatingUserPrincipalName, InitiatingAadUserId, InitiatingIPAddress, TargetUserPrincipalName\n",
+                "queryFrequency": "P1D",
+                "queryPeriod": "P14D",
+                "severity": "Medium",
+                "suppressionDuration": "PT1H",
+                "suppressionEnabled": false,
+                "triggerOperator": "GreaterThan",
+                "triggerThreshold": 0,
+                "status": "Available",
+                "requiredDataConnectors": [
+                  {
+                    "dataTypes": [
+                      "AuditLogs"
+                    ],
+                    "connectorId": "AzureActiveDirectory"
+                  }
+                ],
+                "tactics": [
+                  "Persistence"
+                ],
+                "subTechniques": [
+                  "T1078.004"
+                ],
+                "techniques": [
+                  "T1078"
+                ],
+                "entityMappings": [
+                  {
+                    "fieldMappings": [
+                      {
+                        "columnName": "InitiatingAccountName",
+                        "identifier": "Name"
+                      },
+                      {
+                        "columnName": "InitiatingAccountUPNSuffix",
+                        "identifier": "UPNSuffix"
+                      },
+                      {
+                        "columnName": "InitiatingAadUserId",
+                        "identifier": "AadUserId"
+                      }
+                    ],
+                    "entityType": "Account"
+                  },
+                  {
+                    "fieldMappings": [
+                      {
+                        "columnName": "TargetAccountName",
+                        "identifier": "Name"
+                      },
+                      {
+                        "columnName": "TargetAccountUPNSuffix",
+                        "identifier": "UPNSuffix"
+                      }
+                    ],
+                    "entityType": "Account"
+                  },
+                  {
+                    "fieldMappings": [
+                      {
+                        "columnName": "InitiatingIPAddress",
+                        "identifier": "Address"
+                      }
+                    ],
+                    "entityType": "IP"
+                  }
+                ]
+              }
+            },
+            {
+              "type": "Microsoft.OperationalInsights/workspaces/providers/metadata",
+              "apiVersion": "2022-01-01-preview",
+              "name": "[concat(parameters('workspace'),'/Microsoft.SecurityInsights/',concat('AnalyticsRule-', last(split(variables('analyticRuleObject1').analyticRuleId1,'/'))))]",
+              "properties": {
+                "description": "Business Email Compromise - Financial Fraud Analytics Rule 1",
+                "parentId": "[variables('analyticRuleObject1').analyticRuleId1]",
+                "contentId": "[variables('analyticRuleObject1')._analyticRulecontentId1]",
+                "kind": "AnalyticsRule",
+                "version": "[variables('analyticRuleObject1').analyticRuleVersion1]",
+                "source": {
+                  "kind": "Solution",
+                  "name": "Business Email Compromise - Financial Fraud",
+                  "sourceId": "[variables('_solutionId')]"
+                },
+                "author": {
+                  "name": "Microsoft",
+                  "email": "[variables('_email')]"
+                },
+                "support": {
+                  "tier": "Microsoft",
+                  "name": "Microsoft Corporation",
+                  "email": "support@microsoft.com",
+                  "link": "https://support.microsoft.com/"
+                }
+              }
+            }
+          ]
+        },
+        "packageKind": "Solution",
+        "packageVersion": "[variables('_solutionVersion')]",
+        "packageName": "[variables('_solutionName')]",
+        "packageId": "[variables('_solutionId')]",
+        "contentSchemaVersion": "3.0.0",
+        "contentId": "[variables('analyticRuleObject1')._analyticRulecontentId1]",
+        "contentKind": "AnalyticsRule",
+        "displayName": "Account Elevated to New Role",
+        "contentProductId": "[variables('analyticRuleObject1')._analyticRulecontentProductId1]",
+        "id": "[variables('analyticRuleObject1')._analyticRulecontentProductId1]",
+        "version": "[variables('analyticRuleObject1').analyticRuleVersion1]"
+      }
+    },
+    {
+      "type": "Microsoft.OperationalInsights/workspaces/providers/contentTemplates",
+      "apiVersion": "2023-04-01-preview",
+      "name": "[variables('analyticRuleObject2').analyticRuleTemplateSpecName2]",
+      "location": "[parameters('workspace-location')]",
+      "dependsOn": [
+        "[extensionResourceId(resourceId('Microsoft.OperationalInsights/workspaces', parameters('workspace')), 'Microsoft.SecurityInsights/contentPackages', variables('_solutionId'))]"
+      ],
+      "properties": {
+        "description": "AuthenticationMethodChangedforPrivilegedAccount_AnalyticalRules Analytics Rule with template version 3.0.5",
+        "mainTemplate": {
+          "$schema": "https://schema.management.azure.com/schemas/2019-04-01/deploymentTemplate.json#",
+          "contentVersion": "[variables('analyticRuleObject2').analyticRuleVersion2]",
+          "parameters": {},
+          "variables": {},
+          "resources": [
+            {
+              "type": "Microsoft.SecurityInsights/AlertRuleTemplates",
+              "name": "[variables('analyticRuleObject2')._analyticRulecontentId2]",
+              "apiVersion": "2022-04-01-preview",
+              "kind": "Scheduled",
+              "location": "[parameters('workspace-location')]",
+              "properties": {
+                "description": "Identifies authentication methods being changed for a privileged account. This could be an indication of an attacker adding an auth method to the account so they can have continued access.\nRef : https://docs.microsoft.com/azure/active-directory/fundamentals/security-operations-privileged-accounts#things-to-monitor-1",
+                "displayName": "Authentication Method Changed for Privileged Account",
+                "enabled": false,
+                "query": "let VIPUsers = (IdentityInfo\n| where AssignedRoles contains \"Admin\"\n| summarize by tolower(AccountUPN));\nAuditLogs\n| where TimeGenerated > ago(2h)\n| where Category =~ \"UserManagement\"\n| where ActivityDisplayName =~ \"User registered security info\"\n| where LoggedByService =~ \"Authentication Methods\"\n| extend TargetUserPrincipalName = tostring(TargetResources[0].userPrincipalName)\n| where tolower(TargetUserPrincipalName) in (VIPUsers)\n| extend TargetAadUserId = tostring(TargetResources[0].id)\n| extend InitiatingUserPrincipalName = tostring(InitiatedBy.user.userPrincipalName)\n| extend InitiatingAadUserId = tostring(InitiatedBy.user.id)\n| extend InitiatingIPAddress = tostring(InitiatedBy.user.ipAddress)\n| extend TargetAccountName = tostring(split(TargetUserPrincipalName, \"@\")[0]), TargetAccountUPNSuffix = tostring(split(TargetUserPrincipalName, \"@\")[1])\n| extend InitiatingAccountName = tostring(split(InitiatingUserPrincipalName, \"@\")[0]), InitiatingAccountUPNSuffix = tostring(split(InitiatingUserPrincipalName, \"@\")[1])\n",
+                "queryFrequency": "PT2H",
+                "queryPeriod": "P14D",
+                "severity": "High",
+                "suppressionDuration": "PT1H",
+                "suppressionEnabled": false,
+                "triggerOperator": "GreaterThan",
+                "triggerThreshold": 0,
+                "status": "Available",
+                "requiredDataConnectors": [
+                  {
+                    "dataTypes": [
+                      "AuditLogs"
+                    ],
+                    "connectorId": "AzureActiveDirectory"
+                  },
+                  {
+                    "dataTypes": [
+                      "IdentityInfo"
+                    ],
+                    "connectorId": "BehaviorAnalytics"
+                  }
+                ],
+                "tactics": [
+                  "Persistence"
+                ],
+                "techniques": [
+                  "T1098"
+                ],
+                "entityMappings": [
+                  {
+                    "fieldMappings": [
+                      {
+                        "columnName": "TargetAccountName",
+                        "identifier": "Name"
+                      },
+                      {
+                        "columnName": "TargetAccountUPNSuffix",
+                        "identifier": "UPNSuffix"
+                      },
+                      {
+                        "columnName": "TargetAadUserId",
+                        "identifier": "AadUserId"
+                      }
+                    ],
+                    "entityType": "Account"
+                  },
+                  {
+                    "fieldMappings": [
+                      {
+                        "columnName": "InitiatingAccountName",
+                        "identifier": "Name"
+                      },
+                      {
+                        "columnName": "InitiatingAccountUPNSuffix",
+                        "identifier": "UPNSuffix"
+                      },
+                      {
+                        "columnName": "InitiatingAadUserId",
+                        "identifier": "AadUserId"
+                      }
+                    ],
+                    "entityType": "Account"
+                  },
+                  {
+                    "fieldMappings": [
+                      {
+                        "columnName": "InitiatingIPAddress",
+                        "identifier": "Address"
+                      }
+                    ],
+                    "entityType": "IP"
+                  }
+                ]
+              }
+            },
+            {
+              "type": "Microsoft.OperationalInsights/workspaces/providers/metadata",
+              "apiVersion": "2022-01-01-preview",
+              "name": "[concat(parameters('workspace'),'/Microsoft.SecurityInsights/',concat('AnalyticsRule-', last(split(variables('analyticRuleObject2').analyticRuleId2,'/'))))]",
+              "properties": {
+                "description": "Business Email Compromise - Financial Fraud Analytics Rule 2",
+                "parentId": "[variables('analyticRuleObject2').analyticRuleId2]",
+                "contentId": "[variables('analyticRuleObject2')._analyticRulecontentId2]",
+                "kind": "AnalyticsRule",
+                "version": "[variables('analyticRuleObject2').analyticRuleVersion2]",
+                "source": {
+                  "kind": "Solution",
+                  "name": "Business Email Compromise - Financial Fraud",
+                  "sourceId": "[variables('_solutionId')]"
+                },
+                "author": {
+                  "name": "Microsoft",
+                  "email": "[variables('_email')]"
+                },
+                "support": {
+                  "tier": "Microsoft",
+                  "name": "Microsoft Corporation",
+                  "email": "support@microsoft.com",
+                  "link": "https://support.microsoft.com/"
+                }
+              }
+            }
+          ]
+        },
+        "packageKind": "Solution",
+        "packageVersion": "[variables('_solutionVersion')]",
+        "packageName": "[variables('_solutionName')]",
+        "packageId": "[variables('_solutionId')]",
+        "contentSchemaVersion": "3.0.0",
+        "contentId": "[variables('analyticRuleObject2')._analyticRulecontentId2]",
+        "contentKind": "AnalyticsRule",
+        "displayName": "Authentication Method Changed for Privileged Account",
+        "contentProductId": "[variables('analyticRuleObject2')._analyticRulecontentProductId2]",
+        "id": "[variables('analyticRuleObject2')._analyticRulecontentProductId2]",
+        "version": "[variables('analyticRuleObject2').analyticRuleVersion2]"
+      }
+    },
+    {
+      "type": "Microsoft.OperationalInsights/workspaces/providers/contentTemplates",
+      "apiVersion": "2023-04-01-preview",
+      "name": "[variables('analyticRuleObject3').analyticRuleTemplateSpecName3]",
+      "location": "[parameters('workspace-location')]",
+      "dependsOn": [
+        "[extensionResourceId(resourceId('Microsoft.OperationalInsights/workspaces', parameters('workspace')), 'Microsoft.SecurityInsights/contentPackages', variables('_solutionId'))]"
+      ],
+      "properties": {
+        "description": "BEC_MailboxRule_AnalyticalRules Analytics Rule with template version 3.0.5",
+        "mainTemplate": {
+          "$schema": "https://schema.management.azure.com/schemas/2019-04-01/deploymentTemplate.json#",
+          "contentVersion": "[variables('analyticRuleObject3').analyticRuleVersion3]",
+          "parameters": {},
+          "variables": {},
+          "resources": [
+            {
+              "type": "Microsoft.SecurityInsights/AlertRuleTemplates",
+              "name": "[variables('analyticRuleObject3')._analyticRulecontentId3]",
+              "apiVersion": "2022-04-01-preview",
+              "kind": "Scheduled",
+              "location": "[parameters('workspace-location')]",
+              "properties": {
+                "description": "Often times after the initial compromise in a BEC attack the attackers create inbox rules to delete emails that contain certain keywords related to their BEC attack.\n This is done so as to limit ability to warn compromised users that they've been compromised",
+                "displayName": "Malicious BEC Inbox Rule",
+                "enabled": false,
+                "query": "let BEC_Keywords = dynamic([ 'invoice','payment','paycheck','transfer','bank statement','bank details','closing','funds','bank account','account details','remittance','purchase','deposit',\"PO#\",\"Zahlung\",\"Rechnung\",\"Paiement\", \"virement bancaire\",\"Bankuberweisung\",'hacked','phishing']);\nOfficeActivity\n| where Operation =~ \"New-InboxRule\"\n| where Parameters has \"Deleted Items\" or Parameters has \"Junk Email\"  or Parameters has \"DeleteMessage\"\n| extend Events=todynamic(Parameters)\n| parse Events  with * \"SubjectContainsWords\" SubjectContainsWords '}'*\n| parse Events  with * \"BodyContainsWords\" BodyContainsWords '}'*\n| parse Events  with * \"SubjectOrBodyContainsWords\" SubjectOrBodyContainsWords '}'*\n| where SubjectContainsWords has_any (BEC_Keywords)\n or BodyContainsWords has_any (BEC_Keywords)\n or SubjectOrBodyContainsWords has_any (BEC_Keywords)\n| extend ClientIPAddress = case( ClientIP has \".\", tostring(split(ClientIP,\":\")[0]), ClientIP has \"[\", tostring(trim_start(@'[[]',tostring(split(ClientIP,\"]\")[0]))), ClientIP )\n| extend Keyword = iff(isnotempty(SubjectContainsWords), SubjectContainsWords, (iff(isnotempty(BodyContainsWords),BodyContainsWords,SubjectOrBodyContainsWords )))\n| extend RuleDetail = case(OfficeObjectId contains '/' , tostring(split(OfficeObjectId, '/')[-1]) , tostring(split(OfficeObjectId, '\\\\')[-1]))\n| summarize count(), StartTimeUtc = min(TimeGenerated), EndTimeUtc = max(TimeGenerated) by  Operation, UserId, ClientIPAddress, ResultStatus, Keyword, OriginatingServer, OfficeObjectId, RuleDetail\n| extend UserName = split(UserId, '@')[0], DomainName = split(UserId, '@')[1]\n",
+                "queryFrequency": "P1D",
+                "queryPeriod": "P1D",
+                "severity": "Medium",
+                "suppressionDuration": "PT1H",
+                "suppressionEnabled": false,
+                "triggerOperator": "GreaterThan",
+                "triggerThreshold": 0,
+                "status": "Available",
+                "requiredDataConnectors": [
+                  {
+                    "dataTypes": [
+                      "OfficeActivity"
+                    ],
+                    "connectorId": "Office365"
+                  }
+                ],
+                "tactics": [
+                  "Persistence",
+                  "DefenseEvasion"
+                ],
+                "techniques": [
+                  "T1098",
+                  "T1078"
+                ],
+                "entityMappings": [
+                  {
+                    "fieldMappings": [
+                      {
+                        "columnName": "UserName",
+                        "identifier": "Name"
+                      },
+                      {
+                        "columnName": "DomainName",
+                        "identifier": "UPNSuffix"
+                      }
+                    ],
+                    "entityType": "Account"
+                  },
+                  {
+                    "fieldMappings": [
+                      {
+                        "columnName": "ClientIPAddress",
+                        "identifier": "Address"
+                      }
+                    ],
+                    "entityType": "IP"
+                  }
+                ]
+              }
+            },
+            {
+              "type": "Microsoft.OperationalInsights/workspaces/providers/metadata",
+              "apiVersion": "2022-01-01-preview",
+              "name": "[concat(parameters('workspace'),'/Microsoft.SecurityInsights/',concat('AnalyticsRule-', last(split(variables('analyticRuleObject3').analyticRuleId3,'/'))))]",
+              "properties": {
+                "description": "Business Email Compromise - Financial Fraud Analytics Rule 3",
+                "parentId": "[variables('analyticRuleObject3').analyticRuleId3]",
+                "contentId": "[variables('analyticRuleObject3')._analyticRulecontentId3]",
+                "kind": "AnalyticsRule",
+                "version": "[variables('analyticRuleObject3').analyticRuleVersion3]",
+                "source": {
+                  "kind": "Solution",
+                  "name": "Business Email Compromise - Financial Fraud",
+                  "sourceId": "[variables('_solutionId')]"
+                },
+                "author": {
+                  "name": "Microsoft",
+                  "email": "[variables('_email')]"
+                },
+                "support": {
+                  "tier": "Microsoft",
+                  "name": "Microsoft Corporation",
+                  "email": "support@microsoft.com",
+                  "link": "https://support.microsoft.com/"
+                }
+              }
+            }
+          ]
+        },
+        "packageKind": "Solution",
+        "packageVersion": "[variables('_solutionVersion')]",
+        "packageName": "[variables('_solutionName')]",
+        "packageId": "[variables('_solutionId')]",
+        "contentSchemaVersion": "3.0.0",
+        "contentId": "[variables('analyticRuleObject3')._analyticRulecontentId3]",
+        "contentKind": "AnalyticsRule",
+        "displayName": "Malicious BEC Inbox Rule",
+        "contentProductId": "[variables('analyticRuleObject3')._analyticRulecontentProductId3]",
+        "id": "[variables('analyticRuleObject3')._analyticRulecontentProductId3]",
+        "version": "[variables('analyticRuleObject3').analyticRuleVersion3]"
+      }
+    },
+    {
+      "type": "Microsoft.OperationalInsights/workspaces/providers/contentTemplates",
+      "apiVersion": "2023-04-01-preview",
+      "name": "[variables('analyticRuleObject4').analyticRuleTemplateSpecName4]",
+      "location": "[parameters('workspace-location')]",
+      "dependsOn": [
+        "[extensionResourceId(resourceId('Microsoft.OperationalInsights/workspaces', parameters('workspace')), 'Microsoft.SecurityInsights/contentPackages', variables('_solutionId'))]"
+      ],
+      "properties": {
+        "description": "PrivilegedAccountPermissionsChanged_AnalyticalRules Analytics Rule with template version 3.0.5",
+        "mainTemplate": {
+          "$schema": "https://schema.management.azure.com/schemas/2019-04-01/deploymentTemplate.json#",
+          "contentVersion": "[variables('analyticRuleObject4').analyticRuleVersion4]",
+          "parameters": {},
+          "variables": {},
+          "resources": [
+            {
+              "type": "Microsoft.SecurityInsights/AlertRuleTemplates",
+              "name": "[variables('analyticRuleObject4')._analyticRulecontentId4]",
+              "apiVersion": "2022-04-01-preview",
+              "kind": "Scheduled",
+              "location": "[parameters('workspace-location')]",
+              "properties": {
+                "description": "Detects changes to permissions assigned to admin users. Threat actors may try and increase permission scope by adding additional roles to already privileged accounts.\nReview any modifications to ensure they were made legitimately.\nRef: https://docs.microsoft.com/azure/active-directory/fundamentals/security-operations-privileged-accounts#changes-to-privileged-accounts",
+                "displayName": "Privileged Account Permissions Changed",
+                "enabled": false,
+                "query": "let admin_users = (IdentityInfo\n  | where TimeGenerated > ago(2d)\n  | summarize arg_max(TimeGenerated, *) by AccountUPN\n  | where AssignedRoles contains \"admin\" or GroupMembership has \"Admin\"\n  | summarize by tolower(AccountUPN));\n  AuditLogs\n  | where Category =~ \"RoleManagement\"\n  | where OperationName has \"Add eligible member\"\n  | extend TargetUserPrincipalName = tostring(TargetResources[0].userPrincipalName)\n  | where tolower(TargetUserPrincipalName) in (admin_users)\n  | extend TargetAadUserId = tostring(TargetResources[0].id)\n  | extend Group = tostring(TargetResources[0].displayName)\n  | extend RoleAddedTo = iif(isnotempty(TargetUserPrincipalName), TargetUserPrincipalName, Group)\n  | extend mod_props = TargetResources[0].modifiedProperties\n  | extend InitiatingAppName = tostring(InitiatedBy.app.displayName)\n  | extend InitiatingAppServicePrincipalId = tostring(InitiatedBy.app.servicePrincipalId)\n  | extend InitiatingUserPrincipalName = tostring(InitiatedBy.user.userPrincipalName)\n  | extend InitiatingAadUserId = tostring(InitiatedBy.user.id)\n  | extend InitiatingIPAddress = tostring(InitiatedBy.user.ipAddress)\n  | extend RoleAddedBy = iif(isnotempty(InitiatingAppName), InitiatingAppName, InitiatingUserPrincipalName)\n  | mv-expand mod_props\n  | where mod_props.displayName == \"Role.DisplayName\"\n  | extend UserAgent = tostring(AdditionalDetails[0].value)\n  | extend RoleAdded = tostring(parse_json(tostring(mod_props.newValue)))\n  | extend TargetAccountName = tostring(split(TargetUserPrincipalName, \"@\")[0]), TargetAccountUPNSuffix = tostring(split(TargetUserPrincipalName, \"@\")[1])\n  | extend InitiatingAccountName = tostring(split(InitiatingUserPrincipalName, \"@\")[0]), InitiatingAccountUPNSuffix = tostring(split(InitiatingUserPrincipalName, \"@\")[1])\n  | project-reorder TimeGenerated, OperationName, TargetUserPrincipalName, RoleAddedTo, RoleAdded, RoleAddedBy, InitiatingUserPrincipalName, InitiatingAppName\n",
+                "queryFrequency": "P1D",
+                "queryPeriod": "P2D",
+                "severity": "Medium",
+                "suppressionDuration": "PT1H",
+                "suppressionEnabled": false,
+                "triggerOperator": "GreaterThan",
+                "triggerThreshold": 0,
+                "status": "Available",
+                "requiredDataConnectors": [
+                  {
+                    "dataTypes": [
+                      "AuditLogs"
+                    ],
+                    "connectorId": "AzureActiveDirectory"
+                  },
+                  {
+                    "dataTypes": [
+                      "IdentityInfo"
+                    ],
+                    "connectorId": "BehaviorAnalytics"
+                  }
+                ],
+                "tactics": [
+                  "PrivilegeEscalation"
+                ],
+                "subTechniques": [
+                  "T1078.004"
+                ],
+                "techniques": [
+                  "T1078"
+                ],
+                "entityMappings": [
+                  {
+                    "fieldMappings": [
+                      {
+                        "columnName": "TargetAccountName",
+                        "identifier": "Name"
+                      },
+                      {
+                        "columnName": "TargetAccountUPNSuffix",
+                        "identifier": "UPNSuffix"
+                      },
+                      {
+                        "columnName": "TargetAadUserId",
+                        "identifier": "AadUserId"
+                      }
+                    ],
+                    "entityType": "Account"
+                  },
+                  {
+                    "fieldMappings": [
+                      {
+                        "columnName": "InitiatingAccountName",
+                        "identifier": "Name"
+                      },
+                      {
+                        "columnName": "InitiatingAccountUPNSuffix",
+                        "identifier": "UPNSuffix"
+                      },
+                      {
+                        "columnName": "InitiatingAadUserId",
+                        "identifier": "AadUserId"
+                      }
+                    ],
+                    "entityType": "Account"
+                  }
+                ]
+              }
+            },
+            {
+              "type": "Microsoft.OperationalInsights/workspaces/providers/metadata",
+              "apiVersion": "2022-01-01-preview",
+              "name": "[concat(parameters('workspace'),'/Microsoft.SecurityInsights/',concat('AnalyticsRule-', last(split(variables('analyticRuleObject4').analyticRuleId4,'/'))))]",
+              "properties": {
+                "description": "Business Email Compromise - Financial Fraud Analytics Rule 4",
+                "parentId": "[variables('analyticRuleObject4').analyticRuleId4]",
+                "contentId": "[variables('analyticRuleObject4')._analyticRulecontentId4]",
+                "kind": "AnalyticsRule",
+                "version": "[variables('analyticRuleObject4').analyticRuleVersion4]",
+                "source": {
+                  "kind": "Solution",
+                  "name": "Business Email Compromise - Financial Fraud",
+                  "sourceId": "[variables('_solutionId')]"
+                },
+                "author": {
+                  "name": "Microsoft",
+                  "email": "[variables('_email')]"
+                },
+                "support": {
+                  "tier": "Microsoft",
+                  "name": "Microsoft Corporation",
+                  "email": "support@microsoft.com",
+                  "link": "https://support.microsoft.com/"
+                }
+              }
+            }
+          ]
+        },
+        "packageKind": "Solution",
+        "packageVersion": "[variables('_solutionVersion')]",
+        "packageName": "[variables('_solutionName')]",
+        "packageId": "[variables('_solutionId')]",
+        "contentSchemaVersion": "3.0.0",
+        "contentId": "[variables('analyticRuleObject4')._analyticRulecontentId4]",
+        "contentKind": "AnalyticsRule",
+        "displayName": "Privileged Account Permissions Changed",
+        "contentProductId": "[variables('analyticRuleObject4')._analyticRulecontentProductId4]",
+        "id": "[variables('analyticRuleObject4')._analyticRulecontentProductId4]",
+        "version": "[variables('analyticRuleObject4').analyticRuleVersion4]"
+      }
+    },
+    {
+      "type": "Microsoft.OperationalInsights/workspaces/providers/contentTemplates",
+      "apiVersion": "2023-04-01-preview",
+      "name": "[variables('analyticRuleObject5').analyticRuleTemplateSpecName5]",
+      "location": "[parameters('workspace-location')]",
+      "dependsOn": [
+        "[extensionResourceId(resourceId('Microsoft.OperationalInsights/workspaces', parameters('workspace')), 'Microsoft.SecurityInsights/contentPackages', variables('_solutionId'))]"
+      ],
+      "properties": {
+        "description": "SuspiciousAccessOfBECRelatedDocuments_AnalyticalRules Analytics Rule with template version 3.0.5",
+        "mainTemplate": {
+          "$schema": "https://schema.management.azure.com/schemas/2019-04-01/deploymentTemplate.json#",
+          "contentVersion": "[variables('analyticRuleObject5').analyticRuleVersion5]",
+          "parameters": {},
+          "variables": {},
+          "resources": [
+            {
+              "type": "Microsoft.SecurityInsights/AlertRuleTemplates",
+              "name": "[variables('analyticRuleObject5')._analyticRulecontentId5]",
+              "apiVersion": "2022-04-01-preview",
+              "kind": "Scheduled",
+              "location": "[parameters('workspace-location')]",
+              "properties": {
+                "description": "This query looks for users with suspicious spikes in the number of files accessed that relate to topics commonly accessed as part of Business Email Compromise (BEC) attacks. The query looks for access to files in storage that relate to topics such as invoices or payments, and then looks for users accessing these files in significantly higher numbers than in the previous 14 days. Incidents raised by this analytic should be investigated to see if the user accessing these files should be accessing them, and if the volume they accessed them at was related to a legitimate business need. \nThis query contains thresholds to reduce the chance of false positives, these can be adjusted to suit individual environments. In addition false positives could be generated by legitimate, scheduled actions that occur less often than every 14 days, additional exclusions can be added for these actions on username or IP address entities. This query uses the imFileEvent schema from ASIM, you will first need to ensure you have ASIM deployed in your environment. Ref https://learn.microsoft.com/azure/sentinel/normalization-about-parsers",
+                "displayName": "Suspicious access of BEC related documents",
+                "enabled": false,
+                "query": "let BEC_Keywords = dynamic([ 'invoice','payment','paycheck','transfer','bank statement','bank details','closing','funds','bank account','account details','remittance','purchase','deposit',\"PO#\",\"Zahlung\",\"Rechnung\",\"Paiement\", \"virement bancaire\",\"Bankuberweisung\",'hacked','phishing']);\n// Adjust this threshold based on your environment\nlet sensitivity = 2.5;\nlet Events = materialize(imFileEvent\n| where TimeGenerated between(startofday(ago(14d))..endofday(ago(0d)))\n| where User !~ \"app@sharepoint\"\n| where EventType =~ \"FileAccessed\"\n| extend OriginalEvent = column_ifexists(\"EventOriginalType\",\"Unknown\")\n| where OriginalEvent !~ \"FileSyncDownloadedFull\"\n| where EventProduct in (\"SharePoint 365\", \"Azure File Storage\", \"OneDrive\" , \"SharePoint\")\n| where FilePath has_any(BEC_Keywords)\n| extend _AuthDetails = column_ifexists(\"AuthorizationDetails\", \"None\")\n| extend SPuser = case(gettype(_AuthDetails) == \"array\", tostring(todynamic(_AuthDetails)[0].principals[0].id), \"Unknown\")\n| extend User = case(isnotempty(User), User, SPuser)\n| where isnotempty(User));\nEvents\n| summarize dcount(FileName) by User, bin(startofday(TimeGenerated), 1d)\n| summarize CountOfDocs = make_list(dcount_FileName, 10000), TimeStamp = make_list(TimeGenerated, 10000) by User\n| extend (Anomalies, Score, Baseline) = series_decompose_anomalies(CountOfDocs, sensitivity, -1, 'linefit')\n| mv-expand CountOfDocs to typeof(double), TimeStamp to typeof(datetime), Anomalies to typeof(double), Score to typeof(double), Baseline to typeof(long)\n| where Anomalies > 0\n| project TimeStamp, CountOfDocs, Baseline, Score, Anomalies, User\n| join kind=inner(Events | extend TimeStamp = startofday(TimeGenerated)) on TimeStamp, User\n| extend IpAddr = column_ifexists(\"IpAddr\", SrcIpAddr)\n| extend Name = iif(User contains \"@\", split(User, \"@\")[0], User)\n| extend UPNSuffix = iif(User contains \"@\", split(User, \"@\")[1], \"\")\n| project-reorder TimeGenerated, User, EventType, EventResult, EventProduct, FilePath, HttpUserAgent, IpAddr, CountOfDocs, Baseline, Score\n",
+                "queryFrequency": "P1D",
+                "queryPeriod": "P14D",
+                "severity": "Medium",
+                "suppressionDuration": "PT1H",
+                "suppressionEnabled": false,
+                "triggerOperator": "GreaterThan",
+                "triggerThreshold": 0,
+                "status": "Available",
+                "requiredDataConnectors": "[variables('TemplateEmptyArray')]",
+                "tactics": [
+                  "Collection"
+                ],
+                "techniques": [
+                  "T1530"
+                ],
+                "entityMappings": [
+                  {
+                    "fieldMappings": [
+                      {
+                        "columnName": "Name",
+                        "identifier": "Name"
+                      },
+                      {
+                        "columnName": "UPNSuffix",
+                        "identifier": "UPNSuffix"
+                      },
+                      {
+                        "columnName": "User",
+                        "identifier": "AadUserId"
+                      }
+                    ],
+                    "entityType": "Account"
+                  },
+                  {
+                    "fieldMappings": [
+                      {
+                        "columnName": "IpAddr",
+                        "identifier": "Address"
+                      }
+                    ],
+                    "entityType": "IP"
+                  },
+                  {
+                    "fieldMappings": [
+                      {
+                        "columnName": "FilePath",
+                        "identifier": "Name"
+                      }
+                    ],
+                    "entityType": "File"
+                  }
+                ],
+                "eventGroupingSettings": {
+                  "aggregationKind": "SingleAlert"
+                },
+                "customDetails": {
+                  "Type": "EventType",
+                  "Result": "EventResult",
+                  "Product": "EventProduct",
+                  "UserAgent": "HttpUserAgent"
+                },
+                "alertDetailsOverride": {
+                  "alertDescriptionFormat": "This query looks for users (in this case {{User}}) with suspicious spikes in the number of files accessed (in this case {{number_of_files_accessed}} events) that relate to topics commonly accessed as part of Business Email Compromise (BEC) attacks. The query looks for access to files in storage that relate to topics such as invoices or payments, and then looks for users accessing these files in significantly higher numbers than in the previous 14 days. Incidents raised by this analytic should be investigated to see if the user accessing these files should be accessing them, and if the volume they accessed them at was related to a legitimate business need. \nThis query contains thresholds to reduce the chance of false positives, these can be adjusted to suit individual environments. In addition false positives could be generated by legitimate, scheduled actions that occur less often than every 14 days, additional exclusions can be added for these actions on username or IP address entities. This query uses the imFileEvent schema from ASIM, you will first need to ensure you have ASIM deployed in your environment. Ref https://learn.microsoft.com/azure/sentinel/normalization-about-parsers\n",
+                  "alertDisplayNameFormat": "Suspicious access of {{number_of_files_accessed}} BEC related documents by {{User}}"
+                }
+              }
+            },
+            {
+              "type": "Microsoft.OperationalInsights/workspaces/providers/metadata",
+              "apiVersion": "2022-01-01-preview",
+              "name": "[concat(parameters('workspace'),'/Microsoft.SecurityInsights/',concat('AnalyticsRule-', last(split(variables('analyticRuleObject5').analyticRuleId5,'/'))))]",
+              "properties": {
+                "description": "Business Email Compromise - Financial Fraud Analytics Rule 5",
+                "parentId": "[variables('analyticRuleObject5').analyticRuleId5]",
+                "contentId": "[variables('analyticRuleObject5')._analyticRulecontentId5]",
+                "kind": "AnalyticsRule",
+                "version": "[variables('analyticRuleObject5').analyticRuleVersion5]",
+                "source": {
+                  "kind": "Solution",
+                  "name": "Business Email Compromise - Financial Fraud",
+                  "sourceId": "[variables('_solutionId')]"
+                },
+                "author": {
+                  "name": "Microsoft",
+                  "email": "[variables('_email')]"
+                },
+                "support": {
+                  "tier": "Microsoft",
+                  "name": "Microsoft Corporation",
+                  "email": "support@microsoft.com",
+                  "link": "https://support.microsoft.com/"
+                }
+              }
+            }
+          ]
+        },
+        "packageKind": "Solution",
+        "packageVersion": "[variables('_solutionVersion')]",
+        "packageName": "[variables('_solutionName')]",
+        "packageId": "[variables('_solutionId')]",
+        "contentSchemaVersion": "3.0.0",
+        "contentId": "[variables('analyticRuleObject5')._analyticRulecontentId5]",
+        "contentKind": "AnalyticsRule",
+        "displayName": "Suspicious access of BEC related documents",
+        "contentProductId": "[variables('analyticRuleObject5')._analyticRulecontentProductId5]",
+        "id": "[variables('analyticRuleObject5')._analyticRulecontentProductId5]",
+        "version": "[variables('analyticRuleObject5').analyticRuleVersion5]"
+      }
+    },
+    {
+      "type": "Microsoft.OperationalInsights/workspaces/providers/contentTemplates",
+      "apiVersion": "2023-04-01-preview",
+      "name": "[variables('analyticRuleObject6').analyticRuleTemplateSpecName6]",
+      "location": "[parameters('workspace-location')]",
+      "dependsOn": [
+        "[extensionResourceId(resourceId('Microsoft.OperationalInsights/workspaces', parameters('workspace')), 'Microsoft.SecurityInsights/contentPackages', variables('_solutionId'))]"
+      ],
+      "properties": {
+        "description": "SuspiciousAccessOfBECRelatedDocumentsInAWSS3Buckets_AnalyticalRules Analytics Rule with template version 3.0.5",
+        "mainTemplate": {
+          "$schema": "https://schema.management.azure.com/schemas/2019-04-01/deploymentTemplate.json#",
+          "contentVersion": "[variables('analyticRuleObject6').analyticRuleVersion6]",
+          "parameters": {},
+          "variables": {},
+          "resources": [
+            {
+              "type": "Microsoft.SecurityInsights/AlertRuleTemplates",
+              "name": "[variables('analyticRuleObject6')._analyticRulecontentId6]",
+              "apiVersion": "2022-04-01-preview",
+              "kind": "Scheduled",
+              "location": "[parameters('workspace-location')]",
+              "properties": {
+                "description": "This query looks for users with suspicious spikes in the number of files accessed that relate to topics commonly accessed as part of Business Email Compromise (BEC) attacks. The query looks for access to files in AWS S3 storage that relate to topics such as invoices or payments, and then looks for users accessing these files in significantly higher numbers than in the previous 14 days. Incidents raised by this analytic should be investigated to see if the user accessing these files should be accessing them, and if the volume they accessed them at was related to a legitimate business need. \nThis query contains thresholds to reduce the chance of false positives, these can be adjusted to suit individual environments. In addition false positives could be generated by legitimate, scheduled actions that occur less often than every 14 days, additional exclusions can be added for these actions on username or IP address entities.",
+                "displayName": "Suspicious access of BEC related documents in AWS S3 buckets",
+                "enabled": false,
+                "query": "let BEC_Keywords = dynamic([ 'invoice','payment','paycheck','transfer','bank statement','bank details','closing','funds','bank account','account details','remittance','purchase','deposit',\"PO#\",\"Zahlung\",\"Rechnung\",\"Paiement\", \"virement bancaire\",\"Bankuberweisung\",'hacked','phishing']);\n// Adjust this threshold based on your environment\nlet sensitivity = 2.5;\nlet Events = materialize(AWSCloudTrail\n| where TimeGenerated between (ago(14d)..ago(0d))\n| where UserIdentityAccountId != \"anonymous\"\n| where EventSource startswith \"s3.\"\n| where EventName =~ \"GetObject\"\n| extend FilePath = tostring(parse_json(RequestParameters).key)\n| where FilePath has_any(BEC_Keywords)\n);\nEvents\n| summarize dcount(FilePath) by UserIdentityPrincipalid, bin(startofday(TimeGenerated), 1d)\n| summarize CountOfDocs = make_list(dcount_FilePath, 10000), TimeStamp = make_list(TimeGenerated, 10000) by UserIdentityPrincipalid\n| extend (Anomalies, Score, Baseline) = series_decompose_anomalies(CountOfDocs, sensitivity, -1, 'linefit')\n| mv-expand CountOfDocs to typeof(double), TimeStamp to typeof(datetime), Anomalies to typeof(double),Score to typeof(double), Baseline to typeof(long)\n| where Anomalies > 0\n| project TimeStamp, CountOfDocs, Baseline, Score, Anomalies, UserIdentityPrincipalid\n| join kind=inner(Events | extend TimeStamp = startofday(TimeGenerated)) on TimeStamp, UserIdentityPrincipalid\n| project-reorder TimeGenerated, UserIdentityType, UserIdentityPrincipalid, UserIdentityUserName, FilePath, EventName, UserAgent, SourceIpAddress, CountOfDocs, Baseline, Score\n",
+                "queryFrequency": "P1D",
+                "queryPeriod": "P14D",
+                "severity": "Medium",
+                "suppressionDuration": "PT1H",
+                "suppressionEnabled": false,
+                "triggerOperator": "GreaterThan",
+                "triggerThreshold": 0,
+                "status": "Available",
+                "requiredDataConnectors": [
+                  {
+                    "dataTypes": [
+                      "AWSCloudTrail"
+                    ],
+                    "connectorId": "AWS"
+                  }
+                ],
+                "tactics": [
+                  "Collection"
+                ],
+                "techniques": [
+                  "T1530"
+                ],
+                "entityMappings": [
+                  {
+                    "fieldMappings": [
+                      {
+                        "columnName": "UserIdentityUserName",
+                        "identifier": "Name"
+                      }
+                    ],
+                    "entityType": "Account"
+                  },
+                  {
+                    "fieldMappings": [
+                      {
+                        "columnName": "SourceIpAddress",
+                        "identifier": "Address"
+                      }
+                    ],
+                    "entityType": "IP"
+                  },
+                  {
+                    "fieldMappings": [
+                      {
+                        "columnName": "FilePath",
+                        "identifier": "Name"
+                      }
+                    ],
+                    "entityType": "File"
+                  }
+                ],
+                "eventGroupingSettings": {
+                  "aggregationKind": "SingleAlert"
+                },
+                "customDetails": {
+                  "Event": "EventName",
+                  "UserType": "UserIdentityType",
+                  "UserAgent": "UserAgent"
+                },
+                "alertDetailsOverride": {
+                  "alertDescriptionFormat": "This query looks for users (in this case {{UserIdentityUserName}}) with suspicious spikes in the number of files accessed (in this case {{CountOfDocs}})that relate to topics commonly accessed as part of Business Email Compromise (BEC) attacks. The query looks for access to files in AWS S3 storage that relate to topics such as invoices or payments, and then looks for users accessing these files in significantly higher numbers than in the previous 14 days. Incidents raised by this analytic should be investigated to see if the user accessing these files should be accessing them, and if the volume they accessed them at was related to a legitimate business need. \nThis query contains thresholds to reduce the chance of false positives, these can be adjusted to suit individual environments. In addition false positives could be generated by legitimate, scheduled actions that occur less often than every 14 days, additional exclusions can be added for these actions on username or IP address entities.\n",
+                  "alertDisplayNameFormat": "Suspicious access of {{CountOfDocs}} BEC related documents in AWS S3 buckets by {{UserIdentityUserName}}"
+                }
+              }
+            },
+            {
+              "type": "Microsoft.OperationalInsights/workspaces/providers/metadata",
+              "apiVersion": "2022-01-01-preview",
+              "name": "[concat(parameters('workspace'),'/Microsoft.SecurityInsights/',concat('AnalyticsRule-', last(split(variables('analyticRuleObject6').analyticRuleId6,'/'))))]",
+              "properties": {
+                "description": "Business Email Compromise - Financial Fraud Analytics Rule 6",
+                "parentId": "[variables('analyticRuleObject6').analyticRuleId6]",
+                "contentId": "[variables('analyticRuleObject6')._analyticRulecontentId6]",
+                "kind": "AnalyticsRule",
+                "version": "[variables('analyticRuleObject6').analyticRuleVersion6]",
+                "source": {
+                  "kind": "Solution",
+                  "name": "Business Email Compromise - Financial Fraud",
+                  "sourceId": "[variables('_solutionId')]"
+                },
+                "author": {
+                  "name": "Microsoft",
+                  "email": "[variables('_email')]"
+                },
+                "support": {
+                  "tier": "Microsoft",
+                  "name": "Microsoft Corporation",
+                  "email": "support@microsoft.com",
+                  "link": "https://support.microsoft.com/"
+                }
+              }
+            }
+          ]
+        },
+        "packageKind": "Solution",
+        "packageVersion": "[variables('_solutionVersion')]",
+        "packageName": "[variables('_solutionName')]",
+        "packageId": "[variables('_solutionId')]",
+        "contentSchemaVersion": "3.0.0",
+        "contentId": "[variables('analyticRuleObject6')._analyticRulecontentId6]",
+        "contentKind": "AnalyticsRule",
+        "displayName": "Suspicious access of BEC related documents in AWS S3 buckets",
+        "contentProductId": "[variables('analyticRuleObject6')._analyticRulecontentProductId6]",
+        "id": "[variables('analyticRuleObject6')._analyticRulecontentProductId6]",
+        "version": "[variables('analyticRuleObject6').analyticRuleVersion6]"
+      }
+    },
+    {
+      "type": "Microsoft.OperationalInsights/workspaces/providers/contentTemplates",
+      "apiVersion": "2023-04-01-preview",
+      "name": "[variables('analyticRuleObject7').analyticRuleTemplateSpecName7]",
+      "location": "[parameters('workspace-location')]",
+      "dependsOn": [
+        "[extensionResourceId(resourceId('Microsoft.OperationalInsights/workspaces', parameters('workspace')), 'Microsoft.SecurityInsights/contentPackages', variables('_solutionId'))]"
+      ],
+      "properties": {
+        "description": "UserAddedtoAdminRole_AnalyticalRules Analytics Rule with template version 3.0.5",
+        "mainTemplate": {
+          "$schema": "https://schema.management.azure.com/schemas/2019-04-01/deploymentTemplate.json#",
+          "contentVersion": "[variables('analyticRuleObject7').analyticRuleVersion7]",
+          "parameters": {},
+          "variables": {},
+          "resources": [
+            {
+              "type": "Microsoft.SecurityInsights/AlertRuleTemplates",
+              "name": "[variables('analyticRuleObject7')._analyticRulecontentId7]",
+              "apiVersion": "2022-04-01-preview",
+              "kind": "Scheduled",
+              "location": "[parameters('workspace-location')]",
+              "properties": {
+                "description": "Detects a user being added to a new privileged role. Monitor these additions to ensure the users are made eligible for these roles are intended to have these levels of access.\n  Ref: https://docs.microsoft.com/azure/active-directory/fundamentals/security-operations-privileged-accounts#changes-to-privileged-accounts",
+                "displayName": "User Added to Admin Role",
+                "enabled": false,
+                "query": "AuditLogs\n  | where OperationName in (\"Add eligible member (permanent)\", \"Add eligible member (eligible)\", \"Add member to role\")\n  | mv-apply TargetResource = TargetResources on \n  (\n      where TargetResource.type =~ \"User\"\n      | extend Target = tostring(TargetResource.userPrincipalName),\n               props = TargetResource.modifiedProperties\n  )\n  | mv-apply Property = props on \n  (\n      where Property.displayName =~ \"Role.DisplayName\"\n      | extend RoleName = trim('\"',tostring(Property.newValue))\n  )\n  | where RoleName contains \"admin\"\n  | extend InitiatingAppName = tostring(InitiatedBy.app.displayName)\n  | extend InitiatingAppServicePrincipalId = tostring(InitiatedBy.app.servicePrincipalId)\n  | extend InitiatingUserPrincipalName = tostring(InitiatedBy.user.userPrincipalName)\n  | extend InitiatingAadUserId = tostring(InitiatedBy.user.id)\n  | extend InitiatingIPAddress = tostring(InitiatedBy.user.ipAddress)\n  | extend InitiatedBy = iif(isnotempty(InitiatingAppName), InitiatingAppName, InitiatingUserPrincipalName)\n  | extend TargetUserPrincipalName = iff(OperationName==\"Add member to role\",tostring(TargetResources[0].userPrincipalName),tostring(TargetResources[2].userPrincipalName))\n  | extend TargetAadUserId = iff(OperationName==\"Add member to role\", tostring(TargetResources[0].id), tostring(TargetResources[2].id))\n  | extend AddedUser = TargetUserPrincipalName\n  | extend TargetAccountName = tostring(split(TargetUserPrincipalName, \"@\")[0]), TargetAccountUPNSuffix = tostring(split(TargetUserPrincipalName, \"@\")[1])\n  | extend InitiatingAccountName = tostring(split(InitiatingUserPrincipalName, \"@\")[0]), InitiatingAccountUPNSuffix = tostring(split(InitiatingUserPrincipalName, \"@\")[1])\n  | project-reorder TimeGenerated, AddedUser, RoleName, InitiatedBy\n",
+                "queryFrequency": "P1D",
+                "queryPeriod": "P1D",
+                "severity": "Low",
+                "suppressionDuration": "PT1H",
+                "suppressionEnabled": false,
+                "triggerOperator": "GreaterThan",
+                "triggerThreshold": 0,
+                "status": "Available",
+                "requiredDataConnectors": [
+                  {
+                    "dataTypes": [
+                      "AuditLogs"
+                    ],
+                    "connectorId": "AzureActiveDirectory"
+                  }
+                ],
+                "tactics": [
+                  "PrivilegeEscalation"
+                ],
+                "subTechniques": [
+                  "T1078.004"
+                ],
+                "techniques": [
+                  "T1078"
+                ],
+                "entityMappings": [
+                  {
+                    "fieldMappings": [
+                      {
+                        "columnName": "TargetAccountName",
+                        "identifier": "Name"
+                      },
+                      {
+                        "columnName": "TargetAccountUPNSuffix",
+                        "identifier": "UPNSuffix"
+                      },
+                      {
+                        "columnName": "TargetAadUserId",
+                        "identifier": "AadUserId"
+                      }
+                    ],
+                    "entityType": "Account"
+                  },
+                  {
+                    "fieldMappings": [
+                      {
+                        "columnName": "InitiatingAccountName",
+                        "identifier": "Name"
+                      },
+                      {
+                        "columnName": "InitiatingAccountUPNSuffix",
+                        "identifier": "UPNSuffix"
+                      },
+                      {
+                        "columnName": "InitiatingAadUserId",
+                        "identifier": "AadUserId"
+                      }
+                    ],
+                    "entityType": "Account"
+                  }
+                ]
+              }
+            },
+            {
+              "type": "Microsoft.OperationalInsights/workspaces/providers/metadata",
+              "apiVersion": "2022-01-01-preview",
+              "name": "[concat(parameters('workspace'),'/Microsoft.SecurityInsights/',concat('AnalyticsRule-', last(split(variables('analyticRuleObject7').analyticRuleId7,'/'))))]",
+              "properties": {
+                "description": "Business Email Compromise - Financial Fraud Analytics Rule 7",
+                "parentId": "[variables('analyticRuleObject7').analyticRuleId7]",
+                "contentId": "[variables('analyticRuleObject7')._analyticRulecontentId7]",
+                "kind": "AnalyticsRule",
+                "version": "[variables('analyticRuleObject7').analyticRuleVersion7]",
+                "source": {
+                  "kind": "Solution",
+                  "name": "Business Email Compromise - Financial Fraud",
+                  "sourceId": "[variables('_solutionId')]"
+                },
+                "author": {
+                  "name": "Microsoft",
+                  "email": "[variables('_email')]"
+                },
+                "support": {
+                  "tier": "Microsoft",
+                  "name": "Microsoft Corporation",
+                  "email": "support@microsoft.com",
+                  "link": "https://support.microsoft.com/"
+                }
+              }
+            }
+          ]
+        },
+        "packageKind": "Solution",
+        "packageVersion": "[variables('_solutionVersion')]",
+        "packageName": "[variables('_solutionName')]",
+        "packageId": "[variables('_solutionId')]",
+        "contentSchemaVersion": "3.0.0",
+        "contentId": "[variables('analyticRuleObject7')._analyticRulecontentId7]",
+        "contentKind": "AnalyticsRule",
+        "displayName": "User Added to Admin Role",
+        "contentProductId": "[variables('analyticRuleObject7')._analyticRulecontentProductId7]",
+        "id": "[variables('analyticRuleObject7')._analyticRulecontentProductId7]",
+        "version": "[variables('analyticRuleObject7').analyticRuleVersion7]"
+      }
+    },
+    {
+      "type": "Microsoft.OperationalInsights/workspaces/providers/contentTemplates",
+      "apiVersion": "2023-04-01-preview",
+      "name": "[variables('huntingQueryObject1').huntingQueryTemplateSpecName1]",
+      "location": "[parameters('workspace-location')]",
+      "dependsOn": [
+        "[extensionResourceId(resourceId('Microsoft.OperationalInsights/workspaces', parameters('workspace')), 'Microsoft.SecurityInsights/contentPackages', variables('_solutionId'))]"
+      ],
+      "properties": {
+        "description": "AWSBucketAPILogs-S3BucketDataTransferTimeSeriesAnomaly_HuntingQueries Hunting Query with template version 3.0.5",
+        "mainTemplate": {
+          "$schema": "https://schema.management.azure.com/schemas/2019-04-01/deploymentTemplate.json#",
+          "contentVersion": "[variables('huntingQueryObject1').huntingQueryVersion1]",
+          "parameters": {},
+          "variables": {},
+          "resources": [
+            {
+              "type": "Microsoft.OperationalInsights/savedSearches",
+              "apiVersion": "2022-10-01",
+              "name": "Business_Email_Compromise_-_Financial_Fraud_Hunting_Query_1",
+              "location": "[parameters('workspace-location')]",
+              "properties": {
+                "eTag": "*",
+                "displayName": "S3 Bucket outbound Data transfer anomaly",
+                "category": "Hunting Queries",
+                "query": "\nlet starttime = todatetime('{{StartTimeISO}}');\nlet endtime = todatetime('{{EndTimeISO}}');\nlet lookback = starttime - 14d;\nlet timeframe = 1h;\nlet scorethreshold = 1.5;\n// Preparing the time series data aggregated on BytesTransferredOut column in the form of multi-value array so that it can be used with time series anomaly function.\nlet TimeSeriesData=\nAwsBucketAPILogs_CL\n| where EventTime between (lookback..endtime)\n| where EventName == \"GetObject\"\n| make-series Total=sum(BytesTransferredOut) on EventTime from startofday(starttime) to startofday(endtime) step timeframe;\n// Use the time series data prepared in previous step with time series aomaly function to generate baseline pattern and flag the outlier based on scorethreshold value.\nlet TimeSeriesAlerts = TimeSeriesData\n| extend (anomalies, score, baseline) = series_decompose_anomalies(Total, scorethreshold, -1, 'linefit')\n| mv-expand Total to typeof(double), EventTime to typeof(datetime), anomalies to typeof(double), score to typeof(double), baseline to typeof(long)\n| where anomalies > 0\n| project EventTime, Total, baseline, anomalies, score;\n// Joining the flagged outlier from the previous step with the original dataset to present contextual information during the anomalyhour to analysts to conduct investigation or informed decistions.\nTimeSeriesAlerts\n| join\n(\n  AWSS3BucketAPILogParsed\n  | where EventTime between (startofday(lookback)..endofday(endtime))\n  | where EventName == \"GetObject\"\n  | summarize Total = sum(BytesTransferredOut), Files= makeset(Key) , max(EventTime) by bin(EventTime, 1h), EventSource,EventName, SourceIPAddress, UserIdentityType, UserIdentityArn, UserIdentityUserName, BucketName, Host, AuthenticationMethod, SessionMfaAuthenticated, SessionUserName\n) on EventTime\n| project AnomalyTime = max_EventTime, SourceIPAddress, UserIdentityType,UserIdentityUserName,SessionUserName, BucketName, Host, AuthenticationMethod, Files, Total, baseline, anomalies, score\n| extend timestamp = AnomalyTime, AccountCustomEntity = SessionUserName , HostCustomEntity = Host, IPCustomEntity = SourceIPAddress\n",
+                "version": 2,
+                "tags": [
+                  {
+                    "name": "description",
+                    "value": "Identifies S3 data transfer spikes using GetObject API, BytesTransferredOut, and KQL anomaly detection. Investigate sudden action frequency increases. Adjust scorethreshold to 3+ to reduce noise."
+                  },
+                  {
+                    "name": "tactics",
+                    "value": "Exfiltration"
+                  },
+                  {
+                    "name": "techniques",
+                    "value": "T1020"
+                  }
+                ]
+              }
+            },
+            {
+              "type": "Microsoft.OperationalInsights/workspaces/providers/metadata",
+              "apiVersion": "2022-01-01-preview",
+              "name": "[concat(parameters('workspace'),'/Microsoft.SecurityInsights/',concat('HuntingQuery-', last(split(resourceId('Microsoft.OperationalInsights/savedSearches', variables('huntingQueryObject1')._huntingQuerycontentId1),'/'))))]",
+              "properties": {
+                "description": "Business Email Compromise - Financial Fraud Hunting Query 1",
+                "parentId": "[resourceId('Microsoft.OperationalInsights/savedSearches', variables('huntingQueryObject1')._huntingQuerycontentId1)]",
+                "contentId": "[variables('huntingQueryObject1')._huntingQuerycontentId1]",
+                "kind": "HuntingQuery",
+                "version": "[variables('huntingQueryObject1').huntingQueryVersion1]",
+                "source": {
+                  "kind": "Solution",
+                  "name": "Business Email Compromise - Financial Fraud",
+                  "sourceId": "[variables('_solutionId')]"
+                },
+                "author": {
+                  "name": "Microsoft",
+                  "email": "[variables('_email')]"
+                },
+                "support": {
+                  "tier": "Microsoft",
+                  "name": "Microsoft Corporation",
+                  "email": "support@microsoft.com",
+                  "link": "https://support.microsoft.com/"
+                }
+              }
+            }
+          ]
+        },
+        "packageKind": "Solution",
+        "packageVersion": "[variables('_solutionVersion')]",
+        "packageName": "[variables('_solutionName')]",
+        "packageId": "[variables('_solutionId')]",
+        "contentSchemaVersion": "3.0.0",
+        "contentId": "[variables('huntingQueryObject1')._huntingQuerycontentId1]",
+        "contentKind": "HuntingQuery",
+        "displayName": "S3 Bucket outbound Data transfer anomaly",
+        "contentProductId": "[concat(take(variables('_solutionId'),50),'-','hq','-', uniqueString(concat(variables('_solutionId'),'-','HuntingQuery','-',variables('huntingQueryObject1')._huntingQuerycontentId1,'-', '1.0.0')))]",
+        "id": "[concat(take(variables('_solutionId'),50),'-','hq','-', uniqueString(concat(variables('_solutionId'),'-','HuntingQuery','-',variables('huntingQueryObject1')._huntingQuerycontentId1,'-', '1.0.0')))]",
+        "version": "1.0.0"
+      }
+    },
+    {
+      "type": "Microsoft.OperationalInsights/workspaces/providers/contentTemplates",
+      "apiVersion": "2023-04-01-preview",
+      "name": "[variables('huntingQueryObject2').huntingQueryTemplateSpecName2]",
+      "location": "[parameters('workspace-location')]",
+      "dependsOn": [
+        "[extensionResourceId(resourceId('Microsoft.OperationalInsights/workspaces', parameters('workspace')), 'Microsoft.SecurityInsights/contentPackages', variables('_solutionId'))]"
+      ],
+      "properties": {
+        "description": "AWSBucketAPILogs-SuspiciousDataAccessToS3BucketsfromUnknownIP_HuntingQueries Hunting Query with template version 3.0.5",
+        "mainTemplate": {
+          "$schema": "https://schema.management.azure.com/schemas/2019-04-01/deploymentTemplate.json#",
+          "contentVersion": "[variables('huntingQueryObject2').huntingQueryVersion2]",
+          "parameters": {},
+          "variables": {},
+          "resources": [
+            {
+              "type": "Microsoft.OperationalInsights/savedSearches",
+              "apiVersion": "2022-10-01",
+              "name": "Business_Email_Compromise_-_Financial_Fraud_Hunting_Query_2",
+              "location": "[parameters('workspace-location')]",
+              "properties": {
+                "eTag": "*",
+                "displayName": "Suspicious Data Access to S3 Bucket from Unknown IP",
+                "category": "Hunting Queries",
+                "query": "\nlet EventNameList = dynamic([\"ListBucket\",\"ListObjects\",\"GetObject\"]);\nlet starttime = todatetime('{{StartTimeISO}}');\nlet endtime = todatetime('{{EndTimeISO}}');\nlet lookback = starttime - 14d;\nAWSS3BucketAPILogParsed \n| where EventTime between(starttime..endtime)\n| where EventName in (EventNameList)\n| project EventTime, EventSource, EventName, SourceIPAddress, UserIdentityType, UserIdentityArn, UserIdentityUserName, BucketName, Host, AuthenticationMethod, SessionMfaAuthenticated, SessionUserName, Key\n| join kind=leftanti\n(\n  AWSS3BucketAPILogParsed \n  | where EventTime between (lookback..starttime)\n  | where EventName in (EventNameList)\n) on SourceIPAddress\n| summarize EventCount=count(), StartTimeUtc = min(EventTime), EndTimeUtc = max(EventTime), Files= makeset(Key), EventNames = makeset(EventName) by EventSource, SourceIPAddress, UserIdentityType, UserIdentityArn, UserIdentityUserName, BucketName, Host, AuthenticationMethod, SessionMfaAuthenticated, SessionUserName\n| project StartTimeUtc, EndTimeUtc, EventSource, Host, SourceIPAddress, UserIdentityType, BucketName, EventNames, Files, AuthenticationMethod, SessionMfaAuthenticated, SessionUserName, EventCount\n| extend timestamp = StartTimeUtc, HostCustomEntity = Host, AccountCustomEntity = SessionUserName, IPCustomEntity = SourceIPAddress\n",
+                "version": 2,
+                "tags": [
+                  {
+                    "name": "description",
+                    "value": "This query identifies unusual access to cloud storage, particularly from IPs not historically seen accessing the bucket or downloading files. It can be limited to private buckets with sensitive files by setting BucketName values."
+                  },
+                  {
+                    "name": "tactics",
+                    "value": "Collection"
+                  },
+                  {
+                    "name": "techniques",
+                    "value": "T1530"
+                  }
+                ]
+              }
+            },
+            {
+              "type": "Microsoft.OperationalInsights/workspaces/providers/metadata",
+              "apiVersion": "2022-01-01-preview",
+              "name": "[concat(parameters('workspace'),'/Microsoft.SecurityInsights/',concat('HuntingQuery-', last(split(resourceId('Microsoft.OperationalInsights/savedSearches', variables('huntingQueryObject2')._huntingQuerycontentId2),'/'))))]",
+              "properties": {
+                "description": "Business Email Compromise - Financial Fraud Hunting Query 2",
+                "parentId": "[resourceId('Microsoft.OperationalInsights/savedSearches', variables('huntingQueryObject2')._huntingQuerycontentId2)]",
+                "contentId": "[variables('huntingQueryObject2')._huntingQuerycontentId2]",
+                "kind": "HuntingQuery",
+                "version": "[variables('huntingQueryObject2').huntingQueryVersion2]",
+                "source": {
+                  "kind": "Solution",
+                  "name": "Business Email Compromise - Financial Fraud",
+                  "sourceId": "[variables('_solutionId')]"
+                },
+                "author": {
+                  "name": "Microsoft",
+                  "email": "[variables('_email')]"
+                },
+                "support": {
+                  "tier": "Microsoft",
+                  "name": "Microsoft Corporation",
+                  "email": "support@microsoft.com",
+                  "link": "https://support.microsoft.com/"
+                }
+              }
+            }
+          ]
+        },
+        "packageKind": "Solution",
+        "packageVersion": "[variables('_solutionVersion')]",
+        "packageName": "[variables('_solutionName')]",
+        "packageId": "[variables('_solutionId')]",
+        "contentSchemaVersion": "3.0.0",
+        "contentId": "[variables('huntingQueryObject2')._huntingQuerycontentId2]",
+        "contentKind": "HuntingQuery",
+        "displayName": "Suspicious Data Access to S3 Bucket from Unknown IP",
+        "contentProductId": "[concat(take(variables('_solutionId'),50),'-','hq','-', uniqueString(concat(variables('_solutionId'),'-','HuntingQuery','-',variables('huntingQueryObject2')._huntingQuerycontentId2,'-', '1.0.1')))]",
+        "id": "[concat(take(variables('_solutionId'),50),'-','hq','-', uniqueString(concat(variables('_solutionId'),'-','HuntingQuery','-',variables('huntingQueryObject2')._huntingQuerycontentId2,'-', '1.0.1')))]",
+        "version": "1.0.1"
+      }
+    },
+    {
+      "type": "Microsoft.OperationalInsights/workspaces/providers/contentTemplates",
+      "apiVersion": "2023-04-01-preview",
+      "name": "[variables('huntingQueryObject3').huntingQueryTemplateSpecName3]",
+      "location": "[parameters('workspace-location')]",
+      "dependsOn": [
+        "[extensionResourceId(resourceId('Microsoft.OperationalInsights/workspaces', parameters('workspace')), 'Microsoft.SecurityInsights/contentPackages', variables('_solutionId'))]"
+      ],
+      "properties": {
+        "description": "Emailforwarding_SAPdownload_HuntingQueries Hunting Query with template version 3.0.5",
+        "mainTemplate": {
+          "$schema": "https://schema.management.azure.com/schemas/2019-04-01/deploymentTemplate.json#",
+          "contentVersion": "[variables('huntingQueryObject3').huntingQueryVersion3]",
+          "parameters": {},
+          "variables": {},
+          "resources": [
+            {
+              "type": "Microsoft.OperationalInsights/savedSearches",
+              "apiVersion": "2022-10-01",
+              "name": "Business_Email_Compromise_-_Financial_Fraud_Hunting_Query_3",
+              "location": "[parameters('workspace-location')]",
+              "properties": {
+                "eTag": "*",
+                "displayName": "Email Forwarding Configuration with SAP download",
+                "category": "Hunting Queries",
+                "query": "let Keywords = dynamic([\"payroll\", \"invoice\", \"payment\", \"statement\", \"confidential\", \"bank account\", \"wire\", \"wire transfer\"]);\nEmailEvents\n| extend Account = tostring(split(SenderFromAddress, '@', 0)[0]), UPNSuffix = tostring(split(SenderFromAddress, '@', 1)[0])\n| project NetworkMessageId, Account, RecipientEmailAddress, SenderIPv4, Subject, EmailAction, DeliveryLocation, TenantId\n| join kind=innerunique \n(OfficeActivity \n| where OfficeWorkload =~ \"Exchange\"\n| where Operation in~ (\"Set-Mailbox\", \"New-InboxRule\", \"Set-InboxRule\")\n| where Parameters has_any (\"ForwardTo\", \"RedirectTo\", \"ForwardingSmtpAddress\")\n| extend Events=todynamic(Parameters)\n| where UserId has \"@\"\n| extend Account = tostring(split(UserId, '@', 0)[0]), UPNSuffix = tostring(split(UserId, '@', 1)[0])\n| parse Events  with * \"SubjectContainsWords\" SubjectContainsWords '}'*\n| parse Events  with * \"BodyContainsWords\" BodyContainsWords '}'*\n| parse Events  with * \"SubjectOrBodyContainsWords\" SubjectOrBodyContainsWords '}'*\n| where SubjectContainsWords has_any (Keywords) or BodyContainsWords has_any (Keywords) or SubjectOrBodyContainsWords has_any (Keywords)\n| extend ClientIPAddress = case( ClientIP has \".\", tostring(split(ClientIP,\":\")[0]), ClientIP has \"[\", tostring(trim_start(@'[[]',tostring(split(ClientIP,\"]\")[0]))), ClientIP )\n| extend Keyword = iff(isnotempty(SubjectContainsWords), SubjectContainsWords, (iff(isnotempty(BodyContainsWords),BodyContainsWords,SubjectOrBodyContainsWords )))\n| extend RuleDetail = case(OfficeObjectId contains '/' , tostring(split(OfficeObjectId, '/')[-1]) , tostring(split(OfficeObjectId, '\\\\')[-1]))\n| summarize count(), StartTimeUtc = min(TimeGenerated), EndTimeUtc = max(TimeGenerated) by  UserId, ClientIPAddress, ResultStatus, Keyword, OriginatingServer, OfficeObjectId, RuleDetail,Account) \non Account\n| join kind=inner \n(\nSAPAuditLog \n| where MessageID == \"AUY\" //AUY= Download bytes\n| extend ByteCount= toint(replace_string(replace_string(Variable1, \".\",\"\"), \",\",\"\")), Code=Variable2, Path= Variable3\n| summarize DownloadsByUser = count(), Paths= make_set(Variable3, 10), ByteCount=sum(ByteCount) by SystemID, ClientID, User, TerminalIPv6, Email, Host, TransactionCode, Instance\n| where Paths has_any (Keywords)\n) on $left.Account == $right.User, $left.RecipientEmailAddress == $right. Email\n| project StartTimeUtc, Account, SenderIPv4, Email, Host, Keyword, NetworkMessageId, OfficeObjectId, Paths, Subject, SystemID, TenantId, ClientID, DeliveryLocation, TransactionCode\n| extend UserName = tostring(split(Account, '@', 0)[0]), UPNSuffix = tostring(split(Account, '@', 1)[0])\n| extend Account_0_Name = UserName\n| extend Account_0_UPNSuffix = UPNSuffix\n| extend IP_0_Address = SenderIPv4\n| extend Host_0_HostName = Host\n",
+                "version": 2,
+                "tags": [
+                  {
+                    "name": "description",
+                    "value": "This query detects external email forwarding with SAP download for sensitive financial transactions. Such activity by attackers may lead to financial gain, IP theft, or operational disruption."
+                  },
+                  {
+                    "name": "tactics",
+                    "value": "InitialAccess,Collection,Exfiltration"
+                  },
+                  {
+                    "name": "techniques",
+                    "value": "T1078,T1114,T1020"
+                  }
+                ]
+              }
+            },
+            {
+              "type": "Microsoft.OperationalInsights/workspaces/providers/metadata",
+              "apiVersion": "2022-01-01-preview",
+              "name": "[concat(parameters('workspace'),'/Microsoft.SecurityInsights/',concat('HuntingQuery-', last(split(resourceId('Microsoft.OperationalInsights/savedSearches', variables('huntingQueryObject3')._huntingQuerycontentId3),'/'))))]",
+              "properties": {
+                "description": "Business Email Compromise - Financial Fraud Hunting Query 3",
+                "parentId": "[resourceId('Microsoft.OperationalInsights/savedSearches', variables('huntingQueryObject3')._huntingQuerycontentId3)]",
+                "contentId": "[variables('huntingQueryObject3')._huntingQuerycontentId3]",
+                "kind": "HuntingQuery",
+                "version": "[variables('huntingQueryObject3').huntingQueryVersion3]",
+                "source": {
+                  "kind": "Solution",
+                  "name": "Business Email Compromise - Financial Fraud",
+                  "sourceId": "[variables('_solutionId')]"
+                },
+                "author": {
+                  "name": "Microsoft",
+                  "email": "[variables('_email')]"
+                },
+                "support": {
+                  "tier": "Microsoft",
+                  "name": "Microsoft Corporation",
+                  "email": "support@microsoft.com",
+                  "link": "https://support.microsoft.com/"
+                }
+              }
+            }
+          ]
+        },
+        "packageKind": "Solution",
+        "packageVersion": "[variables('_solutionVersion')]",
+        "packageName": "[variables('_solutionName')]",
+        "packageId": "[variables('_solutionId')]",
+        "contentSchemaVersion": "3.0.0",
+        "contentId": "[variables('huntingQueryObject3')._huntingQuerycontentId3]",
+        "contentKind": "HuntingQuery",
+        "displayName": "Email Forwarding Configuration with SAP download",
+        "contentProductId": "[concat(take(variables('_solutionId'),50),'-','hq','-', uniqueString(concat(variables('_solutionId'),'-','HuntingQuery','-',variables('huntingQueryObject3')._huntingQuerycontentId3,'-', '1.0.0')))]",
+        "id": "[concat(take(variables('_solutionId'),50),'-','hq','-', uniqueString(concat(variables('_solutionId'),'-','HuntingQuery','-',variables('huntingQueryObject3')._huntingQuerycontentId3,'-', '1.0.0')))]",
+        "version": "1.0.0"
+      }
+    },
+    {
+      "type": "Microsoft.OperationalInsights/workspaces/providers/contentTemplates",
+      "apiVersion": "2023-04-01-preview",
+      "name": "[variables('huntingQueryObject4').huntingQueryTemplateSpecName4]",
+      "location": "[parameters('workspace-location')]",
+      "dependsOn": [
+        "[extensionResourceId(resourceId('Microsoft.OperationalInsights/workspaces', parameters('workspace')), 'Microsoft.SecurityInsights/contentPackages', variables('_solutionId'))]"
+      ],
+      "properties": {
+        "description": "LegacyAuthAttempt_HuntingQueries Hunting Query with template version 3.0.5",
+        "mainTemplate": {
+          "$schema": "https://schema.management.azure.com/schemas/2019-04-01/deploymentTemplate.json#",
+          "contentVersion": "[variables('huntingQueryObject4').huntingQueryVersion4]",
+          "parameters": {},
+          "variables": {},
+          "resources": [
+            {
+              "type": "Microsoft.OperationalInsights/savedSearches",
+              "apiVersion": "2022-10-01",
+              "name": "Business_Email_Compromise_-_Financial_Fraud_Hunting_Query_4",
+              "location": "[parameters('workspace-location')]",
+              "properties": {
+                "eTag": "*",
+                "displayName": "Login attempts using Legacy Auth",
+                "category": "Hunting Queries",
+                "query": "\nlet riskScoreCutoff = 20; //Adjust this based on volume of results\nlet starttime = todatetime('{{StartTimeISO}}');\nlet endtime = todatetime('{{EndTimeISO}}');\nlet lookback = totimespan((endtime-starttime)*7);\nlet legacy_auth_protocols = dynamic([\"Authenticated SMTP\", \"AutoDiscover\", \"Exchange ActiveSync\", \"Exchange Online PowerShell\", \"Exchange Web Services\", \"IMAP4\", \"MAPI Over HTTP\", \"Outlook Anywhere (RPC over HTTP)\", \"Outlook Service\", \"POP3\", \"Reporting Web Services\", \"Other clients\"]);\nlet legacyAuthentications =\nSigninLogs\n| where TimeGenerated >= ago(lookback)\n// success logons only\n| where ResultType == 0\n| extend ClientAppUsed = iff(isempty(ClientAppUsed)==true,\"Unknown\" ,ClientAppUsed)\n| extend isLegacyAuth = iff(ClientAppUsed in (legacy_auth_protocols), \"Yes\", \"No\")\n| where isLegacyAuth==\"Yes\";\nlegacyAuthentications\n| where TimeGenerated >= starttime\n// Don't alert for accounts already seen using legacy auth in prior 7 days\n| join kind=leftanti (\n   legacyAuthentications\n   | where TimeGenerated between(ago(lookback)..starttime)\n) on UserPrincipalName, ClientAppUsed, AppDisplayName, IPAddress\n| extend OS = DeviceDetail.operatingSystem, Browser = DeviceDetail.browser\n| extend LocationString= strcat(tostring(LocationDetails[\"countryOrRegion\"]), \"/\",\ntostring(LocationDetails[\"state\"]), \"/\", tostring(LocationDetails[\"city\"]))\n| summarize StartTime = min(TimeGenerated), EndTime = max(TimeGenerated), AttemptCount = count()\nby UserPrincipalName, ClientAppUsed, AppDisplayName, IPAddress, isLegacyAuth, tostring(OS), tostring(Browser), LocationString\n| sort by AttemptCount desc nulls last\n| extend timestamp = StartTime, UserPrincipalName = tolower(UserPrincipalName), Account_0_Name = UserPrincipalName, IP_0_Address = IPAddress\n| join kind=leftouter (\n    IdentityInfo\n    | summarize LatestReportTime = arg_max(TimeGenerated, *) by AccountUPN\n    | extend BlastRadiusInt = iif(BlastRadius == \"High\", 1, 0)\n    | project AccountUPN, Tags, JobTitle, GroupMembership, AssignedRoles, UserType, IsAccountEnabled, BlastRadiusInt\n    | summarize\n        Tags = make_set(Tags, 1000),\n        GroupMembership = make_set(GroupMembership, 1000),\n        AssignedRoles = make_set(AssignedRoles, 1000),\n        BlastRadiusInt = sum(BlastRadiusInt),\n        UserType = make_set(UserType, 1000),\n        UserAccountControl = make_set(UserType, 1000)\n    by AccountUPN\n    | extend UserPrincipalName=tolower(AccountUPN)\n) on UserPrincipalName\n| join kind=leftouter (\n    BehaviorAnalytics\n    | where ActivityType in (\"FailedLogOn\", \"LogOn\")\n    | where isnotempty(SourceIPAddress)\n    | project UsersInsights, DevicesInsights, ActivityInsights, InvestigationPriority, SourceIPAddress\n    | project-rename IPAddress = SourceIPAddress\n    | summarize\n        UsersInsights = make_set(UsersInsights, 1000),\n        DevicesInsights = make_set(DevicesInsights, 1000),\n        IPInvestigationPriority = sum(InvestigationPriority)\n    by IPAddress\n) on IPAddress\n| extend UEBARiskScore = BlastRadiusInt + IPInvestigationPriority\n| where UEBARiskScore > riskScoreCutoff\n| sort by UEBARiskScore desc\n",
+                "version": 2,
+                "tags": [
+                  {
+                    "name": "description",
+                    "value": "This query identifies use of legacy authentication in Microsoft Entra ID sign-in activity, which can bypass Azure Conditional Access policies. It includes UEBA logs IdentityInfo and BehaviorAnalytics for context."
+                  },
+                  {
+                    "name": "tactics",
+                    "value": "InitialAccess,Persistence"
+                  },
+                  {
+                    "name": "techniques",
+                    "value": "T1078,T1098"
+                  }
+                ]
+              }
+            },
+            {
+              "type": "Microsoft.OperationalInsights/workspaces/providers/metadata",
+              "apiVersion": "2022-01-01-preview",
+              "name": "[concat(parameters('workspace'),'/Microsoft.SecurityInsights/',concat('HuntingQuery-', last(split(resourceId('Microsoft.OperationalInsights/savedSearches', variables('huntingQueryObject4')._huntingQuerycontentId4),'/'))))]",
+              "properties": {
+                "description": "Business Email Compromise - Financial Fraud Hunting Query 4",
+                "parentId": "[resourceId('Microsoft.OperationalInsights/savedSearches', variables('huntingQueryObject4')._huntingQuerycontentId4)]",
+                "contentId": "[variables('huntingQueryObject4')._huntingQuerycontentId4]",
+                "kind": "HuntingQuery",
+                "version": "[variables('huntingQueryObject4').huntingQueryVersion4]",
+                "source": {
+                  "kind": "Solution",
+                  "name": "Business Email Compromise - Financial Fraud",
+                  "sourceId": "[variables('_solutionId')]"
+                },
+                "author": {
+                  "name": "Microsoft",
+                  "email": "[variables('_email')]"
+                },
+                "support": {
+                  "tier": "Microsoft",
+                  "name": "Microsoft Corporation",
+                  "email": "support@microsoft.com",
+                  "link": "https://support.microsoft.com/"
+                }
+              }
+            }
+          ]
+        },
+        "packageKind": "Solution",
+        "packageVersion": "[variables('_solutionVersion')]",
+        "packageName": "[variables('_solutionName')]",
+        "packageId": "[variables('_solutionId')]",
+        "contentSchemaVersion": "3.0.0",
+        "contentId": "[variables('huntingQueryObject4')._huntingQuerycontentId4]",
+        "contentKind": "HuntingQuery",
+        "displayName": "Login attempts using Legacy Auth",
+        "contentProductId": "[concat(take(variables('_solutionId'),50),'-','hq','-', uniqueString(concat(variables('_solutionId'),'-','HuntingQuery','-',variables('huntingQueryObject4')._huntingQuerycontentId4,'-', '2.0.1')))]",
+        "id": "[concat(take(variables('_solutionId'),50),'-','hq','-', uniqueString(concat(variables('_solutionId'),'-','HuntingQuery','-',variables('huntingQueryObject4')._huntingQuerycontentId4,'-', '2.0.1')))]",
+        "version": "2.0.1"
+      }
+    },
+    {
+      "type": "Microsoft.OperationalInsights/workspaces/providers/contentTemplates",
+      "apiVersion": "2023-04-01-preview",
+      "name": "[variables('huntingQueryObject5').huntingQueryTemplateSpecName5]",
+      "location": "[parameters('workspace-location')]",
+      "dependsOn": [
+        "[extensionResourceId(resourceId('Microsoft.OperationalInsights/workspaces', parameters('workspace')), 'Microsoft.SecurityInsights/contentPackages', variables('_solutionId'))]"
+      ],
+      "properties": {
+        "description": "new_locations_azuread_signin_HuntingQueries Hunting Query with template version 3.0.5",
+        "mainTemplate": {
+          "$schema": "https://schema.management.azure.com/schemas/2019-04-01/deploymentTemplate.json#",
+          "contentVersion": "[variables('huntingQueryObject5').huntingQueryVersion5]",
+          "parameters": {},
+          "variables": {},
+          "resources": [
+            {
+              "type": "Microsoft.OperationalInsights/savedSearches",
+              "apiVersion": "2022-10-01",
+              "name": "Business_Email_Compromise_-_Financial_Fraud_Hunting_Query_5",
+              "location": "[parameters('workspace-location')]",
+              "properties": {
+                "eTag": "*",
+                "displayName": "Microsoft Entra ID signins from new locations",
+                "category": "Hunting Queries",
+                "query": "\nlet starttime = todatetime('{{StartTimeISO}}');\nlet endtime = todatetime('{{EndTimeISO}}');\nlet lookback = starttime - 14d;\nlet countThreshold = 1;\nSigninLogs\n| where TimeGenerated between(starttime..endtime)\n| extend UserPrincipalName = tolower(UserPrincipalName)\n| summarize StartTimeUtc = min(TimeGenerated), EndTimeUtc = max(TimeGenerated), perIdentityAuthCount = count()\nby UserPrincipalName, locationString = strcat(tostring(LocationDetails[\"countryOrRegion\"]), \"/\", tostring(LocationDetails[\"state\"]), \"/\",\ntostring(LocationDetails[\"city\"]), \";\" , tostring(LocationDetails[\"geoCoordinates\"]))\n| summarize StartTime = min(StartTimeUtc), EndTime = max(EndTimeUtc), distinctAccountCount = count(), identityList=makeset(UserPrincipalName) by locationString\n| extend identityList = iff(distinctAccountCount<10, identityList, \"multiple (>10)\")\n| join kind= anti (\nSigninLogs\n  | where TimeGenerated between(lookback..starttime)\n  | project locationString= strcat(tostring(LocationDetails[\"countryOrRegion\"]), \"/\", tostring(LocationDetails[\"state\"]), \"/\",\n  tostring(LocationDetails[\"city\"]), \";\" , tostring(LocationDetails[\"geoCoordinates\"]))\n  | summarize priorCount = count() by locationString\n)\non locationString\n// select threshold above which #new accounts from a new location is deemed suspicious\n| where distinctAccountCount > countThreshold\n| mv-expand todynamic(identityList)\n| extend timestamp = StartTime, Account_0_Name = identityList\n| join kind=leftouter (\n    IdentityInfo\n    | summarize LatestReportTime = arg_max(TimeGenerated, *) by AccountUPN\n    | extend BlastRadiusInt = iif(BlastRadius == \"High\", 1, 0)\n    | project AccountUPN, Tags, JobTitle, GroupMembership, AssignedRoles, UserType, IsAccountEnabled, BlastRadiusInt\n    | summarize\n        Tags = make_set(Tags, 1000),\n        GroupMembership = make_set(GroupMembership, 1000),\n        AssignedRoles = make_set(AssignedRoles, 1000),\n        BlastRadiusInt = sum(BlastRadiusInt),\n        UserType = make_set(UserType, 1000),\n        UserAccountControl = make_set(UserType, 1000)\n    by AccountUPN\n    | extend UserPrincipalName=tolower(AccountUPN)\n    | project-rename Account_0_Name = AccountUPN\n) on Account_0_Name\n",
+                "version": 2,
+                "tags": [
+                  {
+                    "name": "description",
+                    "value": "This query identifies new Microsoft Entra ID sign-in locations compared to historical data, potentially indicating password spraying or brute force attacks. It includes UEBA logs IdentityInfo and BehaviorAnalytics for context."
+                  },
+                  {
+                    "name": "tactics",
+                    "value": "InitialAccess"
+                  },
+                  {
+                    "name": "techniques",
+                    "value": "T1078"
+                  }
+                ]
+              }
+            },
+            {
+              "type": "Microsoft.OperationalInsights/workspaces/providers/metadata",
+              "apiVersion": "2022-01-01-preview",
+              "name": "[concat(parameters('workspace'),'/Microsoft.SecurityInsights/',concat('HuntingQuery-', last(split(resourceId('Microsoft.OperationalInsights/savedSearches', variables('huntingQueryObject5')._huntingQuerycontentId5),'/'))))]",
+              "properties": {
+                "description": "Business Email Compromise - Financial Fraud Hunting Query 5",
+                "parentId": "[resourceId('Microsoft.OperationalInsights/savedSearches', variables('huntingQueryObject5')._huntingQuerycontentId5)]",
+                "contentId": "[variables('huntingQueryObject5')._huntingQuerycontentId5]",
+                "kind": "HuntingQuery",
+                "version": "[variables('huntingQueryObject5').huntingQueryVersion5]",
+                "source": {
+                  "kind": "Solution",
+                  "name": "Business Email Compromise - Financial Fraud",
+                  "sourceId": "[variables('_solutionId')]"
+                },
+                "author": {
+                  "name": "Microsoft",
+                  "email": "[variables('_email')]"
+                },
+                "support": {
+                  "tier": "Microsoft",
+                  "name": "Microsoft Corporation",
+                  "email": "support@microsoft.com",
+                  "link": "https://support.microsoft.com/"
+                }
+              }
+            }
+          ]
+        },
+        "packageKind": "Solution",
+        "packageVersion": "[variables('_solutionVersion')]",
+        "packageName": "[variables('_solutionName')]",
+        "packageId": "[variables('_solutionId')]",
+        "contentSchemaVersion": "3.0.0",
+        "contentId": "[variables('huntingQueryObject5')._huntingQuerycontentId5]",
+        "contentKind": "HuntingQuery",
+        "displayName": "Microsoft Entra ID signins from new locations",
+        "contentProductId": "[concat(take(variables('_solutionId'),50),'-','hq','-', uniqueString(concat(variables('_solutionId'),'-','HuntingQuery','-',variables('huntingQueryObject5')._huntingQuerycontentId5,'-', '2.0.1')))]",
+        "id": "[concat(take(variables('_solutionId'),50),'-','hq','-', uniqueString(concat(variables('_solutionId'),'-','HuntingQuery','-',variables('huntingQueryObject5')._huntingQuerycontentId5,'-', '2.0.1')))]",
+        "version": "2.0.1"
+      }
+    },
+    {
+      "type": "Microsoft.OperationalInsights/workspaces/providers/contentTemplates",
+      "apiVersion": "2023-04-01-preview",
+      "name": "[variables('huntingQueryObject6').huntingQueryTemplateSpecName6]",
+      "location": "[parameters('workspace-location')]",
+      "dependsOn": [
+        "[extensionResourceId(resourceId('Microsoft.OperationalInsights/workspaces', parameters('workspace')), 'Microsoft.SecurityInsights/contentPackages', variables('_solutionId'))]"
+      ],
+      "properties": {
+        "description": "OfficeMailRuleCreationWithMailMoveActivity_HuntingQueries Hunting Query with template version 3.0.5",
+        "mainTemplate": {
+          "$schema": "https://schema.management.azure.com/schemas/2019-04-01/deploymentTemplate.json#",
+          "contentVersion": "[variables('huntingQueryObject6').huntingQueryVersion6]",
+          "parameters": {},
+          "variables": {},
+          "resources": [
+            {
+              "type": "Microsoft.OperationalInsights/savedSearches",
+              "apiVersion": "2022-10-01",
+              "name": "Business_Email_Compromise_-_Financial_Fraud_Hunting_Query_6",
+              "location": "[parameters('workspace-location')]",
+              "properties": {
+                "eTag": "*",
+                "displayName": "Office Mail Rule Creation with suspicious archive mail move activity",
+                "category": "Hunting Queries",
+                "query": "// New Inbox rule creation\nlet Inboxrulecreation=\nOfficeActivity\n| where Operation =~ \"New-InboxRule\"\n| where ResultStatus =~ \"Succeeded\"\n| extend Inboxrulecreationtime = TimeGenerated  \n| project Operation, _ResourceId, _SubscriptionId, UserId, Inboxrulecreationtime, ActorIpAddress\n;\n// Email Sent Succeeded\nlet Emailsent=\nOfficeActivity\n| extend Emailsenttime = TimeGenerated\n| where Operation =~ \"Send\"\n| where ResultStatus =~ \"Succeeded\"\n| extend Subject = tostring(parse_json(Item).[\"Subject\"])\n| summarize count() by UserId, Emailsenttime, OriginatingServer, Subject, ActorIpAddress\n;\n//Email moved from Sent to Archive folder\nlet Emailmoved=\nOfficeActivity\n| extend Emailmovedtime = TimeGenerated\n| where Operation =~ \"move\"\n| where OfficeWorkload =~ \"Exchange\"\n| where ResultStatus =~ \"Succeeded\"\n|  extend OriginFolderPath = tostring(parse_json(Folder).[\"Path\"])\n| extend DestFolderPath = tostring(parse_json(DestFolder).[\"Path\"])\n| extend Subject = tostring(parse_json(AffectedItems)[0].Subject)\n| where OriginFolderPath contains \"Sent\"\n| where DestFolderPath contains \"Archive\"\n| project  OriginFolderPath, DestFolderPath, UserId, Emailmovedtime, OriginatingServer, Subject\n;\nInboxrulecreation\n| join kind=inner Emailsent on UserId\n| where abs(datetime_diff('minute',Inboxrulecreationtime, Emailsenttime)) <=12\n| join kind=inner Emailmoved on UserId,Subject\n| where abs(datetime_diff('minute', Emailsenttime, Emailmovedtime)) <=12\n// Email is Sent before Moving to Archive Folder\n| where Emailsenttime <= Emailmovedtime\n| extend AccountCustomEntity = UserId\n| extend IPCustomEntity = ActorIpAddress\n| extend HostCustomEntity = OriginatingServer\n",
+                "version": 2,
+                "tags": [
+                  {
+                    "name": "description",
+                    "value": "Hunting query to detect new inbox rule creation with activity of mail moved from inbox to archive folder within 12minutes.Though such activities could be legitimate some attackers may use these techniques to perform email diversion attack."
+                  },
+                  {
+                    "name": "tactics",
+                    "value": "Collection,Exfiltration"
+                  },
+                  {
+                    "name": "techniques",
+                    "value": "T1114,T1020"
+                  }
+                ]
+              }
+            },
+            {
+              "type": "Microsoft.OperationalInsights/workspaces/providers/metadata",
+              "apiVersion": "2022-01-01-preview",
+              "name": "[concat(parameters('workspace'),'/Microsoft.SecurityInsights/',concat('HuntingQuery-', last(split(resourceId('Microsoft.OperationalInsights/savedSearches', variables('huntingQueryObject6')._huntingQuerycontentId6),'/'))))]",
+              "properties": {
+                "description": "Business Email Compromise - Financial Fraud Hunting Query 6",
+                "parentId": "[resourceId('Microsoft.OperationalInsights/savedSearches', variables('huntingQueryObject6')._huntingQuerycontentId6)]",
+                "contentId": "[variables('huntingQueryObject6')._huntingQuerycontentId6]",
+                "kind": "HuntingQuery",
+                "version": "[variables('huntingQueryObject6').huntingQueryVersion6]",
+                "source": {
+                  "kind": "Solution",
+                  "name": "Business Email Compromise - Financial Fraud",
+                  "sourceId": "[variables('_solutionId')]"
+                },
+                "author": {
+                  "name": "Microsoft",
+                  "email": "[variables('_email')]"
+                },
+                "support": {
+                  "tier": "Microsoft",
+                  "name": "Microsoft Corporation",
+                  "email": "support@microsoft.com",
+                  "link": "https://support.microsoft.com/"
+                }
+              }
+            }
+          ]
+        },
+        "packageKind": "Solution",
+        "packageVersion": "[variables('_solutionVersion')]",
+        "packageName": "[variables('_solutionName')]",
+        "packageId": "[variables('_solutionId')]",
+        "contentSchemaVersion": "3.0.0",
+        "contentId": "[variables('huntingQueryObject6')._huntingQuerycontentId6]",
+        "contentKind": "HuntingQuery",
+        "displayName": "Office Mail Rule Creation with suspicious archive mail move activity",
+        "contentProductId": "[concat(take(variables('_solutionId'),50),'-','hq','-', uniqueString(concat(variables('_solutionId'),'-','HuntingQuery','-',variables('huntingQueryObject6')._huntingQuerycontentId6,'-', '1.0.0')))]",
+        "id": "[concat(take(variables('_solutionId'),50),'-','hq','-', uniqueString(concat(variables('_solutionId'),'-','HuntingQuery','-',variables('huntingQueryObject6')._huntingQuerycontentId6,'-', '1.0.0')))]",
+        "version": "1.0.0"
+      }
+    },
+    {
+      "type": "Microsoft.OperationalInsights/workspaces/providers/contentTemplates",
+      "apiVersion": "2023-04-01-preview",
+      "name": "[variables('huntingQueryObject7').huntingQueryTemplateSpecName7]",
+      "location": "[parameters('workspace-location')]",
+      "dependsOn": [
+        "[extensionResourceId(resourceId('Microsoft.OperationalInsights/workspaces', parameters('workspace')), 'Microsoft.SecurityInsights/contentPackages', variables('_solutionId'))]"
+      ],
+      "properties": {
+        "description": "riskSignInWithNewMFAMethod_HuntingQueries Hunting Query with template version 3.0.5",
+        "mainTemplate": {
+          "$schema": "https://schema.management.azure.com/schemas/2019-04-01/deploymentTemplate.json#",
+          "contentVersion": "[variables('huntingQueryObject7').huntingQueryVersion7]",
+          "parameters": {},
+          "variables": {},
+          "resources": [
+            {
+              "type": "Microsoft.OperationalInsights/savedSearches",
+              "apiVersion": "2022-10-01",
+              "name": "Business_Email_Compromise_-_Financial_Fraud_Hunting_Query_7",
+              "location": "[parameters('workspace-location')]",
+              "properties": {
+                "eTag": "*",
+                "displayName": "Risky Sign-in with new MFA method",
+                "category": "Hunting Queries",
+                "query": "let timeDelta = 6h;\nlet starttime = todatetime('{{StartTimeISO}}');\nlet endtime = todatetime('{{EndTimeISO}}');\nlet mfaMethodAdded=AuditLogs\n| where TimeGenerated between (starttime .. endtime)\n| where OperationName =~ \"Update user\" \n| where TargetResources has \"StrongAuthenticationPhoneAppDetail\"\n| extend AccountUpn = tostring(TargetResources[0].userPrincipalName)\n| extend AccountObjectId = tostring(TargetResources[0].id)\n| project MfaAddedTimestamp=TimeGenerated,AccountUpn,AccountObjectId;\nlet usersWithNewMFAMethod=mfaMethodAdded\n| distinct AccountObjectId;\nlet hasusersWithNewMFAMethod = isnotempty(toscalar(usersWithNewMFAMethod));\nlet riskySignins=SigninLogs\n| where TimeGenerated between ((starttime-timeDelta) .. endtime)\n| where hasusersWithNewMFAMethod\n| where UserId in (usersWithNewMFAMethod) \n| where RiskLevelDuringSignIn has_any ('medium', 'high')\n| where AppDisplayName in~ (\"Office 365 Exchange Online\", \"OfficeHome\") \n| where isnotempty(Id) \n| project SignInTimestamp=TimeGenerated, AppDisplayName, CorrelationId, AccountObjectId=UserId, IPAddress, RiskLevelDuringSignIn \n| summarize SignInTimestamp=argmin(SignInTimestamp,*) by AppDisplayName, CorrelationId, AccountObjectId, IPAddress, RiskLevelDuringSignIn;\nmfaMethodAdded \n| join riskySignins on AccountObjectId \n| where  MfaAddedTimestamp - SignInTimestamp < timeDelta //Time delta between risky sign-in and device registration less than 6h \n| project-away AccountObjectId1\n| extend timestamp = MfaAddedTimestamp, AccountCustomEntity = tolower(AccountUpn), IPCustomEntity = IPAddress\n| join kind=leftouter (\n    IdentityInfo\n    | summarize LatestReportTime = arg_max(TimeGenerated, *) by AccountUPN\n    | extend BlastRadiusInt = iif(BlastRadius == \"High\", 1, 0)\n    | project AccountUPN, Tags, JobTitle, GroupMembership, AssignedRoles, UserType, IsAccountEnabled, BlastRadiusInt\n    | summarize\n        Tags = make_set(Tags, 1000),\n        GroupMembership = make_set(GroupMembership, 1000),\n        AssignedRoles = make_set(AssignedRoles, 1000),\n        BlastRadiusInt = sum(BlastRadiusInt),\n        UserType = make_set(UserType, 1000),\n        UserAccountControl = make_set(UserType, 1000)\n    by AccountUPN\n    | extend UserPrincipalName=tolower(AccountUPN)\n    | project-rename AccountCustomEntity = AccountUPN\n) on AccountCustomEntity\n| join kind=leftouter (\n    BehaviorAnalytics\n    | where ActivityType in (\"FailedLogOn\", \"LogOn\")\n    | where isnotempty(SourceIPAddress)\n    | project UsersInsights, DevicesInsights, ActivityInsights, InvestigationPriority, SourceIPAddress\n    | project-rename IPAddress = SourceIPAddress\n    | summarize\n        UsersInsights = make_set(UsersInsights, 1000),\n        DevicesInsights = make_set(DevicesInsights, 1000),\n        IPInvestigationPriority = sum(InvestigationPriority)\n    by IPAddress)\non IPAddress\n| extend Account_0_Name = AccountCustomEntity\n| extend Account_0_AadUserId = AccountObjectId\n| extend IP_0_Address = IPAddress\n| extend UEBARiskScore = BlastRadiusInt + IPInvestigationPriority\n| sort by UEBARiskScore desc \n",
+                "version": 2,
+                "tags": [
+                  {
+                    "name": "description",
+                    "value": "This query identifies new MFA methods added to an account within 6 hours of a medium or high risk sign-in session. It includes UEBA logs IdentityInfo and BehaviorAnalytics for context."
+                  },
+                  {
+                    "name": "tactics",
+                    "value": "Persistence"
+                  },
+                  {
+                    "name": "techniques",
+                    "value": "T1078.004"
+                  }
+                ]
+              }
+            },
+            {
+              "type": "Microsoft.OperationalInsights/workspaces/providers/metadata",
+              "apiVersion": "2022-01-01-preview",
+              "name": "[concat(parameters('workspace'),'/Microsoft.SecurityInsights/',concat('HuntingQuery-', last(split(resourceId('Microsoft.OperationalInsights/savedSearches', variables('huntingQueryObject7')._huntingQuerycontentId7),'/'))))]",
+              "properties": {
+                "description": "Business Email Compromise - Financial Fraud Hunting Query 7",
+                "parentId": "[resourceId('Microsoft.OperationalInsights/savedSearches', variables('huntingQueryObject7')._huntingQuerycontentId7)]",
+                "contentId": "[variables('huntingQueryObject7')._huntingQuerycontentId7]",
+                "kind": "HuntingQuery",
+                "version": "[variables('huntingQueryObject7').huntingQueryVersion7]",
+                "source": {
+                  "kind": "Solution",
+                  "name": "Business Email Compromise - Financial Fraud",
+                  "sourceId": "[variables('_solutionId')]"
+                },
+                "author": {
+                  "name": "Microsoft",
+                  "email": "[variables('_email')]"
+                },
+                "support": {
+                  "tier": "Microsoft",
+                  "name": "Microsoft Corporation",
+                  "email": "support@microsoft.com",
+                  "link": "https://support.microsoft.com/"
+                }
+              }
+            }
+          ]
+        },
+        "packageKind": "Solution",
+        "packageVersion": "[variables('_solutionVersion')]",
+        "packageName": "[variables('_solutionName')]",
+        "packageId": "[variables('_solutionId')]",
+        "contentSchemaVersion": "3.0.0",
+        "contentId": "[variables('huntingQueryObject7')._huntingQuerycontentId7]",
+        "contentKind": "HuntingQuery",
+        "displayName": "Risky Sign-in with new MFA method",
+        "contentProductId": "[concat(take(variables('_solutionId'),50),'-','hq','-', uniqueString(concat(variables('_solutionId'),'-','HuntingQuery','-',variables('huntingQueryObject7')._huntingQuerycontentId7,'-', '2.0.1')))]",
+        "id": "[concat(take(variables('_solutionId'),50),'-','hq','-', uniqueString(concat(variables('_solutionId'),'-','HuntingQuery','-',variables('huntingQueryObject7')._huntingQuerycontentId7,'-', '2.0.1')))]",
+        "version": "2.0.1"
+      }
+    },
+    {
+      "type": "Microsoft.OperationalInsights/workspaces/providers/contentTemplates",
+      "apiVersion": "2023-04-01-preview",
+      "name": "[variables('huntingQueryObject8').huntingQueryTemplateSpecName8]",
+      "location": "[parameters('workspace-location')]",
+      "dependsOn": [
+        "[extensionResourceId(resourceId('Microsoft.OperationalInsights/workspaces', parameters('workspace')), 'Microsoft.SecurityInsights/contentPackages', variables('_solutionId'))]"
+      ],
+      "properties": {
+        "description": "SAP_HighdownloadfromPriviledgedaccount_HuntingQueries Hunting Query with template version 3.0.5",
+        "mainTemplate": {
+          "$schema": "https://schema.management.azure.com/schemas/2019-04-01/deploymentTemplate.json#",
+          "contentVersion": "[variables('huntingQueryObject8').huntingQueryVersion8]",
+          "parameters": {},
+          "variables": {},
+          "resources": [
+            {
+              "type": "Microsoft.OperationalInsights/savedSearches",
+              "apiVersion": "2022-10-01",
+              "name": "Business_Email_Compromise_-_Financial_Fraud_Hunting_Query_8",
+              "location": "[parameters('workspace-location')]",
+              "properties": {
+                "eTag": "*",
+                "displayName": "High count download from a SAP Privileged account",
+                "category": "Hunting Queries",
+                "query": "let priv_users = ('_GetWatchlist(\"VIPUsers\") | distinct [\"User Principal Name\"]');\nSAPAuditLog \n| where User in (priv_users)\n| where (MessageID in ('AU1') and Variable1 in ('A','H')) //AU1 = Logon Successful\n| where MessageText has \"Logon successful\"\n| project MessageID, LogonTypes=Variable1, ClientID, Email, User\n| join kind=inner \n(\nSAPAuditLog \n| where MessageID == \"AUY\" //AUY= Download bytes\n| extend ByteCount= toint(replace_string(replace_string(Variable1, \".\",\"\"), \",\",\"\")), Code=Variable2, Path= Variable3\n| summarize DownloadsByUser = count(), Paths= make_set(Variable3, 10), ByteCount=sum(ByteCount) by SystemID, ClientID, User, TerminalIPv6, Email, Host, TransactionCode, Instance\n| where ByteCount > 5000\n) on Email, User\n| project  User, Computer = Host, ClientID, Email, MessageID, LogonTypes, SystemID, ByteCount, DownloadsByUser, TerminalIPv6, TransactionCode\n| extend UserName = tostring(split(User, '@', 0)[0]), UPNSuffix = tostring(split(User, '@', 1)[0])\n| extend Account_0_Name = UserName\n| extend Account_0_UPNSuffix = UPNSuffix\n| extend IP_0_Address = TerminalIPv6\n| extend Host_0_HostName = Computer\n",
+                "version": 2,
+                "tags": [
+                  {
+                    "name": "description",
+                    "value": "This query detects high counts of download from a sensitive SAP Privileged account. A pre-built watchlist is leveraged to identify the privileged users that are under extra restrictions."
+                  },
+                  {
+                    "name": "tactics",
+                    "value": "InitialAccess,Exfiltration"
+                  },
+                  {
+                    "name": "techniques",
+                    "value": "T1078,T1030"
+                  }
+                ]
+              }
+            },
+            {
+              "type": "Microsoft.OperationalInsights/workspaces/providers/metadata",
+              "apiVersion": "2022-01-01-preview",
+              "name": "[concat(parameters('workspace'),'/Microsoft.SecurityInsights/',concat('HuntingQuery-', last(split(resourceId('Microsoft.OperationalInsights/savedSearches', variables('huntingQueryObject8')._huntingQuerycontentId8),'/'))))]",
+              "properties": {
+                "description": "Business Email Compromise - Financial Fraud Hunting Query 8",
+                "parentId": "[resourceId('Microsoft.OperationalInsights/savedSearches', variables('huntingQueryObject8')._huntingQuerycontentId8)]",
+                "contentId": "[variables('huntingQueryObject8')._huntingQuerycontentId8]",
+                "kind": "HuntingQuery",
+                "version": "[variables('huntingQueryObject8').huntingQueryVersion8]",
+                "source": {
+                  "kind": "Solution",
+                  "name": "Business Email Compromise - Financial Fraud",
+                  "sourceId": "[variables('_solutionId')]"
+                },
+                "author": {
+                  "name": "Microsoft",
+                  "email": "[variables('_email')]"
+                },
+                "support": {
+                  "tier": "Microsoft",
+                  "name": "Microsoft Corporation",
+                  "email": "support@microsoft.com",
+                  "link": "https://support.microsoft.com/"
+                }
+              }
+            }
+          ]
+        },
+        "packageKind": "Solution",
+        "packageVersion": "[variables('_solutionVersion')]",
+        "packageName": "[variables('_solutionName')]",
+        "packageId": "[variables('_solutionId')]",
+        "contentSchemaVersion": "3.0.0",
+        "contentId": "[variables('huntingQueryObject8')._huntingQuerycontentId8]",
+        "contentKind": "HuntingQuery",
+        "displayName": "High count download from a SAP Privileged account",
+        "contentProductId": "[concat(take(variables('_solutionId'),50),'-','hq','-', uniqueString(concat(variables('_solutionId'),'-','HuntingQuery','-',variables('huntingQueryObject8')._huntingQuerycontentId8,'-', '1.0.0')))]",
+        "id": "[concat(take(variables('_solutionId'),50),'-','hq','-', uniqueString(concat(variables('_solutionId'),'-','HuntingQuery','-',variables('huntingQueryObject8')._huntingQuerycontentId8,'-', '1.0.0')))]",
+        "version": "1.0.0"
+      }
+    },
+    {
+      "type": "Microsoft.OperationalInsights/workspaces/providers/contentTemplates",
+      "apiVersion": "2023-04-01-preview",
+      "name": "[variables('huntingQueryObject9').huntingQueryTemplateSpecName9]",
+      "location": "[parameters('workspace-location')]",
+      "dependsOn": [
+        "[extensionResourceId(resourceId('Microsoft.OperationalInsights/workspaces', parameters('workspace')), 'Microsoft.SecurityInsights/contentPackages', variables('_solutionId'))]"
+      ],
+      "properties": {
+        "description": "SuccessfulSigninFromNon-CompliantDevice_HuntingQueries Hunting Query with template version 3.0.5",
+        "mainTemplate": {
+          "$schema": "https://schema.management.azure.com/schemas/2019-04-01/deploymentTemplate.json#",
+          "contentVersion": "[variables('huntingQueryObject9').huntingQueryVersion9]",
+          "parameters": {},
+          "variables": {},
+          "resources": [
+            {
+              "type": "Microsoft.OperationalInsights/savedSearches",
+              "apiVersion": "2022-10-01",
+              "name": "Business_Email_Compromise_-_Financial_Fraud_Hunting_Query_9",
+              "location": "[parameters('workspace-location')]",
+              "properties": {
+                "eTag": "*",
+                "displayName": "Successful Signin From Non-Compliant Device",
+                "category": "Hunting Queries",
+                "query": "SigninLogs\n  | where ResultType == 0\n  | where tostring(DeviceDetail.isCompliant) == \"false\"\n  | extend Account_0_Name = tolower(UserPrincipalName)\n  | extend IP_0_Address = IPAddress\n  | join kind=leftouter (\n      IdentityInfo\n      | summarize LatestReportTime = arg_max(TimeGenerated, *) by AccountUPN\n      | extend BlastRadiusInt = iif(BlastRadius == \"High\", 1, 0)\n      | project AccountUPN, Tags, JobTitle, GroupMembership, AssignedRoles, UserType, IsAccountEnabled, BlastRadiusInt\n      | summarize\n          Tags = make_set(Tags, 1000),\n          GroupMembership = make_set(GroupMembership, 1000),\n          AssignedRoles = make_set(AssignedRoles, 1000),\n          BlastRadiusInt = sum(BlastRadiusInt),\n          UserType = make_set(UserType, 1000),\n          UserAccountControl = make_set(UserType, 1000)\n      by AccountUPN\n      | extend Account_0_Name =tolower(AccountUPN)\n  ) on Account_0_Name\n  | join kind=leftouter (\n      BehaviorAnalytics\n      | where ActivityType in (\"FailedLogOn\", \"LogOn\")\n      | where isnotempty(SourceIPAddress)\n      | project UsersInsights, DevicesInsights, ActivityInsights, InvestigationPriority, SourceIPAddress\n      | project-rename IP_0_Address = SourceIPAddress\n      | summarize\n        UsersInsights = make_set(UsersInsights, 1000),\n        DevicesInsights = make_set(DevicesInsights, 1000),\n        IPInvestigationPriority = sum(InvestigationPriority)\n      by IP_0_Address\n  ) on IP_0_Address\n  | extend UEBARiskScore = BlastRadiusInt + IPInvestigationPriority\n  | sort by UEBARiskScore desc\n",
+                "version": 2,
+                "tags": [
+                  {
+                    "name": "description",
+                    "value": "Detects successful sign ins from devices marked non-compliant.\nBest practice is to block sign ins from non-complaint devices, however if allowed monitor these events to ensure they do not lead to other risky activity."
+                  },
+                  {
+                    "name": "tactics",
+                    "value": "InitialAccess"
+                  },
+                  {
+                    "name": "techniques",
+                    "value": "T1078.004"
+                  }
+                ]
+              }
+            },
+            {
+              "type": "Microsoft.OperationalInsights/workspaces/providers/metadata",
+              "apiVersion": "2022-01-01-preview",
+              "name": "[concat(parameters('workspace'),'/Microsoft.SecurityInsights/',concat('HuntingQuery-', last(split(resourceId('Microsoft.OperationalInsights/savedSearches', variables('huntingQueryObject9')._huntingQuerycontentId9),'/'))))]",
+              "properties": {
+                "description": "Business Email Compromise - Financial Fraud Hunting Query 9",
+                "parentId": "[resourceId('Microsoft.OperationalInsights/savedSearches', variables('huntingQueryObject9')._huntingQuerycontentId9)]",
+                "contentId": "[variables('huntingQueryObject9')._huntingQuerycontentId9]",
+                "kind": "HuntingQuery",
+                "version": "[variables('huntingQueryObject9').huntingQueryVersion9]",
+                "source": {
+                  "kind": "Solution",
+                  "name": "Business Email Compromise - Financial Fraud",
+                  "sourceId": "[variables('_solutionId')]"
+                },
+                "author": {
+                  "name": "Microsoft",
+                  "email": "[variables('_email')]"
+                },
+                "support": {
+                  "tier": "Microsoft",
+                  "name": "Microsoft Corporation",
+                  "email": "support@microsoft.com",
+                  "link": "https://support.microsoft.com/"
+                }
+              }
+            }
+          ]
+        },
+        "packageKind": "Solution",
+        "packageVersion": "[variables('_solutionVersion')]",
+        "packageName": "[variables('_solutionName')]",
+        "packageId": "[variables('_solutionId')]",
+        "contentSchemaVersion": "3.0.0",
+        "contentId": "[variables('huntingQueryObject9')._huntingQuerycontentId9]",
+        "contentKind": "HuntingQuery",
+        "displayName": "Successful Signin From Non-Compliant Device",
+        "contentProductId": "[concat(take(variables('_solutionId'),50),'-','hq','-', uniqueString(concat(variables('_solutionId'),'-','HuntingQuery','-',variables('huntingQueryObject9')._huntingQuerycontentId9,'-', '1.0.1')))]",
+        "id": "[concat(take(variables('_solutionId'),50),'-','hq','-', uniqueString(concat(variables('_solutionId'),'-','HuntingQuery','-',variables('huntingQueryObject9')._huntingQuerycontentId9,'-', '1.0.1')))]",
+        "version": "1.0.1"
+      }
+    },
+    {
+      "type": "Microsoft.OperationalInsights/workspaces/providers/contentTemplates",
+      "apiVersion": "2023-04-01-preview",
+      "name": "[variables('huntingQueryObject10').huntingQueryTemplateSpecName10]",
+      "location": "[parameters('workspace-location')]",
+      "dependsOn": [
+        "[extensionResourceId(resourceId('Microsoft.OperationalInsights/workspaces', parameters('workspace')), 'Microsoft.SecurityInsights/contentPackages', variables('_solutionId'))]"
+      ],
+      "properties": {
+        "description": "UserAccounts-NewSingleFactorAuth_HuntingQueries Hunting Query with template version 3.0.5",
+        "mainTemplate": {
+          "$schema": "https://schema.management.azure.com/schemas/2019-04-01/deploymentTemplate.json#",
+          "contentVersion": "[variables('huntingQueryObject10').huntingQueryVersion10]",
+          "parameters": {},
+          "variables": {},
+          "resources": [
+            {
+              "type": "Microsoft.OperationalInsights/savedSearches",
+              "apiVersion": "2022-10-01",
+              "name": "Business_Email_Compromise_-_Financial_Fraud_Hunting_Query_10",
+              "location": "[parameters('workspace-location')]",
+              "properties": {
+                "eTag": "*",
+                "displayName": "User Accounts - New Single Factor Auth",
+                "category": "Hunting Queries",
+                "query": "\nlet starttime = totimespan('{{StartTimeISO}}');\nlet endtime = totimespan('{{EndTimeISO}}');\nlet isGUID = \"[0-9a-z]{8}-[0-9a-z]{4}-[0-9a-z]{4}-[0-9a-z]{4}-[0-9a-z]{12}\";\nlet lookback = starttime - 7d;\nlet behaviorAnalyticsData = materialize(\n BehaviorAnalytics\n      | where ActivityType in (\"FailedLogOn\", \"LogOn\")\n      | where isnotempty(SourceIPAddress)\n      | project UsersInsights, DevicesInsights, ActivityInsights, InvestigationPriority, SourceIPAddress\n      | project-rename IPAddress = SourceIPAddress\n      | summarize\n          UsersInsights = make_set(UsersInsights, 1000),\n          DevicesInsights = make_set(DevicesInsights, 1000),\n          IPInvestigationPriority = sum(InvestigationPriority)\n      by IPAddress\n);\nlet aadFunc = (tableName:string){\n  table(tableName)\n  | where TimeGenerated between (startofday(ago(starttime))..startofday(ago(endtime)))\n  | where not(Identity matches regex isGUID)\n  | where ResultType == 0\n  | where AuthenticationDetails != \"[]\"\n  | extend AuthenticationMethod = tostring(todynamic(AuthenticationDetails)[0].authenticationMethod)\n  | where AuthenticationMethod != \"Previously satisfied\"\n  | join kind=leftouter (\n      behaviorAnalyticsData\n  ) on IPAddress\n  | summarize count(), make_set(AuthenticationRequirement, 1000), make_set(AuthenticationMethod, 1000), make_set(IPAddress, 1000), make_set(Location, 1000), LastLogin = max(TimeGenerated), IPInvestigationPriority = sum(IPInvestigationPriority) by UserPrincipalName\n  | extend noofAuthMehods = array_length(set_AuthenticationMethod), noofAuthReqs = array_length(set_AuthenticationRequirement)\n  | where noofAuthMehods > 1 or noofAuthReqs > 1\n  | extend timestamp = LastLogin, Account_0_Name = UserPrincipalName\n};\nlet aadSignin = aadFunc(\"SigninLogs\");\nlet aadNonInt = aadFunc(\"AADNonInteractiveUserSignInLogs\");\nunion isfuzzy=true aadSignin, aadNonInt \n| sort by IPInvestigationPriority desc\n",
+                "version": 2,
+                "tags": [
+                  {
+                    "name": "description",
+                    "value": "Identifies users whose single Factor Auth Events in scenarios where it has not been seen before, or where only multi factor auth has been observed."
+                  },
+                  {
+                    "name": "tactics",
+                    "value": "InitialAccess"
+                  },
+                  {
+                    "name": "techniques",
+                    "value": "T1078"
+                  }
+                ]
+              }
+            },
+            {
+              "type": "Microsoft.OperationalInsights/workspaces/providers/metadata",
+              "apiVersion": "2022-01-01-preview",
+              "name": "[concat(parameters('workspace'),'/Microsoft.SecurityInsights/',concat('HuntingQuery-', last(split(resourceId('Microsoft.OperationalInsights/savedSearches', variables('huntingQueryObject10')._huntingQuerycontentId10),'/'))))]",
+              "properties": {
+                "description": "Business Email Compromise - Financial Fraud Hunting Query 10",
+                "parentId": "[resourceId('Microsoft.OperationalInsights/savedSearches', variables('huntingQueryObject10')._huntingQuerycontentId10)]",
+                "contentId": "[variables('huntingQueryObject10')._huntingQuerycontentId10]",
+                "kind": "HuntingQuery",
+                "version": "[variables('huntingQueryObject10').huntingQueryVersion10]",
+                "source": {
+                  "kind": "Solution",
+                  "name": "Business Email Compromise - Financial Fraud",
+                  "sourceId": "[variables('_solutionId')]"
+                },
+                "author": {
+                  "name": "Microsoft",
+                  "email": "[variables('_email')]"
+                },
+                "support": {
+                  "tier": "Microsoft",
+                  "name": "Microsoft Corporation",
+                  "email": "support@microsoft.com",
+                  "link": "https://support.microsoft.com/"
+                }
+              }
+            }
+          ]
+        },
+        "packageKind": "Solution",
+        "packageVersion": "[variables('_solutionVersion')]",
+        "packageName": "[variables('_solutionName')]",
+        "packageId": "[variables('_solutionId')]",
+        "contentSchemaVersion": "3.0.0",
+        "contentId": "[variables('huntingQueryObject10')._huntingQuerycontentId10]",
+        "contentKind": "HuntingQuery",
+        "displayName": "User Accounts - New Single Factor Auth",
+        "contentProductId": "[concat(take(variables('_solutionId'),50),'-','hq','-', uniqueString(concat(variables('_solutionId'),'-','HuntingQuery','-',variables('huntingQueryObject10')._huntingQuerycontentId10,'-', '1.0.1')))]",
+        "id": "[concat(take(variables('_solutionId'),50),'-','hq','-', uniqueString(concat(variables('_solutionId'),'-','HuntingQuery','-',variables('huntingQueryObject10')._huntingQuerycontentId10,'-', '1.0.1')))]",
+        "version": "1.0.1"
+      }
+    },
+    {
+      "type": "Microsoft.OperationalInsights/workspaces/providers/contentTemplates",
+      "apiVersion": "2023-04-01-preview",
+      "name": "[variables('huntingQueryObject11').huntingQueryTemplateSpecName11]",
+      "location": "[parameters('workspace-location')]",
+      "dependsOn": [
+        "[extensionResourceId(resourceId('Microsoft.OperationalInsights/workspaces', parameters('workspace')), 'Microsoft.SecurityInsights/contentPackages', variables('_solutionId'))]"
+      ],
+      "properties": {
+        "description": "UserAccounts-UnusualLogonTimes_HuntingQueries Hunting Query with template version 3.0.5",
+        "mainTemplate": {
+          "$schema": "https://schema.management.azure.com/schemas/2019-04-01/deploymentTemplate.json#",
+          "contentVersion": "[variables('huntingQueryObject11').huntingQueryVersion11]",
+          "parameters": {},
+          "variables": {},
+          "resources": [
+            {
+              "type": "Microsoft.OperationalInsights/savedSearches",
+              "apiVersion": "2022-10-01",
+              "name": "Business_Email_Compromise_-_Financial_Fraud_Hunting_Query_11",
+              "location": "[parameters('workspace-location')]",
+              "properties": {
+                "eTag": "*",
+                "displayName": "User Accounts - Unusual authentications occurring when countries do not conduct normal business operations.",
+                "category": "Hunting Queries",
+                "query": "let starttime = totimespan('{{StartTimeISO}}');\nlet endtime = totimespan('{{EndTimeISO}}');\nlet isGUID = \"[0-9a-z]{8}-[0-9a-z]{4}-[0-9a-z]{4}-[0-9a-z]{4}-[0-9a-z]{12}\";\nlet userthreshold = 25;\nlet HistLogons = SigninLogs\n| where IsInteractive == true\n| where TimeGenerated between (startofday(ago(starttime))..startofday(ago(endtime)))\n| extend HourOfLogin = hourofday(TimeGenerated), DayNumberofWeek = dayofweek(TimeGenerated)\n| extend DayofWeek = case(\n  DayNumberofWeek == \"00:00:00\", \"Sunday\", \n  DayNumberofWeek == \"1.00:00:00\", \"Monday\", \n  DayNumberofWeek == \"2.00:00:00\", \"Tuesday\", \n  DayNumberofWeek == \"3.00:00:00\", \"Wednesday\", \n  DayNumberofWeek == \"4.00:00:00\", \"Thursday\", \n  DayNumberofWeek == \"5.00:00:00\", \"Friday\", \n  DayNumberofWeek == \"6.00:00:00\", \"Saturday\",\"InvalidTimeStamp\")\n| summarize UserCount = dcount(UserPrincipalName) by HourOfLogin, Location, DayofWeek\n| where UserCount > userthreshold;\nHistLogons\n| join kind = rightanti (\nSigninLogs\n| where IsInteractive == true\n| where TimeGenerated > ago(1d)\n| extend HourOfLogin = hourofday(TimeGenerated), DayNumberofWeek = dayofweek(TimeGenerated)\n| extend DayofWeek = case(\n  DayNumberofWeek == \"00:00:00\", \"Sunday\", \n  DayNumberofWeek == \"1.00:00:00\", \"Monday\", \n  DayNumberofWeek == \"2.00:00:00\", \"Tuesday\", \n  DayNumberofWeek == \"3.00:00:00\", \"Wednesday\", \n  DayNumberofWeek == \"4.00:00:00\", \"Thursday\", \n  DayNumberofWeek == \"5.00:00:00\", \"Friday\", \n  DayNumberofWeek == \"6.00:00:00\", \"Saturday\",\"InvalidTimeStamp\")\n  | summarize count(), FirstSuccessfulSignin = min(TimeGenerated), LastSuccessfulSignin = max(TimeGenerated), make_set(IPAddress), make_set(ClientAppUsed), make_set(UserAgent), make_set(AppDisplayName) by HourOfLogin, Location, DayofWeek, UserPrincipalName\n  ) on Location, DayofWeek , HourOfLogin\n  | extend timestamp = LastSuccessfulSignin, Account_0_Name = UserPrincipalName\n| join kind=leftouter (\n    IdentityInfo\n    | summarize LatestReportTime = arg_max(TimeGenerated, *) by AccountUPN\n    | extend BlastRadiusInt = iif(BlastRadius == \"High\", 1, 0)\n    | project AccountUPN, Tags, JobTitle, GroupMembership, AssignedRoles, UserType, IsAccountEnabled, BlastRadiusInt\n    | summarize\n        Tags = make_set(Tags, 1000),\n        GroupMembership = make_set(GroupMembership, 1000),\n        AssignedRoles = make_set(AssignedRoles, 1000),\n        BlastRadiusInt = sum(BlastRadiusInt),\n        UserType = make_set(UserType, 1000),\n        UserAccountControl = make_set(UserType, 1000)\n    by AccountUPN\n    | extend UserPrincipalName=tolower(AccountUPN)\n) on UserPrincipalName\n",
+                "version": 2,
+                "tags": [
+                  {
+                    "name": "description",
+                    "value": "Identifies users whose single Factor Auth Events in scenarios where it has not been seen before, or where only multi factor auth has been observed."
+                  },
+                  {
+                    "name": "tactics",
+                    "value": "InitialAccess"
+                  },
+                  {
+                    "name": "techniques",
+                    "value": "T1078"
+                  }
+                ]
+              }
+            },
+            {
+              "type": "Microsoft.OperationalInsights/workspaces/providers/metadata",
+              "apiVersion": "2022-01-01-preview",
+              "name": "[concat(parameters('workspace'),'/Microsoft.SecurityInsights/',concat('HuntingQuery-', last(split(resourceId('Microsoft.OperationalInsights/savedSearches', variables('huntingQueryObject11')._huntingQuerycontentId11),'/'))))]",
+              "properties": {
+                "description": "Business Email Compromise - Financial Fraud Hunting Query 11",
+                "parentId": "[resourceId('Microsoft.OperationalInsights/savedSearches', variables('huntingQueryObject11')._huntingQuerycontentId11)]",
+                "contentId": "[variables('huntingQueryObject11')._huntingQuerycontentId11]",
+                "kind": "HuntingQuery",
+                "version": "[variables('huntingQueryObject11').huntingQueryVersion11]",
+                "source": {
+                  "kind": "Solution",
+                  "name": "Business Email Compromise - Financial Fraud",
+                  "sourceId": "[variables('_solutionId')]"
+                },
+                "author": {
+                  "name": "Microsoft",
+                  "email": "[variables('_email')]"
+                },
+                "support": {
+                  "tier": "Microsoft",
+                  "name": "Microsoft Corporation",
+                  "email": "support@microsoft.com",
+                  "link": "https://support.microsoft.com/"
+                }
+              }
+            }
+          ]
+        },
+        "packageKind": "Solution",
+        "packageVersion": "[variables('_solutionVersion')]",
+        "packageName": "[variables('_solutionName')]",
+        "packageId": "[variables('_solutionId')]",
+        "contentSchemaVersion": "3.0.0",
+        "contentId": "[variables('huntingQueryObject11')._huntingQuerycontentId11]",
+        "contentKind": "HuntingQuery",
+        "displayName": "User Accounts - Unusual authentications occurring when countries do not conduct normal business operations.",
+        "contentProductId": "[concat(take(variables('_solutionId'),50),'-','hq','-', uniqueString(concat(variables('_solutionId'),'-','HuntingQuery','-',variables('huntingQueryObject11')._huntingQuerycontentId11,'-', '1.0.1')))]",
+        "id": "[concat(take(variables('_solutionId'),50),'-','hq','-', uniqueString(concat(variables('_solutionId'),'-','HuntingQuery','-',variables('huntingQueryObject11')._huntingQuerycontentId11,'-', '1.0.1')))]",
+        "version": "1.0.1"
+      }
+    },
+    {
+      "type": "Microsoft.OperationalInsights/workspaces/providers/contentTemplates",
+      "apiVersion": "2023-04-01-preview",
+      "name": "[variables('huntingQueryObject12').huntingQueryTemplateSpecName12]",
+      "location": "[parameters('workspace-location')]",
+      "dependsOn": [
+        "[extensionResourceId(resourceId('Microsoft.OperationalInsights/workspaces', parameters('workspace')), 'Microsoft.SecurityInsights/contentPackages', variables('_solutionId'))]"
+      ],
+      "properties": {
+        "description": "UserDetectPrivilegeGroup_HuntingQueries Hunting Query with template version 3.0.5",
+        "mainTemplate": {
+          "$schema": "https://schema.management.azure.com/schemas/2019-04-01/deploymentTemplate.json#",
+          "contentVersion": "[variables('huntingQueryObject12').huntingQueryVersion12]",
+          "parameters": {},
+          "variables": {},
+          "resources": [
+            {
+              "type": "Microsoft.OperationalInsights/savedSearches",
+              "apiVersion": "2022-10-01",
+              "name": "Business_Email_Compromise_-_Financial_Fraud_Hunting_Query_12",
+              "location": "[parameters('workspace-location')]",
+              "properties": {
+                "eTag": "*",
+                "displayName": "User detection added to privilege groups based in Watchlist",
+                "category": "Hunting Queries",
+                "query": "let PrivilegedUsers = (_GetWatchlist('Accounts') | project SearchKey);\nlet timeRange = 3d;\nlet lookBack = 7d;\nAuditLogs\n| where LoggedByService == 'Core Directory' or LoggedByService == 'PIM'\n| where ActivityDisplayName has_any (\"Add eligible member to role\", \"Add member to role\")\n| where Identity !in (PrivilegedUsers)\n| mv-expand TargetResources\n| extend modProps = parse_json(TargetResources).modifiedProperties\n| mv-expand bagexpansion=array modProps\n| evaluate bag_unpack(modProps)\n| extend displayName = column_ifexists(\"displayName\", \"NotAvailable\"), newValue = column_ifexists(\"newValue\", \"NotAvailable\")\n//if you want only extract hig privilege Rol display or WellKnowObject\n| where newValue contains \"UserAccountAdmins\" or newValue contains \"User Administrator\" or newValue contains \"ApplicationAdministrators\" or newValue contains \"BuiltInRole\"\n //| project TimeGenerated, displayName, newValue, OperationName, Category, Identity, LoggedByService, Location, ResourceGroup \n",
+                "version": 2,
+                "tags": [
+                  {
+                    "name": "description",
+                    "value": "Based on a Watchlist Detects when a user has been added to a privileged group/role. We can exclude from the wathclist the users for whom we do not want this alert to be triggered"
+                  },
+                  {
+                    "name": "tactics",
+                    "value": "Reconnaissance,PrivilegeEscalation"
+                  },
+                  {
+                    "name": "techniques",
+                    "value": "T1548"
+                  }
+                ]
+              }
+            },
+            {
+              "type": "Microsoft.OperationalInsights/workspaces/providers/metadata",
+              "apiVersion": "2022-01-01-preview",
+              "name": "[concat(parameters('workspace'),'/Microsoft.SecurityInsights/',concat('HuntingQuery-', last(split(resourceId('Microsoft.OperationalInsights/savedSearches', variables('huntingQueryObject12')._huntingQuerycontentId12),'/'))))]",
+              "properties": {
+                "description": "Business Email Compromise - Financial Fraud Hunting Query 12",
+                "parentId": "[resourceId('Microsoft.OperationalInsights/savedSearches', variables('huntingQueryObject12')._huntingQuerycontentId12)]",
+                "contentId": "[variables('huntingQueryObject12')._huntingQuerycontentId12]",
+                "kind": "HuntingQuery",
+                "version": "[variables('huntingQueryObject12').huntingQueryVersion12]",
+                "source": {
+                  "kind": "Solution",
+                  "name": "Business Email Compromise - Financial Fraud",
+                  "sourceId": "[variables('_solutionId')]"
+                },
+                "author": {
+                  "name": "Microsoft",
+                  "email": "[variables('_email')]"
+                },
+                "support": {
+                  "tier": "Microsoft",
+                  "name": "Microsoft Corporation",
+                  "email": "support@microsoft.com",
+                  "link": "https://support.microsoft.com/"
+                }
+              }
+            }
+          ]
+        },
+        "packageKind": "Solution",
+        "packageVersion": "[variables('_solutionVersion')]",
+        "packageName": "[variables('_solutionName')]",
+        "packageId": "[variables('_solutionId')]",
+        "contentSchemaVersion": "3.0.0",
+        "contentId": "[variables('huntingQueryObject12')._huntingQuerycontentId12]",
+        "contentKind": "HuntingQuery",
+        "displayName": "User detection added to privilege groups based in Watchlist",
+        "contentProductId": "[concat(take(variables('_solutionId'),50),'-','hq','-', uniqueString(concat(variables('_solutionId'),'-','HuntingQuery','-',variables('huntingQueryObject12')._huntingQuerycontentId12,'-', '1.0.0')))]",
+        "id": "[concat(take(variables('_solutionId'),50),'-','hq','-', uniqueString(concat(variables('_solutionId'),'-','HuntingQuery','-',variables('huntingQueryObject12')._huntingQuerycontentId12,'-', '1.0.0')))]",
+        "version": "1.0.0"
+      }
+    },
+    {
+      "type": "Microsoft.OperationalInsights/workspaces/providers/contentTemplates",
+      "apiVersion": "2023-04-01-preview",
+      "name": "[variables('huntingQueryObject13').huntingQueryTemplateSpecName13]",
+      "location": "[parameters('workspace-location')]",
+      "dependsOn": [
+        "[extensionResourceId(resourceId('Microsoft.OperationalInsights/workspaces', parameters('workspace')), 'Microsoft.SecurityInsights/contentPackages', variables('_solutionId'))]"
+      ],
+      "properties": {
+        "description": "UserLoginIPAddressTeleportation_HuntingQueries Hunting Query with template version 3.0.5",
+        "mainTemplate": {
+          "$schema": "https://schema.management.azure.com/schemas/2019-04-01/deploymentTemplate.json#",
+          "contentVersion": "[variables('huntingQueryObject13').huntingQueryVersion13]",
+          "parameters": {},
+          "variables": {},
+          "resources": [
+            {
+              "type": "Microsoft.OperationalInsights/savedSearches",
+              "apiVersion": "2022-10-01",
+              "name": "Business_Email_Compromise_-_Financial_Fraud_Hunting_Query_13",
+              "location": "[parameters('workspace-location')]",
+              "properties": {
+                "eTag": "*",
+                "displayName": "User Login IP Address Teleportation",
+                "category": "Hunting Queries",
+                "query": "\nlet riskScoreCutoff = 20; //Adjust this based on volume of results\nlet windowTime = 20min / 2; //Window to lookup anomalous logins within\nlet excludeKnownVPN = dynamic(['127.0.0.1', '0.0.0.0']); //Known VPN IP addresses to exclude\nSigninLogs\n| where ConditionalAccessStatus =~ \"success\"\n| extend country = LocationDetails['countryOrRegion']\n| where country != \"\"\n| summarize count() by tostring(country)\n| join (\n    //Get the total number of logins from any country and join it to the previous count in a single table\n    SigninLogs\n    | where ConditionalAccessStatus =~ \"success\"\n    | extend country = LocationDetails['countryOrRegion']\n    | where country != \"\"\n    | summarize count(), make_list(tostring(country))\n    | mv-expand list_country\n    | extend country = tostring(list_country)\n) on country\n| summarize by country, count_, count_1\n//Now calculate each countries prevalence within login events\n| extend prevalence = toreal(count_) / toreal(count_1) * 100\n| project-away count_1\n| where prevalence < 0.01\n| join kind=rightsemi(\n    SigninLogs\n    //Enable to limit to o365 exchange logins\n    //| where AppDisplayName =~ \"Office 365 Exchange Online\"\n    | where ConditionalAccessStatus =~ \"success\"\n    | where IPAddress != \"\"\n    | extend country = tostring(LocationDetails['countryOrRegion'])\n    | summarize count() by TimeGenerated, UserPrincipalName, country, IPAddress\n) on country\n| join kind=leftouter (\n    SigninLogs\n    //Enable to limit to o365 exchange logins\n    //| where AppDisplayName =~ \"Office 365 Exchange Online\"\n    | where ConditionalAccessStatus =~ \"success\"\n    | extend country = tostring(LocationDetails['countryOrRegion'])\n    | summarize by TimeGenerated, IPAddress, UserPrincipalName, country\n) on UserPrincipalName\n| where IPAddress != IPAddress1 and country != country1\n| extend WindowStart = TimeGenerated1 - windowTime\n| extend WindowEnd = TimeGenerated1 + windowTime\n| where TimeGenerated between (WindowStart .. WindowEnd)\n| project Account=UserPrincipalName, AnomalousIP=IPAddress, AnomalousLoginTime=TimeGenerated, AnomalousCountry=country, OtherLoginIP=IPAddress1, OtherLoginCountry=country1, OtherLoginWindowStart=WindowStart, OtherLoginWindowEnd=WindowEnd\n| where AnomalousIP !in(excludeKnownVPN) and OtherLoginIP !in(excludeKnownVPN)\n| extend timestamp = AnomalousLoginTime, Account = tolower(Account), Account_0_Name = Account, IP_0_Address = AnomalousIP\n| join kind=leftouter (\n    IdentityInfo\n    | summarize LatestReportTime = arg_max(TimeGenerated, *) by AccountUPN\n    | extend BlastRadiusInt = iif(BlastRadius == \"High\", 1, 0)\n    | project AccountUPN, Tags, JobTitle, GroupMembership, AssignedRoles, UserType, IsAccountEnabled, BlastRadiusInt\n    | summarize\n        Tags = make_set(Tags, 1000),\n        GroupMembership = make_set(GroupMembership, 1000),\n        AssignedRoles = make_set(AssignedRoles, 1000),\n        BlastRadiusInt = sum(BlastRadiusInt),\n        UserType = make_set(UserType, 1000),\n        UserAccountControl = make_set(UserType, 1000)\n    by AccountUPN\n    | extend UserPrincipalName=tolower(AccountUPN)\n    | project-rename Account = AccountUPN\n) on Account\n| join kind=leftouter (\n    BehaviorAnalytics\n    | where ActivityType in (\"FailedLogOn\", \"LogOn\")\n    | where isnotempty(SourceIPAddress)\n    | project UsersInsights, DevicesInsights, ActivityInsights, InvestigationPriority, SourceIPAddress\n    | project-rename AnomalousIP = SourceIPAddress\n    | summarize\n        UsersInsights = make_set(UsersInsights, 1000),\n        DevicesInsights = make_set(DevicesInsights, 1000),\n        IPInvestigationPriority = sum(InvestigationPriority)\n    by AnomalousIP)\non AnomalousIP\n| extend UEBARiskScore = BlastRadiusInt + IPInvestigationPriority\n| where  UEBARiskScore > riskScoreCutoff\n| sort by UEBARiskScore desc \n",
+                "version": 2,
+                "tags": [
+                  {
+                    "name": "description",
+                    "value": "This query identifies users logging in from two different countries within a specified time window, potentially indicating VPN use. It includes UEBA logs IdentityInfo and BehaviorAnalytics for context."
+                  },
+                  {
+                    "name": "tactics",
+                    "value": "InitialAccess"
+                  },
+                  {
+                    "name": "techniques",
+                    "value": "T1078"
+                  }
+                ]
+              }
+            },
+            {
+              "type": "Microsoft.OperationalInsights/workspaces/providers/metadata",
+              "apiVersion": "2022-01-01-preview",
+              "name": "[concat(parameters('workspace'),'/Microsoft.SecurityInsights/',concat('HuntingQuery-', last(split(resourceId('Microsoft.OperationalInsights/savedSearches', variables('huntingQueryObject13')._huntingQuerycontentId13),'/'))))]",
+              "properties": {
+                "description": "Business Email Compromise - Financial Fraud Hunting Query 13",
+                "parentId": "[resourceId('Microsoft.OperationalInsights/savedSearches', variables('huntingQueryObject13')._huntingQuerycontentId13)]",
+                "contentId": "[variables('huntingQueryObject13')._huntingQuerycontentId13]",
+                "kind": "HuntingQuery",
+                "version": "[variables('huntingQueryObject13').huntingQueryVersion13]",
+                "source": {
+                  "kind": "Solution",
+                  "name": "Business Email Compromise - Financial Fraud",
+                  "sourceId": "[variables('_solutionId')]"
+                },
+                "author": {
+                  "name": "Microsoft",
+                  "email": "[variables('_email')]"
+                },
+                "support": {
+                  "tier": "Microsoft",
+                  "name": "Microsoft Corporation",
+                  "email": "support@microsoft.com",
+                  "link": "https://support.microsoft.com/"
+                }
+              }
+            }
+          ]
+        },
+        "packageKind": "Solution",
+        "packageVersion": "[variables('_solutionVersion')]",
+        "packageName": "[variables('_solutionName')]",
+        "packageId": "[variables('_solutionId')]",
+        "contentSchemaVersion": "3.0.0",
+        "contentId": "[variables('huntingQueryObject13')._huntingQuerycontentId13]",
+        "contentKind": "HuntingQuery",
+        "displayName": "User Login IP Address Teleportation",
+        "contentProductId": "[concat(take(variables('_solutionId'),50),'-','hq','-', uniqueString(concat(variables('_solutionId'),'-','HuntingQuery','-',variables('huntingQueryObject13')._huntingQuerycontentId13,'-', '2.0.1')))]",
+        "id": "[concat(take(variables('_solutionId'),50),'-','hq','-', uniqueString(concat(variables('_solutionId'),'-','HuntingQuery','-',variables('huntingQueryObject13')._huntingQuerycontentId13,'-', '2.0.1')))]",
+        "version": "2.0.1"
+      }
+    },
+    {
+      "type": "Microsoft.OperationalInsights/workspaces/providers/contentPackages",
+      "apiVersion": "2023-04-01-preview",
+      "location": "[parameters('workspace-location')]",
+      "properties": {
+        "version": "3.0.5",
+        "kind": "Solution",
+        "contentSchemaVersion": "3.0.0",
+        "displayName": "Business Email Compromise - Financial Fraud",
+        "publisherDisplayName": "Microsoft Sentinel, Microsoft Corporation",
+        "descriptionHtml": "<p><strong>Note:</strong> <em>There may be <a href=\"https://aka.ms/sentinelsolutionsknownissues\">known issues</a> pertaining to this Solution, please refer to them before installing.</em></p>\n<p><a href=\"https://www.microsoft.com/en-in/security/business/security-101/what-is-business-email-compromise-bec?rtc=1\">Business Email Compromise (BEC)</a> attacks often aim to commit financial fraud by locating sensitive payment or invoice details and using these to hijack legitimate transactions. This solution, in combination with other solutions listed below, provide a range of content to help detect and investigate BEC attacks at different stages of the attack cycle, and across multiple data sources including AWS, SAP, Okta, Dynamics 365, Microsoft Entra ID, Microsoft 365 and network logs.</p>\n<p>This content covers all stages of the attack chain from an initial phishing attack vector, establishing persistence to an environment, locating and collecting sensitive financial information from data stores, and then perpetrating and hiding their fraud. This range of content complements the coverage <a href=\"https://learn.microsoft.com/microsoft-365/security/defender/automatic-attack-disruption\">Microsoft Defender XDR provides across Microsoft Defender products</a>.</p>\n<p>In order to gain the most comprehensive coverage possible customers should deploy the content included in this solution as well as content from the following solutions:<ul></p>\n<li> Microsoft Entra ID solution for Sentinel\n</li><li>Microsoft 365 solution for Sentinel\n</li><li>Amazon Web Services\n</li><li>Microsoft Defender XDR\n</li><li>Okta Single Sign On\n</li></ul>\n<p><strong>Analytic Rules:</strong> 7, <strong>Hunting Queries:</strong> 13</p>\n<p><a href=\"https://aka.ms/azuresentinel\">Learn more about Microsoft Sentinel</a> | <a href=\"https://aka.ms/azuresentinelsolutionsdoc\">Learn more about Solutions</a></p>\n",
+        "contentKind": "Solution",
+        "contentProductId": "[variables('_solutioncontentProductId')]",
+        "id": "[variables('_solutioncontentProductId')]",
+        "icon": "<img src=\"https://raw.githubusercontent.com/Azure/Azure-Sentinel/master/Logos/Azure_Sentinel.svg\"width=\"75px\"height=\"75px\">",
+        "contentId": "[variables('_solutionId')]",
+        "parentId": "[variables('_solutionId')]",
+        "source": {
+          "kind": "Solution",
+          "name": "Business Email Compromise - Financial Fraud",
+          "sourceId": "[variables('_solutionId')]"
+        },
+        "author": {
+          "name": "Microsoft",
+          "email": "[variables('_email')]"
+        },
+        "support": {
+          "name": "Microsoft Corporation",
+          "email": "support@microsoft.com",
+          "tier": "Microsoft",
+          "link": "https://support.microsoft.com/"
+        },
+        "dependencies": {
+          "criteria": [
+            {
+              "kind": "AnalyticsRule",
+              "contentId": "[variables('analyticRuleObject1')._analyticRulecontentId1]",
+              "version": "[variables('analyticRuleObject1').analyticRuleVersion1]"
+            },
+            {
+              "kind": "AnalyticsRule",
+              "contentId": "[variables('analyticRuleObject2')._analyticRulecontentId2]",
+              "version": "[variables('analyticRuleObject2').analyticRuleVersion2]"
+            },
+            {
+              "kind": "AnalyticsRule",
+              "contentId": "[variables('analyticRuleObject3')._analyticRulecontentId3]",
+              "version": "[variables('analyticRuleObject3').analyticRuleVersion3]"
+            },
+            {
+              "kind": "AnalyticsRule",
+              "contentId": "[variables('analyticRuleObject4')._analyticRulecontentId4]",
+              "version": "[variables('analyticRuleObject4').analyticRuleVersion4]"
+            },
+            {
+              "kind": "AnalyticsRule",
+              "contentId": "[variables('analyticRuleObject5')._analyticRulecontentId5]",
+              "version": "[variables('analyticRuleObject5').analyticRuleVersion5]"
+            },
+            {
+              "kind": "AnalyticsRule",
+              "contentId": "[variables('analyticRuleObject6')._analyticRulecontentId6]",
+              "version": "[variables('analyticRuleObject6').analyticRuleVersion6]"
+            },
+            {
+              "kind": "AnalyticsRule",
+              "contentId": "[variables('analyticRuleObject7')._analyticRulecontentId7]",
+              "version": "[variables('analyticRuleObject7').analyticRuleVersion7]"
+            },
+            {
+              "kind": "HuntingQuery",
+              "contentId": "[variables('huntingQueryObject1')._huntingQuerycontentId1]",
+              "version": "[variables('huntingQueryObject1').huntingQueryVersion1]"
+            },
+            {
+              "kind": "HuntingQuery",
+              "contentId": "[variables('huntingQueryObject2')._huntingQuerycontentId2]",
+              "version": "[variables('huntingQueryObject2').huntingQueryVersion2]"
+            },
+            {
+              "kind": "HuntingQuery",
+              "contentId": "[variables('huntingQueryObject3')._huntingQuerycontentId3]",
+              "version": "[variables('huntingQueryObject3').huntingQueryVersion3]"
+            },
+            {
+              "kind": "HuntingQuery",
+              "contentId": "[variables('huntingQueryObject4')._huntingQuerycontentId4]",
+              "version": "[variables('huntingQueryObject4').huntingQueryVersion4]"
+            },
+            {
+              "kind": "HuntingQuery",
+              "contentId": "[variables('huntingQueryObject5')._huntingQuerycontentId5]",
+              "version": "[variables('huntingQueryObject5').huntingQueryVersion5]"
+            },
+            {
+              "kind": "HuntingQuery",
+              "contentId": "[variables('huntingQueryObject6')._huntingQuerycontentId6]",
+              "version": "[variables('huntingQueryObject6').huntingQueryVersion6]"
+            },
+            {
+              "kind": "HuntingQuery",
+              "contentId": "[variables('huntingQueryObject7')._huntingQuerycontentId7]",
+              "version": "[variables('huntingQueryObject7').huntingQueryVersion7]"
+            },
+            {
+              "kind": "HuntingQuery",
+              "contentId": "[variables('huntingQueryObject8')._huntingQuerycontentId8]",
+              "version": "[variables('huntingQueryObject8').huntingQueryVersion8]"
+            },
+            {
+              "kind": "HuntingQuery",
+              "contentId": "[variables('huntingQueryObject9')._huntingQuerycontentId9]",
+              "version": "[variables('huntingQueryObject9').huntingQueryVersion9]"
+            },
+            {
+              "kind": "HuntingQuery",
+              "contentId": "[variables('huntingQueryObject10')._huntingQuerycontentId10]",
+              "version": "[variables('huntingQueryObject10').huntingQueryVersion10]"
+            },
+            {
+              "kind": "HuntingQuery",
+              "contentId": "[variables('huntingQueryObject11')._huntingQuerycontentId11]",
+              "version": "[variables('huntingQueryObject11').huntingQueryVersion11]"
+            },
+            {
+              "kind": "HuntingQuery",
+              "contentId": "[variables('huntingQueryObject12')._huntingQuerycontentId12]",
+              "version": "[variables('huntingQueryObject12').huntingQueryVersion12]"
+            },
+            {
+              "kind": "HuntingQuery",
+              "contentId": "[variables('huntingQueryObject13')._huntingQuerycontentId13]",
+              "version": "[variables('huntingQueryObject13').huntingQueryVersion13]"
+            },
+            {
+              "kind": "Solution",
+              "contentId": "azuresentinel.azure-sentinel-solution-azureactivedirectory"
+            },
+            {
+              "kind": "Solution",
+              "contentId": "azuresentinel.azure-sentinel-solution-office365"
+            },
+            {
+              "kind": "Solution",
+              "contentId": "azuresentinel.azure-sentinel-solution-amazonwebservices"
+            },
+            {
+              "kind": "Solution",
+              "contentId": "azuresentinel.azure-sentinel-solution-microsoft365defender"
+            },
+            {
+              "kind": "Solution",
+              "contentId": "azuresentinel.azure-sentinel-solution-okta"
+            }
+          ]
+        },
+        "firstPublishDate": "2023-08-04",
+        "providers": [
+          "Microsoft"
+        ],
+        "categories": {
+          "domains": [
+            "Security - Threat Protection"
+          ]
+        }
+      },
+      "name": "[concat(parameters('workspace'),'/Microsoft.SecurityInsights/', variables('_solutionId'))]"
+    }
+  ],
+  "outputs": {}
+}