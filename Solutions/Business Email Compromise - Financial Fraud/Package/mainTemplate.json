--- conflicted
+++ resolved
@@ -554,17 +554,10 @@
                     "connectorId": "AzureActiveDirectory"
                   },
                   {
-<<<<<<< HEAD
-                    "dataTypes": [
-                      "BehaviorAnalytics"
-                    ],
-                    "connectorId": "BehaviorAnalytics"
-=======
                     "connectorId": "IdentityInfo",
                     "dataTypes": [
                       "IdentityInfo"
                     ]
->>>>>>> 53c8f2e3
                   }
                 ],
                 "tactics": [
@@ -720,17 +713,10 @@
                   "aggregationKind": "SingleAlert"
                 },
                 "customDetails": {
-<<<<<<< HEAD
-                  "Product": "EventProduct",
-                  "Result": "EventResult",
-                  "Type": "EventType",
-                  "UserAgent": "HttpUserAgent"
-=======
                   "UserAgent": "HttpUserAgent",
                   "Product": "EventProduct",
                   "Type": "EventType",
                   "Result": "EventResult"
->>>>>>> 53c8f2e3
                 },
                 "alertDetailsOverride": {
                   "alertDisplayNameFormat": "Suspicious access of {{number_of_files_accessed}} BEC related documents by {{User}}",
@@ -2142,11 +2128,7 @@
         "contentSchemaVersion": "3.0.0",
         "displayName": "Business Email Compromise - Financial Fraud",
         "publisherDisplayName": "Microsoft Sentinel, Microsoft Corporation",
-<<<<<<< HEAD
-        "descriptionHtml": "<p><strong>Note:</strong> <em>There may be <a href=\"https://aka.ms/sentinelsolutionsknownissues\">known issues</a> pertaining to this Solution, please refer to them before installing.</em></p>\n<p><a href=\"https://www.microsoft.com/en-in/security/business/security-101/what-is-business-email-compromise-bec?rtc=1\">Business Email Compromise (BEC)</a> attacks often aim to commit financial fraud by locating sensitive payment or invoice details and using these to hijack legitimate transactions. This solution, in combination with other solutions listed below, provide a range of content to help detect and investigate BEC attacks at different stages of the attack cycle, and across multiple data sources including AWS, SAP, Okta, Dynamics 365, Microsoft Entra ID, Microsoft 365 and network logs.</p>\n<p>This content covers all stages of the attack chain from an initial phishing attack vector, establishing persistence to an environment, locating and collecting sensitive financial information from data stores, and then perpetrating and hiding their fraud. This range of content complements the coverage <a href=\"https://learn.microsoft.com/microsoft-365/security/defender/automatic-attack-disruption\">Microsoft Defender XDR provides across Microsoft Defender products</a>.</p>\n<p>In order to gain the most comprehensive coverage possible customers should deploy the content included in this solution as well as content from the following solutions:<ul></p>\n<li> Azure Active Directory solution for Sentinel\n</li><li>Microsoft 365 solution for Sentinel\n</li><li>Amazon Web Services\n</li><li>Microsoft Defender XDR\n</li><li>Okta Single Sign On\n</li></ul>\n<p><strong>Analytic Rules:</strong> 7, <strong>Hunting Queries:</strong> 13</p>\n<p><a href=\"https://aka.ms/azuresentinel\">Learn more about Microsoft Sentinel</a> | <a href=\"https://aka.ms/azuresentinelsolutionsdoc\">Learn more about Solutions</a></p>\n",
-=======
         "descriptionHtml": "<p><strong>Note:</strong> <em>There may be <a href=\"https://aka.ms/sentinelsolutionsknownissues\">known issues</a> pertaining to this Solution, please refer to them before installing.</em></p>\n<p><a href=\"https://www.microsoft.com/en-in/security/business/security-101/what-is-business-email-compromise-bec?rtc=1\">Business Email Compromise (BEC)</a> attacks often aim to commit financial fraud by locating sensitive payment or invoice details and using these to hijack legitimate transactions. This solution, in combination with other solutions listed below, provide a range of content to help detect and investigate BEC attacks at different stages of the attack cycle, and across multiple data sources including AWS, SAP, Okta, Dynamics 365, Microsoft Entra ID, Microsoft 365 and network logs.</p>\n<p>This content covers all stages of the attack chain from an initial phishing attack vector, establishing persistence to an environment, locating and collecting sensitive financial information from data stores, and then perpetrating and hiding their fraud. This range of content complements the coverage <a href=\"https://learn.microsoft.com/microsoft-365/security/defender/automatic-attack-disruption\">Microsoft 365 Defender provides across Microsoft Defender products</a>.</p>\n<p>In order to gain the most comprehensive coverage possible customers should deploy the content included in this solution as well as content from the following solutions:<ul></p>\n<li> Azure Active Directory solution for Microsoft Sentinel\n</li><li>Microsoft 365 solution for Microsoft Sentinel\n</li><li>Amazon Web Services\n</li><li>Microsoft 365 Defender\n</li><li>Okta Single Sign On\n</li></ul>\n<p><strong>Analytic Rules:</strong> 7, <strong>Hunting Queries:</strong> 13</p>\n<p><a href=\"https://aka.ms/azuresentinel\">Learn more about Microsoft Sentinel</a> | <a href=\"https://aka.ms/azuresentinelsolutionsdoc\">Learn more about Solutions</a></p>\n",
->>>>>>> 53c8f2e3
         "contentKind": "Solution",
         "contentProductId": "[variables('_solutioncontentProductId')]",
         "id": "[variables('_solutioncontentProductId')]",
