--- conflicted
+++ resolved
@@ -222,11 +222,7 @@
                 "name": "huntingquery2-text",
                 "type": "Microsoft.Common.TextBlock",
                 "options": {
-<<<<<<< HEAD
-                  "text": "Adversaries may access data objects from improperly secured cloud storage. This query will identify any access originating from a Source IP which was not seen historically accessing the bucket or downloading files from it.\nYou can also limit the query to only private buckets with sensitive files by setting the value or list of values to BucketName column.\nRead more about ingest custom logs using Logstash at https://github.com/Azure/Azure-Sentinel/wiki/Ingest-Custom-Logs-LogStash \nand AWS S3 API GetObject at https://docs.aws.amazon.com/AmazonS3/latest/API/API_GetObject.html and ListObject at https://docs.aws.amazon.com/AmazonS3/latest/API/API_ListObjects.html\nand ListBucket at https://docs.aws.amazon.com/AmazonS3/latest/API/API_ListBuckets.html\nS3 LogStash Config: https://github.com/Azure/Azure-Sentinel/blob/master/Parsers/Logstash/input-aws_s3-output-loganalytics.conf\nS3 KQL Parser: https://github.com/Azure/Azure-Sentinel/blob/master/Parsers/AwsS3BucketAPILogsParser.txt "
-=======
                   "text": "This query identifies unusual access to cloud storage, particularly from IPs not historically seen accessing the bucket or downloading files. It can be limited to private buckets with sensitive files by setting BucketName values. "
->>>>>>> 53c8f2e3
                 }
               }
             ]
@@ -282,11 +278,7 @@
                 "name": "huntingquery6-text",
                 "type": "Microsoft.Common.TextBlock",
                 "options": {
-<<<<<<< HEAD
-                  "text": "Hunting query to detect new inbox rule creation with activity of mail moved from inbox to archive folder within 12minutes.Though such activities could be legitimate some attackers may use these techniques to perform email diversion attack.\nReference: https://redcanary.com/blog/email-payroll-diversion-attack/ This hunting query depends on Office365 data connector (OfficeActivity (Exchange) Parser or Table)"
-=======
                   "text": "Hunting query to detect new inbox rule creation with activity of mail moved from inbox to archive folder within 12minutes.Though such activities could be legitimate some attackers may use these techniques to perform email diversion attack. This hunting query depends on Office365 data connector (OfficeActivity (Exchange) Parser or Table)"
->>>>>>> 53c8f2e3
                 }
               }
             ]
@@ -314,11 +306,7 @@
                 "name": "huntingquery8-text",
                 "type": "Microsoft.Common.TextBlock",
                 "options": {
-<<<<<<< HEAD
-                  "text": "This query detects high counts of download from a sensitive SAP Privileged account. A pre-built watchlist is leveraged to identify the privileged users that are under extra restrictions.\nReference: \n  https://learn.microsoft.com/en-us/azure/sentinel/sap/sap-solution-security-content#available-watchlists\n  https://techcommunity.microsoft.com/t5/azure-sentinel/what-s-new-watchlists-templates-are-now-in-public-preview/ba-p/2614340 This hunting query depends on SAP data connector (SAPAuditLog Parser or Table)"
-=======
                   "text": "This query detects high counts of download from a sensitive SAP Privileged account. A pre-built watchlist is leveraged to identify the privileged users that are under extra restrictions. This hunting query depends on SAP data connector (SAPAuditLog Parser or Table)"
->>>>>>> 53c8f2e3
                 }
               }
             ]
@@ -332,11 +320,7 @@
                 "name": "huntingquery9-text",
                 "type": "Microsoft.Common.TextBlock",
                 "options": {
-<<<<<<< HEAD
-                  "text": "Detects successful sign ins from devices marked non-compliant.\n  Best practice is to block sign ins from non-complaint devices, however if allowed monitor these events to ensure they do not lead to other risky activity.\n  Ref: https://docs.microsoft.com/azure/active-directory/fundamentals/security-operations-devices#non-compliant-device-sign-in\n  This query has also been updated to include UEBA logs IdentityInfo and BehaviorAnalytics for contextual information around the results. This hunting query depends on AzureActiveDirectory BehaviorAnalytics IdentityInfo data connector (SigninLogs BehaviorAnalytics IdentityInfo Parser or Table)"
-=======
                   "text": "Detects successful sign ins from devices marked non-compliant.\nBest practice is to block sign ins from non-complaint devices, however if allowed monitor these events to ensure they do not lead to other risky activity. This hunting query depends on AzureActiveDirectory BehaviorAnalytics IdentityInfo data connector (SigninLogs BehaviorAnalytics IdentityInfo Parser or Table)"
->>>>>>> 53c8f2e3
                 }
               }
             ]
@@ -350,11 +334,7 @@
                 "name": "huntingquery10-text",
                 "type": "Microsoft.Common.TextBlock",
                 "options": {
-<<<<<<< HEAD
-                  "text": "Identifies users whose single Factor Auth Events in scenarios where it has not been seen before, or where only multi factor auth has been observed.\nRef: https://docs.microsoft.com/azure/active-directory/fundamentals/security-operations-user-accounts#monitoring-for-successful-unusual-sign-ins\nThis query has also been updated to include UEBA logs IdentityInfo and BehaviorAnalytics for contextual information around the results. This hunting query depends on AzureActiveDirectory AzureActiveDirectory BehaviorAnalytics IdentityInfo data connector (SigninLogs AADNonInteractiveUserSignInLogs BehaviorAnalytics IdentityInfo Parser or Table)"
-=======
                   "text": "Identifies users whose single Factor Auth Events in scenarios where it has not been seen before, or where only multi factor auth has been observed. This hunting query depends on AzureActiveDirectory AzureActiveDirectory BehaviorAnalytics IdentityInfo data connector (SigninLogs AADNonInteractiveUserSignInLogs BehaviorAnalytics IdentityInfo Parser or Table)"
->>>>>>> 53c8f2e3
                 }
               }
             ]
@@ -368,11 +348,7 @@
                 "name": "huntingquery11-text",
                 "type": "Microsoft.Common.TextBlock",
                 "options": {
-<<<<<<< HEAD
-                  "text": "Identifies users whose single Factor Auth Events in scenarios where it has not been seen before, or where only multi factor auth has been observed.\nRef: https://docs.microsoft.com/azure/active-directory/fundamentals/security-operations-user-accounts#monitoring-for-successful-unusual-sign-ins\nThis query has also been updated to include UEBA logs IdentityInfo and BehaviorAnalytics for contextual information around the results. This hunting query depends on AzureActiveDirectory BehaviorAnalytics IdentityInfo data connector (SigninLogs BehaviorAnalytics IdentityInfo Parser or Table)"
-=======
                   "text": "Identifies users whose single Factor Auth Events in scenarios where it has not been seen before, or where only multi factor auth has been observed. This hunting query depends on AzureActiveDirectory BehaviorAnalytics IdentityInfo data connector (SigninLogs BehaviorAnalytics IdentityInfo Parser or Table)"
->>>>>>> 53c8f2e3
                 }
               }
             ]
