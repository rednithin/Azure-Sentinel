--- conflicted
+++ resolved
@@ -4,7 +4,6 @@
     "metadata": {
         "title": "URL Enrichment - Virus Total report - Alert Triggered",
         "description": "This playbook will take each URL entity and query VirusTotal for info (https://developers.virustotal.com/v3.0/reference#url-info).",
-<<<<<<< HEAD
         "prerequisites": [
             "Register on VirusTotal portal and get an API key."
         ],
@@ -13,11 +12,6 @@
             "2. Assign Microsoft Sentinel Responder Role to playbook."
         ],
         "lastUpdateTime": "2023-02-03T00:00:00.000Z",
-=======
-        "prerequisites": [ "- You will need to register to Virus Total community for an API key" ],
-        "postDeployment": [ "After deployment, you can run this playbook manually on an alert or attach it to an **analytics rule** so it will run when an alert is created." ],
-        "lastUpdateTime": "2022-07-20T00:00:00.000Z",
->>>>>>> 53f1ff6a
         "entities": [ "URL" ],
         "tags": [ "Enrichment" ],
         "comments": "This playbook will take each URL entity and query VirusTotal for info (https://developers.virustotal.com/v3.0/reference#url-info).",
