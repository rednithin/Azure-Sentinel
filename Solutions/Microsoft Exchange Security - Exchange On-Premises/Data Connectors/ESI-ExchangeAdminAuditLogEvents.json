--- conflicted
+++ resolved
@@ -41,25 +41,27 @@
             "query": "Event | where EventLog == 'MSExchange Management' | sort by TimeGenerated"
         }
     ],
-    "dataTypes": [ 
-        { 
+    "dataTypes": [
+        {
             "name": "Event",
-            "lastDataReceivedQuery": "Event | where EventLog == 'MSExchange Management'  | summarize Time = max(TimeGenerated) | where isnotempty(Time)" 
-        },
-        { 
+            "lastDataReceivedQuery": "Event | where EventLog == 'MSExchange Management'  | summarize Time = max(TimeGenerated) | where isnotempty(Time)"
+        },
+        {
             "name": "W3CIISLog",
-            "lastDataReceivedQuery": "W3CIISLog  | summarize Time = max(TimeGenerated) | where isnotempty(Time)" 
-        },
-        { 
+            "lastDataReceivedQuery": "W3CIISLog  | summarize Time = max(TimeGenerated) | where isnotempty(Time)"
+        },
+        {
             "name": "MessageTrackingLog_CL",
-            "lastDataReceivedQuery": "MessageTrackingLog_CL  | summarize Time = max(TimeGenerated) | where isnotempty(Time)" 
-        },
-        { 
+            "lastDataReceivedQuery": "MessageTrackingLog_CL  | summarize Time = max(TimeGenerated) | where isnotempty(Time)"
+        },
+        {
             "name": "ExchangeHttpProxy_CL",
-            "lastDataReceivedQuery": "ExchangeHttpProxy_CL  | summarize Time = max(TimeGenerated) | where isnotempty(Time)" 
+            "lastDataReceivedQuery": "ExchangeHttpProxy_CL  | summarize Time = max(TimeGenerated) | where isnotempty(Time)"
         }
-    ], 
-    "connectivityCriterias": [ "SentinelKindsV2" ],
+    ],
+    "connectivityCriterias": [
+        "SentinelKindsV2"
+    ],
     "availability": {
         "status": 1,
         "isPreview": false
@@ -96,7 +98,7 @@
     "instructionSteps": [
         {
             "description": ">**NOTE:** This data connector depends on a parser based on a Kusto Function to work as expected. Follow the steps to create the Kusto Functions alias : [**ExchangeAdminAuditLogs**](https://aka.ms/sentinel-ESI-ExchangeCollector-ExchangeAdminAuditLogs-parser)",
-            "instructions": [ 
+            "instructions": [
                 {
                     "parameters": {
                         "title": "Parser deployment (When using Microsoft Exchange Security Solution, Parsers are automatically deployed)",
@@ -117,9 +119,9 @@
                     },
                     "type": "InstructionStepsGroup"
                 }
-            ]    
-        },
-        { 
+            ]
+        },
+        {
             "description": ">**NOTE:** This solution is based on options. This allows you to choose which data will be ingest as some options can generate a very high volume of data. Depending on what you want to collect, track in your Workbooks, Analytics Rules, Hunting capabilities you will choose the option(s) you will deploy. Each options are independant for one from the other. To learn more about each option: ['Microsoft Exchange Security' wiki](https://aka.ms/ESI_DataConnectorOptions)"
         },
         {
@@ -134,8 +136,7 @@
                                 "description": "This step is required only if it's the first time you onboard your Exchange Servers/Domain Controllers",
                                 "instructions": [
                                     {
-                                        "parameters": 
-                                        {
+                                        "parameters": {
                                             "title": "Select which agent you want to install in your servers to collect logs:",
                                             "instructionSteps": [
                                                 {
@@ -167,8 +168,8 @@
             ]
         },
         {
-            "title": "2.  Deploy log injestion following choosed options", 
-            "instructions": [ 
+            "title": "2.  Deploy log injestion following choosed options",
+            "instructions": [
                 {
                     "parameters": {
                         "instructionSteps": [
@@ -177,8 +178,7 @@
                                 "description": "Select how to stream MS Exchange Admin Audit event logs",
                                 "instructions": [
                                     {
-                                        "parameters": 
-                                        {
+                                        "parameters": {
                                             "title": "MS Exchange Admin Audit event logs",
                                             "instructionSteps": [
                                                 {
@@ -493,7 +493,7 @@
                                                         {
                                                             "parameters": {
                                                                 "text": "**Attention**, Custom logs in Monitor Agent is in Preview. The deployment doesn't work as expected for the moment (March 2023).",
-                                                                "inline":false
+                                                                "inline": false
                                                             },
                                                             "type": "InfoMessage"
                                                         },
@@ -595,7 +595,7 @@
                                                         {
                                                             "parameters": {
                                                                 "text": "**Attention**, Custom logs in Monitor Agent is in Preview. The deployment doesn't work as expected for the moment (March 2023).",
-                                                                "inline":false
+                                                                "inline": false
                                                             },
                                                             "type": "InfoMessage"
                                                         },
@@ -680,16 +680,12 @@
                     },
                     "type": "InstructionStepsGroup"
                 }
-            ]    
+            ]
         }
     ],
     "metadata": {
         "id": "5738bef7-b6c0-4fec-ba0b-ac728bef83a9",
-<<<<<<< HEAD
-        "version": "2.0.1",
-=======
         "version": "2.1.0",
->>>>>>> dd51f88d
         "kind": "dataConnector",
         "source": {
             "kind": "solution",
