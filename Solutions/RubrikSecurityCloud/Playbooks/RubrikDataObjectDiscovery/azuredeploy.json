{
    "$schema":  "https://schema.management.azure.com/schemas/2019-04-01/deploymentTemplate.json#",
    "contentVersion":  "1.0.0.0",
    "metadata":  {
        "title":  "Rubrik Data Object Discovery",
        "description":  "This playbook queries Rubrik Security Cloud to enrich the incoming event with additional information from Rubrik about the object and it's snapshots that the event refers to.",
        "prerequisites":  [
            "1. The Rubrik Security Cloud data connector should be configured to send appropriate events to Microsoft Sentinel.",
            "2. The Rubrik Security Cloud solution should be configured to [connect to Rubrik Security Cloud API end points using a Service Account](https://docs.rubrik.com/en-us/saas/saas/polaris_api_access_with_service_accounts.html), the service account should be assigned a role that includes the relevant privileges necessary to perform the desired operations (see [Roles and Permissions](https://docs.rubrik.com/en-us/saas/saas/common/roles_and_permissions.html) in the Rubrik Security Cloud user guide).",
            "3. Rubrik custom connector needs to be deployed prior to the deployment of this playbook, in the same resource group and region. Relevant instructions can be found in the connector doc page.",
            "4. Store Service account credentials in Key Vault and obtain keyvault name and tenantId",
                "a. Create a Key Vault with unique name",
                "b. Go to KeyVault -> secrets -> Generate/import and create 'Rubrik-AS-Int-ClientId' & 'Rubrik-AS-Int-ClientSecret' for storing client_id and client_secret respectively"
        ],
        "postDeployment":  [
            "**a. Authorize connections**",
            "Once deployment is complete, authorize each connection.",
            "1. Click the Custom Connector connection resource",
            "2. Click edit API connection",
            "3. Click Authorize",
            "4. Sign in",
            "5. Click Save",
            "6. Repeat steps for other connections"
        ],
        "prerequisitesDeployTemplateFile": "Azure-Sentinel/Solutions/RubrikSecurityCloud/Playbooks/RubrikCustomConnector/Rubrik_custom_conn.json",
        "lastUpdateTime":  "2022-01-20T00:00:00.000Z",
<<<<<<< HEAD
        "entities":  ["account","url","api"],
=======
        "entities":  ["account","url"],
>>>>>>> 245c7201
        "tags":  ["Object","Discovery","Security","Rubrik"],
        "support":  {
            "tier":  "community",
            "armtemplate":  "Generated from https://github.com/Azure/Azure-Sentinel/tree/master/Tools/Playbook-ARM-Template-Generator"
        },
        "author":  {
            "name":  "Rubrik"
        }
    },
    "parameters":  {
        "PlaybookName":  {
            "defaultValue":  "RubrikDataObjectDiscovery",
            "type":  "string"
        },
        "Rubrik Connector name": {
            "defaultValue": "RubrikCustomConnector",
            "type": "String",
            "metadata": {
                "description": "Rubrik Custom Connector name"
            }
        },
        "keyvaultName": {
            "defaultValue": "RubrikSentinelKeyVault",
            "type": "string"
        },
        "tenantId": {
            "type": "string"
        }
    },
    "variables":  {
        "RubrikcustomconnectorConnectionName":  "[concat('Rubrikcustomconnector-', parameters('PlaybookName'))]",
        "KeyvaultConnectionName":  "[concat('Keyvault-', parameters('PlaybookName'))]"
    },
    "resources":  [
        {
            "properties":  {
                "provisioningState":  "Succeeded",
                "state":  "Enabled",
                "definition":  {
                    "$schema":  "https://schema.management.azure.com/providers/Microsoft.Logic/schemas/2016-06-01/workflowdefinition.json#",
                    "contentVersion":  "1.0.0.0",
                    "parameters":  {
                        "$connections":  {
                            "defaultValue":  {
                            },
                            "type":  "Object"
                        }
                    },
                    "triggers":  {
                        "manual":  {
                            "type":  "Request",
                            "kind":  "Http",
                            "inputs":  {
                                "schema":  {
                                    "properties":  {
                                        "BaseUrl":  {
                                            "type":  "string"
                                        },
                                        "ObjectId":  {
                                            "type":  "string"
                                        },
                                        "ObjectName":  {
                                            "type":  "string"
                                        }
                                    },
                                    "type":  "object"
                                }
                            }
                        }
                    },
                    "actions":  {
                        "Authentication_2":  {
                            "runAfter":  {
                                "ClientSecret":  [
                                    "Succeeded"
                                ]
                            },
                            "type":  "ApiConnection",
                            "inputs":  {
                                "body":  {
                                    "client_id":  "@body('ClientId')?['value']",
                                    "client_secret":  "@body('ClientSecret')?['value']"
                                },
                                "headers":  {
                                    "Content-Type":  "application/json"
                                },
                                "host":  {
                                    "connection":  {
                                        "name":  "@parameters('$connections')['RubrikCustomConnector']['connectionId']"
                                    }
                                },
                                "method":  "post",
                                "path":  "/api/client_token"
                            },
                            "runtimeConfiguration":  {
                                "secureData":  {
                                    "properties":  [
                                        "inputs",
                                        "outputs"
                                    ]
                                }
                            }
                        },
                        "ClientId":  {
                            "runAfter":  {
                                "Initialize_error_message_variable_for_vm":  [
                                    "Succeeded"
                                ]
                            },
                            "type":  "ApiConnection",
                            "inputs":  {
                                "host":  {
                                    "connection":  {
                                        "name":  "@parameters('$connections')['keyvault_1']['connectionId']"
                                    }
                                },
                                "method":  "get",
                                "path":  "/secrets/@{encodeURIComponent('Rubrik-AS-Int-ClientId')}/value"
                            },
                            "runtimeConfiguration":  {
                                "secureData":  {
                                    "properties":  [
                                        "inputs",
                                        "outputs"
                                    ]
                                }
                            }
                        },
                        "ClientSecret":  {
                            "runAfter":  {
                                "ClientId":  [
                                    "Succeeded"
                                ]
                            },
                            "type":  "ApiConnection",
                            "inputs":  {
                                "host":  {
                                    "connection":  {
                                        "name":  "@parameters('$connections')['keyvault_1']['connectionId']"
                                    }
                                },
                                "method":  "get",
                                "path":  "/secrets/@{encodeURIComponent('Rubrik-AS-Int-ClientSecret')}/value"
                            },
                            "runtimeConfiguration":  {
                                "secureData":  {
                                    "properties":  [
                                        "inputs",
                                        "outputs"
                                    ]
                                }
                            }
                        },
                        "Initialize_Object_Name":  {
                            "runAfter":  {
                            },
                            "type":  "InitializeVariable",
                            "inputs":  {
                                "variables":  [
                                    {
                                        "name":  "ObjectName",
                                        "type":  "string",
                                        "value":  "haverford-db-01"
                                    }
                                ]
                            }
                        },
                        "Initialize_check_condition_-_1_File":  {
                            "runAfter":  {
                                "access_token":  [
                                    "Succeeded"
                                ]
                            },
                            "type":  "InitializeVariable",
                            "inputs":  {
                                "variables":  [
                                    {
                                        "name":  "CheckConditionFile1",
                                        "type":  "boolean",
                                        "value":  "@false"
                                    }
                                ]
                            }
                        },
                        "Initialize_check_condition_-_1_Snapshot":  {
                            "runAfter":  {
                                "Initialize_check_condition_-_4_VM":  [
                                    "Succeeded"
                                ]
                            },
                            "type":  "InitializeVariable",
                            "inputs":  {
                                "variables":  [
                                    {
                                        "name":  "CheckCondition9",
                                        "type":  "boolean",
                                        "value":  "@false"
                                    }
                                ]
                            }
                        },
                        "Initialize_check_condition_-_1_VM":  {
                            "runAfter":  {
                                "Initialize_check_condition_-_4_File":  [
                                    "Succeeded"
                                ]
                            },
                            "type":  "InitializeVariable",
                            "inputs":  {
                                "variables":  [
                                    {
                                        "name":  "CheckCondition5",
                                        "type":  "boolean",
                                        "value":  "@false"
                                    }
                                ]
                            }
                        },
                        "Initialize_check_condition_-_2_File":  {
                            "runAfter":  {
                                "Initialize_check_condition_-_1_File":  [
                                    "Succeeded"
                                ]
                            },
                            "type":  "InitializeVariable",
                            "inputs":  {
                                "variables":  [
                                    {
                                        "name":  "CheckConditionFile2",
                                        "type":  "boolean",
                                        "value":  "@false"
                                    }
                                ]
                            }
                        },
                        "Initialize_check_condition_-_2_Snapshot":  {
                            "runAfter":  {
                                "Initialize_check_condition_-_1_Snapshot":  [
                                    "Succeeded"
                                ]
                            },
                            "type":  "InitializeVariable",
                            "inputs":  {
                                "variables":  [
                                    {
                                        "name":  "CheckCondition10",
                                        "type":  "boolean",
                                        "value":  "@false"
                                    }
                                ]
                            }
                        },
                        "Initialize_check_condition_-_2_VM":  {
                            "runAfter":  {
                                "Initialize_check_condition_-_1_VM":  [
                                    "Succeeded"
                                ]
                            },
                            "type":  "InitializeVariable",
                            "inputs":  {
                                "variables":  [
                                    {
                                        "name":  "CheckCondition6",
                                        "type":  "boolean",
                                        "value":  "@false"
                                    }
                                ]
                            }
                        },
                        "Initialize_check_condition_-_3_File":  {
                            "runAfter":  {
                                "Initialize_check_condition_-_2_File":  [
                                    "Succeeded"
                                ]
                            },
                            "type":  "InitializeVariable",
                            "inputs":  {
                                "variables":  [
                                    {
                                        "name":  "CheckConditionFile3",
                                        "type":  "boolean",
                                        "value":  "@false"
                                    }
                                ]
                            }
                        },
                        "Initialize_check_condition_-_3_Snapshot":  {
                            "runAfter":  {
                                "Initialize_check_condition_-_2_Snapshot":  [
                                    "Succeeded"
                                ]
                            },
                            "type":  "InitializeVariable",
                            "inputs":  {
                                "variables":  [
                                    {
                                        "name":  "CheckCondition11",
                                        "type":  "boolean",
                                        "value":  "@false"
                                    }
                                ]
                            }
                        },
                        "Initialize_check_condition_-_3_VM":  {
                            "runAfter":  {
                                "Initialize_check_condition_-_2_VM":  [
                                    "Succeeded"
                                ]
                            },
                            "type":  "InitializeVariable",
                            "inputs":  {
                                "variables":  [
                                    {
                                        "name":  "CheckCondition7",
                                        "type":  "boolean",
                                        "value":  "@false"
                                    }
                                ]
                            }
                        },
                        "Initialize_check_condition_-_4_File":  {
                            "runAfter":  {
                                "Initialize_check_condition_-_3_File":  [
                                    "Succeeded"
                                ]
                            },
                            "type":  "InitializeVariable",
                            "inputs":  {
                                "variables":  [
                                    {
                                        "name":  "CheckConditionFile4",
                                        "type":  "boolean",
                                        "value":  "@false"
                                    }
                                ]
                            }
                        },
                        "Initialize_check_condition_-_4_VM":  {
                            "runAfter":  {
                                "Initialize_check_condition_-_3_VM":  [
                                    "Succeeded"
                                ]
                            },
                            "type":  "InitializeVariable",
                            "inputs":  {
                                "variables":  [
                                    {
                                        "name":  "CheckCondition8",
                                        "type":  "boolean",
                                        "value":  "@false"
                                    }
                                ]
                            }
                        },
                        "Initialize_error_message_variable_for_file":  {
                            "runAfter":  {
                                "Initialize_variable_for_general_error_message":  [
                                    "Succeeded"
                                ]
                            },
                            "type":  "InitializeVariable",
                            "inputs":  {
                                "variables":  [
                                    {
                                        "name":  "ErrorMessageFile",
                                        "type":  "string",
                                        "value":  "No Errors"
                                    }
                                ]
                            }
                        },
                        "Initialize_error_message_variable_for_vm":  {
                            "runAfter":  {
                                "Initialize_error_message_variable_for_file":  [
                                    "Succeeded"
                                ]
                            },
                            "type":  "InitializeVariable",
                            "inputs":  {
                                "variables":  [
                                    {
                                        "name":  "ErrorMessageVm",
                                        "type":  "string"
                                    }
                                ]
                            }
                        },
                        "Initialize_terminate_variable_for_File":  {
                            "runAfter":  {
                                "Initialize_check_condition_-_3_Snapshot":  [
                                    "Succeeded"
                                ]
                            },
                            "type":  "InitializeVariable",
                            "inputs":  {
                                "variables":  [
                                    {
                                        "name":  "terminate",
                                        "type":  "boolean",
                                        "value":  "@false"
                                    }
                                ]
                            }
                        },
                        "Initialize_terminate_variable_for_Snapshot":  {
                            "runAfter":  {
                                "Initialize_terminate_variable_for_VM":  [
                                    "Succeeded"
                                ]
                            },
                            "type":  "InitializeVariable",
                            "inputs":  {
                                "variables":  [
                                    {
                                        "name":  "terminateFileset",
                                        "type":  "boolean",
                                        "value":  "@false"
                                    }
                                ]
                            }
                        },
                        "Initialize_terminate_variable_for_VM":  {
                            "runAfter":  {
                                "Initialize_terminate_variable_for_File":  [
                                    "Succeeded"
                                ]
                            },
                            "type":  "InitializeVariable",
                            "inputs":  {
                                "variables":  [
                                    {
                                        "name":  "terminateVM",
                                        "type":  "boolean",
                                        "value":  "@false"
                                    }
                                ]
                            }
                        },
                        "Initialize_variable_Object_Id":  {
                            "runAfter":  {
                                "Initialize_Object_Name":  [
                                    "Succeeded"
                                ]
                            },
                            "type":  "InitializeVariable",
                            "inputs":  {
                                "variables":  [
                                    {
                                        "name":  "ObjectId",
                                        "type":  "string",
                                        "value":  "215d52b9-5285-4634-a5e4-08bbabe9981b"
                                    }
                                ]
                            }
                        },
                        "Initialize_variable_for_general_error_message":  {
                            "runAfter":  {
                                "Initialize_variable_Object_Id":  [
                                    "Succeeded"
                                ]
                            },
                            "type":  "InitializeVariable",
                            "inputs":  {
                                "variables":  [
                                    {
                                        "name":  "ErrorMessage",
                                        "type":  "string"
                                    }
                                ]
                            }
                        },
                        "Is_Authentication_Failed":  {
                            "actions":  {
                                "Response_if_status_code_is_NOT_200":  {
                                    "runAfter":  {
                                    },
                                    "type":  "Response",
                                    "kind":  "Http",
                                    "inputs":  {
                                        "body":  "@body('Authentication_2')?['message']",
                                        "statusCode":  "@outputs('Authentication_2')['statusCode']"
                                    }
                                },
                                "auth_failed":  {
                                    "runAfter":  {
                                        "Response_if_status_code_is_NOT_200":  [
                                            "Succeeded"
                                        ]
                                    },
                                    "type":  "Terminate",
                                    "inputs":  {
                                        "runError":  {
                                            "code":  "@{outputs('Authentication_2')['statusCode']}",
                                            "message":  "@{body('Authentication_2')?['message']}"
                                        },
                                        "runStatus":  "Failed"
                                    }
                                }
                            },
                            "runAfter":  {
                                "Authentication_2":  [
                                    "Succeeded",
                                    "Failed"
                                ]
                            },
                            "expression":  {
                                "and":  [
                                    {
                                        "not":  {
                                            "equals":  [
                                                "@outputs('Authentication_2')['statusCode']",
                                                200
                                            ]
                                        }
                                    }
                                ]
                            },
                            "type":  "If"
                        },
                        "Is_there_an_Object_Name":  {
                            "actions":  {
                                "Check_for_effective_Sla_domain_Id_is_empty_or_not":  {
                                    "actions":  {
                                        "Check_for_effective_Sla_domain_Id":  {
                                            "foreach":  "@body('Parse_Search_the_global_objects')?['data']?['globalSearchResults']?['nodes']",
                                            "actions":  {
                                                "Condition_7":  {
                                                    "actions":  {
                                                        "Set_variable_16":  {
                                                            "runAfter":  {
                                                            },
                                                            "type":  "SetVariable",
                                                            "inputs":  {
                                                                "name":  "CheckConditionFile4",
                                                                "value":  "@true"
                                                            }
                                                        }
                                                    },
                                                    "runAfter":  {
                                                    },
                                                    "else":  {
                                                        "actions":  {
                                                            "Set_variable_17":  {
                                                                "runAfter":  {
                                                                },
                                                                "type":  "SetVariable",
                                                                "inputs":  {
                                                                    "name":  "CheckConditionFile4",
                                                                    "value":  "@{false}"
                                                                }
                                                            },
                                                            "Set_variable_18":  {
                                                                "runAfter":  {
                                                                    "Set_variable_17":  [
                                                                        "Succeeded"
                                                                    ]
                                                                },
                                                                "type":  "SetVariable",
                                                                "inputs":  {
                                                                    "name":  "terminate",
                                                                    "value":  "@false"
                                                                }
                                                            }
                                                        }
                                                    },
                                                    "expression":  {
                                                        "and":  [
                                                            {
                                                                "not":  {
                                                                    "equals":  [
                                                                        "@items('check_for_effective_Sla_domain_Id')?['effectiveSlaDomain']?['id']",
                                                                        "@null"
                                                                    ]
                                                                }
                                                            }
                                                        ]
                                                    },
                                                    "type":  "If"
                                                }
                                            },
                                            "runAfter":  {
                                            },
                                            "type":  "Foreach",
                                            "runtimeConfiguration":  {
                                                "concurrency":  {
                                                    "repetitions":  1
                                                }
                                            }
                                        }
                                    },
                                    "runAfter":  {
                                        "Check_for_physical_Path_name_":  [
                                            "Succeeded"
                                        ]
                                    },
                                    "expression":  "@equals(variables('terminate'), true)",
                                    "limit":  {
                                        "count":  60,
                                        "timeout":  "PT1H"
                                    },
                                    "type":  "Until"
                                },
                                "Check_for_effective_Sla_domain_Id_is_empty_or_not_VM":  {
                                    "actions":  {
                                        "For_each_7":  {
                                            "foreach":  "@body('Parse_Search_the_global_objects')?['data']?['globalSearchResults']?['nodes']",
                                            "actions":  {
                                                "Condition_13":  {
                                                    "actions":  {
                                                        "Set_variable_28":  {
                                                            "runAfter":  {
                                                            },
                                                            "type":  "SetVariable",
                                                            "inputs":  {
                                                                "name":  "CheckCondition8",
                                                                "value":  "@true"
                                                            }
                                                        }
                                                    },
                                                    "runAfter":  {
                                                    },
                                                    "else":  {
                                                        "actions":  {
                                                            "Set_variable_29":  {
                                                                "runAfter":  {
                                                                },
                                                                "type":  "SetVariable",
                                                                "inputs":  {
                                                                    "name":  "CheckCondition8",
                                                                    "value":  "@false"
                                                                }
                                                            },
                                                            "Set_variable_30":  {
                                                                "runAfter":  {
                                                                    "Set_variable_29":  [
                                                                        "Succeeded"
                                                                    ]
                                                                },
                                                                "type":  "SetVariable",
                                                                "inputs":  {
                                                                    "name":  "terminateVM",
                                                                    "value":  "@false"
                                                                }
                                                            }
                                                        }
                                                    },
                                                    "expression":  {
                                                        "and":  [
                                                            {
                                                                "not":  {
                                                                    "equals":  [
                                                                        "@items('For_each_7')?['effectiveSlaDomain']?['id']",
                                                                        "@null"
                                                                    ]
                                                                }
                                                            }
                                                        ]
                                                    },
                                                    "type":  "If"
                                                }
                                            },
                                            "runAfter":  {
                                            },
                                            "type":  "Foreach",
                                            "runtimeConfiguration":  {
                                                "concurrency":  {
                                                    "repetitions":  1
                                                }
                                            }
                                        }
                                    },
                                    "runAfter":  {
                                        "Check_for_physical_Path_name_VM":  [
                                            "Succeeded"
                                        ]
                                    },
                                    "expression":  "@equals(variables('terminateVM'), true)",
                                    "limit":  {
                                        "count":  60,
                                        "timeout":  "PT1H"
                                    },
                                    "type":  "Until"
                                },
                                "Check_for_id_and_name_which_has_File_data":  {
                                    "actions":  {
                                        "Check_for_id_and_name":  {
                                            "foreach":  "@body('Parse_Search_the_global_objects')?['data']?['globalSearchResults']?['edges']",
                                            "actions":  {
                                                "Condition_3":  {
                                                    "actions":  {
                                                        "Condition_4":  {
                                                            "actions":  {
                                                                "Set_variable_10":  {
                                                                    "runAfter":  {
                                                                    },
                                                                    "type":  "SetVariable",
                                                                    "inputs":  {
                                                                        "name":  "CheckConditionFile2",
                                                                        "value":  "@true"
                                                                    }
                                                                }
                                                            },
                                                            "runAfter":  {
                                                            },
                                                            "else":  {
                                                                "actions":  {
                                                                    "Set_variable_11":  {
                                                                        "runAfter":  {
                                                                        },
                                                                        "type":  "SetVariable",
                                                                        "inputs":  {
                                                                            "name":  "CheckConditionFile2",
                                                                            "value":  "@false"
                                                                        }
                                                                    },
                                                                    "Set_variable_12":  {
                                                                        "runAfter":  {
                                                                            "Set_variable_11":  [
                                                                                "Succeeded"
                                                                            ]
                                                                        },
                                                                        "type":  "SetVariable",
                                                                        "inputs":  {
                                                                            "name":  "terminate",
                                                                            "value":  "@false"
                                                                        }
                                                                    }
                                                                }
                                                            },
                                                            "expression":  {
                                                                "and":  [
                                                                    {
                                                                        "not":  {
                                                                            "equals":  [
                                                                                "@items('Check_for_id_and_name')?['node']?['id']",
                                                                                "@null"
                                                                            ]
                                                                        }
                                                                    },
                                                                    {
                                                                        "not":  {
                                                                            "equals":  [
                                                                                "@items('Check_for_id_and_name')?['node']?['name']",
                                                                                "@null"
                                                                            ]
                                                                        }
                                                                    }
                                                                ]
                                                            },
                                                            "type":  "If"
                                                        }
                                                    },
                                                    "runAfter":  {
                                                    },
                                                    "else":  {
                                                        "actions":  {
                                                            "Set_variable_44":  {
                                                                "runAfter":  {
                                                                },
                                                                "type":  "SetVariable",
                                                                "inputs":  {
                                                                    "name":  "CheckConditionFile2",
                                                                    "value":  "@false"
                                                                }
                                                            },
                                                            "Set_variable_45":  {
                                                                "runAfter":  {
                                                                    "Set_variable_44":  [
                                                                        "Succeeded"
                                                                    ]
                                                                },
                                                                "type":  "SetVariable",
                                                                "inputs":  {
                                                                    "name":  "terminate",
                                                                    "value":  "@false"
                                                                }
                                                            }
                                                        }
                                                    },
                                                    "expression":  {
                                                        "and":  [
                                                            {
                                                                "contains":  [
                                                                    "@items('Check_for_id_and_name')?['node']?['objectType']",
                                                                    "File"
                                                                ]
                                                            }
                                                        ]
                                                    },
                                                    "type":  "If"
                                                }
                                            },
                                            "runAfter":  {
                                            },
                                            "type":  "Foreach",
                                            "runtimeConfiguration":  {
                                                "concurrency":  {
                                                    "repetitions":  1
                                                }
                                            }
                                        }
                                    },
                                    "runAfter":  {
                                        "Check_snapshotId_is_empty_or_not":  [
                                            "Succeeded"
                                        ]
                                    },
                                    "expression":  "@equals(variables('terminate'), true)",
                                    "limit":  {
                                        "count":  60,
                                        "timeout":  "PT1H"
                                    },
                                    "type":  "Until"
                                },
                                "Check_for_id_and_name_which_has_VM_data":  {
                                    "actions":  {
                                        "For_each_4":  {
                                            "foreach":  "@body('Parse_Search_the_global_objects')?['data']?['globalSearchResults']?['edges']",
                                            "actions":  {
                                                "Condition_9":  {
                                                    "actions":  {
                                                        "Condition_10":  {
                                                            "actions":  {
                                                                "Set_variable_22":  {
                                                                    "runAfter":  {
                                                                    },
                                                                    "type":  "SetVariable",
                                                                    "inputs":  {
                                                                        "name":  "CheckCondition6",
                                                                        "value":  "@true"
                                                                    }
                                                                }
                                                            },
                                                            "runAfter":  {
                                                            },
                                                            "else":  {
                                                                "actions":  {
                                                                    "Set_variable_23":  {
                                                                        "runAfter":  {
                                                                        },
                                                                        "type":  "SetVariable",
                                                                        "inputs":  {
                                                                            "name":  "CheckCondition6",
                                                                            "value":  "@false"
                                                                        }
                                                                    },
                                                                    "Set_variable_24":  {
                                                                        "runAfter":  {
                                                                            "Set_variable_23":  [
                                                                                "Succeeded"
                                                                            ]
                                                                        },
                                                                        "type":  "SetVariable",
                                                                        "inputs":  {
                                                                            "name":  "terminateVM",
                                                                            "value":  "@false"
                                                                        }
                                                                    }
                                                                }
                                                            },
                                                            "expression":  {
                                                                "and":  [
                                                                    {
                                                                        "not":  {
                                                                            "equals":  [
                                                                                "@items('For_each_4')?['node']?['id']",
                                                                                "@null"
                                                                            ]
                                                                        }
                                                                    },
                                                                    {
                                                                        "not":  {
                                                                            "equals":  [
                                                                                "@items('For_each_4')?['node']?['name']",
                                                                                "@null"
                                                                            ]
                                                                        }
                                                                    }
                                                                ]
                                                            },
                                                            "type":  "If"
                                                        }
                                                    },
                                                    "runAfter":  {
                                                    },
                                                    "expression":  {
                                                        "and":  [
                                                            {
                                                                "contains":  [
                                                                    "@items('For_each_4')?['node']?['objectType']",
                                                                    "VM"
                                                                ]
                                                            }
                                                        ]
                                                    },
                                                    "type":  "If"
                                                }
                                            },
                                            "runAfter":  {
                                            },
                                            "type":  "Foreach",
                                            "runtimeConfiguration":  {
                                                "concurrency":  {
                                                    "repetitions":  1
                                                }
                                            }
                                        }
                                    },
                                    "runAfter":  {
                                        "Check_snapshotId_is_empty_or_not_in_VM":  [
                                            "Succeeded"
                                        ]
                                    },
                                    "expression":  "@equals(variables('terminateVM'), true)",
                                    "limit":  {
                                        "count":  60,
                                        "timeout":  "PT1H"
                                    },
                                    "type":  "Until"
                                },
                                "Check_for_physical_Path_name_":  {
                                    "actions":  {
                                        "For_each":  {
                                            "foreach":  "@body('Parse_Search_the_global_objects')?['data']?['globalSearchResults']?['nodes']",
                                            "actions":  {
                                                "For_each_2":  {
                                                    "foreach":  "@items('For_each')?['physicalPath']",
                                                    "actions":  {
                                                        "Condition_5":  {
                                                            "actions":  {
                                                                "Condition_6":  {
                                                                    "actions":  {
                                                                        "Set_variable_13":  {
                                                                            "runAfter":  {
                                                                            },
                                                                            "type":  "SetVariable",
                                                                            "inputs":  {
                                                                                "name":  "CheckConditionFile3",
                                                                                "value":  "@true"
                                                                            }
                                                                        }
                                                                    },
                                                                    "runAfter":  {
                                                                    },
                                                                    "else":  {
                                                                        "actions":  {
                                                                            "Set_variable_14":  {
                                                                                "runAfter":  {
                                                                                },
                                                                                "type":  "SetVariable",
                                                                                "inputs":  {
                                                                                    "name":  "CheckConditionFile3",
                                                                                    "value":  "@false"
                                                                                }
                                                                            },
                                                                            "Set_variable_15":  {
                                                                                "runAfter":  {
                                                                                    "Set_variable_14":  [
                                                                                        "Succeeded"
                                                                                    ]
                                                                                },
                                                                                "type":  "SetVariable",
                                                                                "inputs":  {
                                                                                    "name":  "terminate",
                                                                                    "value":  "@true"
                                                                                }
                                                                            }
                                                                        }
                                                                    },
                                                                    "expression":  {
                                                                        "and":  [
                                                                            {
                                                                                "not":  {
                                                                                    "equals":  [
                                                                                        "@items('For_each_2')?['name']",
                                                                                        "@null"
                                                                                    ]
                                                                                }
                                                                            }
                                                                        ]
                                                                    },
                                                                    "type":  "If"
                                                                }
                                                            },
                                                            "runAfter":  {
                                                            },
                                                            "expression":  {
                                                                "and":  [
                                                                    {
                                                                        "equals":  [
                                                                            "@items('For_each_2')?['objectType']",
                                                                            "VSphereHost"
                                                                        ]
                                                                    }
                                                                ]
                                                            },
                                                            "type":  "If"
                                                        }
                                                    },
                                                    "runAfter":  {
                                                    },
                                                    "type":  "Foreach"
                                                }
                                            },
                                            "runAfter":  {
                                            },
                                            "type":  "Foreach",
                                            "runtimeConfiguration":  {
                                                "concurrency":  {
                                                    "repetitions":  1
                                                }
                                            }
                                        }
                                    },
                                    "runAfter":  {
                                        "Check_for_id_and_name_which_has_File_data":  [
                                            "Succeeded"
                                        ]
                                    },
                                    "expression":  "@equals(variables('terminate'), false)",
                                    "limit":  {
                                        "count":  60,
                                        "timeout":  "PT1H"
                                    },
                                    "type":  "Until"
                                },
                                "Check_for_physical_Path_name_VM":  {
                                    "actions":  {
                                        "For_each_5":  {
                                            "foreach":  "@body('Parse_Search_the_global_objects')?['data']?['globalSearchResults']?['nodes']",
                                            "actions":  {
                                                "For_each_6":  {
                                                    "foreach":  "@items('For_each_5')?['physicalPath']",
                                                    "actions":  {
                                                        "Condition_11":  {
                                                            "actions":  {
                                                                "Condition_12":  {
                                                                    "actions":  {
                                                                        "Set_variable_25":  {
                                                                            "runAfter":  {
                                                                            },
                                                                            "type":  "SetVariable",
                                                                            "inputs":  {
                                                                                "name":  "CheckCondition7",
                                                                                "value":  "@true"
                                                                            }
                                                                        }
                                                                    },
                                                                    "runAfter":  {
                                                                    },
                                                                    "else":  {
                                                                        "actions":  {
                                                                            "Set_variable_26":  {
                                                                                "runAfter":  {
                                                                                },
                                                                                "type":  "SetVariable",
                                                                                "inputs":  {
                                                                                    "name":  "CheckCondition7",
                                                                                    "value":  "@false"
                                                                                }
                                                                            },
                                                                            "Set_variable_27":  {
                                                                                "runAfter":  {
                                                                                    "Set_variable_26":  [
                                                                                        "Succeeded"
                                                                                    ]
                                                                                },
                                                                                "type":  "SetVariable",
                                                                                "inputs":  {
                                                                                    "name":  "terminateVM",
                                                                                    "value":  "@true"
                                                                                }
                                                                            }
                                                                        }
                                                                    },
                                                                    "expression":  {
                                                                        "and":  [
                                                                            {
                                                                                "not":  {
                                                                                    "equals":  [
                                                                                        "@items('For_each_6')?['name']",
                                                                                        "@null"
                                                                                    ]
                                                                                }
                                                                            }
                                                                        ]
                                                                    },
                                                                    "type":  "If"
                                                                }
                                                            },
                                                            "runAfter":  {
                                                            },
                                                            "expression":  {
                                                                "and":  [
                                                                    {
                                                                        "equals":  [
                                                                            "@items('For_each_6')?['objectType']",
                                                                            "VSphereVCenter"
                                                                        ]
                                                                    }
                                                                ]
                                                            },
                                                            "type":  "If"
                                                        }
                                                    },
                                                    "runAfter":  {
                                                    },
                                                    "type":  "Foreach"
                                                }
                                            },
                                            "runAfter":  {
                                            },
                                            "type":  "Foreach",
                                            "runtimeConfiguration":  {
                                                "concurrency":  {
                                                    "repetitions":  1
                                                }
                                            }
                                        }
                                    },
                                    "runAfter":  {
                                        "Check_for_id_and_name_which_has_VM_data":  [
                                            "Succeeded"
                                        ]
                                    },
                                    "expression":  "@equals(variables('terminateVM'), false)",
                                    "limit":  {
                                        "count":  60,
                                        "timeout":  "PT1H"
                                    },
                                    "type":  "Until"
                                },
                                "Check_snapshotId_is_empty_or_not":  {
                                    "actions":  {
                                        "check_snapshotId":  {
                                            "foreach":  "@body('Parse_Search_the_global_objects')?['data']?['globalSearchResults']?['nodes']",
                                            "actions":  {
                                                "Condition":  {
                                                    "actions":  {
                                                        "Set_variable_5":  {
                                                            "runAfter":  {
                                                            },
                                                            "type":  "SetVariable",
                                                            "inputs":  {
                                                                "name":  "CheckConditionFile1",
                                                                "value":  "@true"
                                                            }
                                                        }
                                                    },
                                                    "runAfter":  {
                                                    },
                                                    "else":  {
                                                        "actions":  {
                                                            "Set_variable_8":  {
                                                                "runAfter":  {
                                                                },
                                                                "type":  "SetVariable",
                                                                "inputs":  {
                                                                    "name":  "CheckConditionFile1",
                                                                    "value":  "@false"
                                                                }
                                                            },
                                                            "Set_variable_9":  {
                                                                "runAfter":  {
                                                                    "Set_variable_8":  [
                                                                        "Succeeded"
                                                                    ]
                                                                },
                                                                "type":  "SetVariable",
                                                                "inputs":  {
                                                                    "name":  "terminate",
                                                                    "value":  "@true"
                                                                }
                                                            }
                                                        }
                                                    },
                                                    "expression":  {
                                                        "and":  [
                                                            {
                                                                "not":  {
                                                                    "equals":  [
                                                                        "@items('check_snapshotId')?['snapshotDistribution']?['id']",
                                                                        "@null"
                                                                    ]
                                                                }
                                                            }
                                                        ]
                                                    },
                                                    "type":  "If"
                                                }
                                            },
                                            "runAfter":  {
                                            },
                                            "type":  "Foreach",
                                            "runtimeConfiguration":  {
                                                "concurrency":  {
                                                    "repetitions":  1
                                                }
                                            }
                                        }
                                    },
                                    "runAfter":  {
                                        "List_the_snapshots_for_all_objects_gets_status_code_200_or_not":  [
                                            "Succeeded"
                                        ]
                                    },
                                    "expression":  "@equals(variables('terminate'), false)",
                                    "limit":  {
                                        "count":  60,
                                        "timeout":  "PT1H"
                                    },
                                    "type":  "Until"
                                },
                                "Check_snapshotId_is_empty_or_not_in_VM":  {
                                    "actions":  {
                                        "For_each_3":  {
                                            "foreach":  "@body('Parse_Search_the_global_objects')?['data']?['globalSearchResults']?['nodes']",
                                            "actions":  {
                                                "Condition_8":  {
                                                    "actions":  {
                                                        "Set_variable_19":  {
                                                            "runAfter":  {
                                                            },
                                                            "type":  "SetVariable",
                                                            "inputs":  {
                                                                "name":  "CheckCondition5",
                                                                "value":  "@true"
                                                            }
                                                        }
                                                    },
                                                    "runAfter":  {
                                                    },
                                                    "else":  {
                                                        "actions":  {
                                                            "Set_variable_20":  {
                                                                "runAfter":  {
                                                                },
                                                                "type":  "SetVariable",
                                                                "inputs":  {
                                                                    "name":  "CheckCondition5",
                                                                    "value":  "@false"
                                                                }
                                                            },
                                                            "Set_variable_21":  {
                                                                "runAfter":  {
                                                                    "Set_variable_20":  [
                                                                        "Succeeded"
                                                                    ]
                                                                },
                                                                "type":  "SetVariable",
                                                                "inputs":  {
                                                                    "name":  "terminateVM",
                                                                    "value":  "@true"
                                                                }
                                                            }
                                                        }
                                                    },
                                                    "expression":  {
                                                        "and":  [
                                                            {
                                                                "not":  {
                                                                    "equals":  [
                                                                        "@items('For_each_3')?['snapshotDistribution']?['id']",
                                                                        "@null"
                                                                    ]
                                                                }
                                                            }
                                                        ]
                                                    },
                                                    "type":  "If"
                                                }
                                            },
                                            "runAfter":  {
                                            },
                                            "type":  "Foreach",
                                            "runtimeConfiguration":  {
                                                "concurrency":  {
                                                    "repetitions":  1
                                                }
                                            }
                                        }
                                    },
                                    "runAfter":  {
                                        "List_the_snapshots_for_all_objects_gets_status_code_200_or_not":  [
                                            "Succeeded"
                                        ]
                                    },
                                    "expression":  "@equals(variables('terminateVM'), false)",
                                    "limit":  {
                                        "count":  60,
                                        "timeout":  "PT1H"
                                    },
                                    "type":  "Until"
                                },
                                "Is_Fileset_data_returned":  {
                                    "actions":  {
                                    },
                                    "runAfter":  {
                                        "Check_for_effective_Sla_domain_Id_is_empty_or_not":  [
                                            "Succeeded"
                                        ]
                                    },
                                    "else":  {
                                        "actions":  {
                                            "Set_variable_40":  {
                                                "runAfter":  {
                                                },
                                                "type":  "SetVariable",
                                                "inputs":  {
                                                    "name":  "ErrorMessageFile",
                                                    "value":  "No data for this type was obtained"
                                                }
                                            }
                                        }
                                    },
                                    "expression":  {
                                        "and":  [
                                            {
                                                "not":  {
                                                    "equals":  [
                                                        "@variables('CheckConditionFile1')",
                                                        "@false"
                                                    ]
                                                }
                                            },
                                            {
                                                "not":  {
                                                    "equals":  [
                                                        "@variables('CheckConditionFile2')",
                                                        "@false"
                                                    ]
                                                }
                                            },
                                            {
                                                "not":  {
                                                    "equals":  [
                                                        "@variables('CheckConditionFile3')",
                                                        "@false"
                                                    ]
                                                }
                                            },
                                            {
                                                "not":  {
                                                    "equals":  [
                                                        "@variables('CheckConditionFile4')",
                                                        "@false"
                                                    ]
                                                }
                                            }
                                        ]
                                    },
                                    "type":  "If"
                                },
                                "Is_VM_data_returned":  {
                                    "actions":  {
                                    },
                                    "runAfter":  {
                                        "Check_for_effective_Sla_domain_Id_is_empty_or_not_VM":  [
                                            "Succeeded"
                                        ]
                                    },
                                    "else":  {
                                        "actions":  {
                                            "Set_variable_41":  {
                                                "runAfter":  {
                                                },
                                                "type":  "SetVariable",
                                                "inputs":  {
                                                    "name":  "ErrorMessageVm",
                                                    "value":  "No data for this type was obtained"
                                                }
                                            }
                                        }
                                    },
                                    "expression":  {
                                        "and":  [
                                            {
                                                "equals":  [
                                                    "@variables('CheckCondition5')",
                                                    "@true"
                                                ]
                                            },
                                            {
                                                "equals":  [
                                                    "@variables('CheckCondition6')",
                                                    "@true"
                                                ]
                                            },
                                            {
                                                "equals":  [
                                                    "@variables('CheckCondition7')",
                                                    "@true"
                                                ]
                                            },
                                            {
                                                "equals":  [
                                                    "@variables('CheckCondition8')",
                                                    "@true"
                                                ]
                                            }
                                        ]
                                    },
                                    "type":  "If"
                                },
                                "List_the_snapshots_for_all_objects_2":  {
                                    "runAfter":  {
                                        "Search_the_global_objects_gets_status_code_200_or_not":  [
                                            "Succeeded"
                                        ]
                                    },
                                    "type":  "Http",
                                    "inputs":  {
                                        "body":  {
                                            "query":  "query SnapshotsListSingleQuery($workloadId: String!, $first: Int, $after: String, $snapshotFilter: [SnapshotQueryFilterInput!], $sortBy: SnapshotQuerySortByField, $sortOrder: SortOrder, $timeRange: TimeRangeInput) {\r\n  snapshotsListConnection: snapshotOfASnappableConnection(\r\n    workloadId: $workloadId\r\n    first: $first\r\n    after: $after\r\n    snapshotFilter: $snapshotFilter\r\n    sortBy: $sortBy\r\n    sortOrder: $sortOrder\r\n    timeRange: $timeRange\r\n  ) {\r\n    edges {\r\n      node {\r\n        id\r\n        date\r\n        expirationDate\r\n        isOnDemandSnapshot\r\n        ... on CdmSnapshot {\r\n          cdmVersion\r\n          isDownloadedSnapshot\r\n          cluster {\r\n            id\r\n            name\r\n            version\r\n            status\r\n          }\r\n          pendingSnapshotDeletion {\r\n            id: snapshotFid\r\n            status\r\n          }\r\n          slaDomain {\r\n            name\r\n            ... on ClusterSlaDomain {\r\n              fid\r\n              cluster {\r\n                id\r\n                name\r\n              }\r\n            }\r\n            ... on GlobalSlaReply {\r\n              id\r\n            }\r\n          }\r\n          pendingSla {\r\n            id\r\n            name\r\n          }\r\n          snapshotRetentionInfo {\r\n            archivalInfos {\r\n              name\r\n              isExpirationDateCalculated\r\n              expirationTime\r\n            }\r\n            localInfo {\r\n              name\r\n              isExpirationDateCalculated\r\n              expirationTime\r\n            }\r\n            replicationInfos {\r\n              name\r\n              isExpirationDateCalculated\r\n              expirationTime\r\n            }\r\n          }\r\n          sapHanaAppMetadata {\r\n            backupId\r\n            backupPrefix\r\n            snapshotType\r\n            files {\r\n              backupFileSizeInBytes\r\n            }\r\n          }\r\n          legalHoldInfo {\r\n            shouldHoldInPlace\r\n          }\r\n        }\r\n        ... on PolarisSnapshot {\r\n          isDownloadedSnapshot\r\n          isReplica\r\n          isArchivalCopy\r\n          slaDomain {\r\n            name\r\n            ... on ClusterSlaDomain {\r\n              fid\r\n              cluster {\r\n                id\r\n                name\r\n              }\r\n            }\r\n            ... on GlobalSlaReply {\r\n              id\r\n            }\r\n          }\r\n        }\r\n      }\r\n    }\r\n    pageInfo {\r\n      endCursor\r\n      hasNextPage\r\n    }\r\n  }\r\n}\r\n",
                                            "variables":  {
                                                "snapshotFilter":  [
                                                    {
                                                        "field":  "SNAPSHOT_TYPE",
                                                        "typeFilters":  [
                                                            "ON_DEMAND"
                                                        ]
                                                    }
                                                ],
                                                "sortBy":  "CREATION_TIME",
                                                "sortOrder":  "DESC",
                                                "timeRange":  {
                                                    "end":  "2022-12-05",
                                                    "start":  "2022-11-21"
                                                },
                                                "workloadId":  "@{triggerBody()?['ObjectId']}"
                                            }
                                        },
                                        "headers":  {
                                            "Authorization":  "Bearer @{variables('access_token')}",
                                            "Content-Type":  "application/json"
                                        },
                                        "method":  "POST",
                                        "path":  "/api/graphql",
                                        "uri":  "@{triggerBody()?['BaseUrl']}/api/graphql"
                                    }
                                },
                                "List_the_snapshots_for_all_objects_gets_status_code_200_or_not":  {
                                    "actions":  {
                                        "check_for_error_in_response":  {
                                            "actions":  {
                                                "Response_if_has_error_in_response_":  {
                                                    "runAfter":  {
                                                        "Set_error_message_if_has_error_in_response_2":  [
                                                            "Succeeded"
                                                        ]
                                                    },
                                                    "type":  "Response",
                                                    "kind":  "Http",
                                                    "inputs":  {
                                                        "body":  "@variables('ErrorMessage')",
                                                        "statusCode":  200
                                                    }
                                                },
                                                "Set_error_message_if_has_error_in_response_2":  {
                                                    "runAfter":  {
                                                    },
                                                    "type":  "SetVariable",
                                                    "inputs":  {
                                                        "name":  "ErrorMessage",
                                                        "value":  "@{body('List_the_snapshots_for_all_objects_2')?['errors'][0]?['message']}"
                                                    }
                                                },
                                                "Terminate_if_has_error_in_response_":  {
                                                    "runAfter":  {
                                                        "Response_if_has_error_in_response_":  [
                                                            "Succeeded"
                                                        ]
                                                    },
                                                    "type":  "Terminate",
                                                    "inputs":  {
                                                        "runError":  {
                                                            "code":  "@{outputs('List_the_snapshots_for_all_objects_2')?['statusCode']}",
                                                            "message":  "@{body('List_the_snapshots_for_all_objects_2')?['errors'][0]?['message']}"
                                                        },
                                                        "runStatus":  "Failed"
                                                    }
                                                }
                                            },
                                            "runAfter":  {
                                            },
                                            "expression":  {
                                                "and":  [
                                                    {
                                                        "contains":  [
                                                            "@body('List_the_snapshots_for_all_objects_2')",
                                                            "errors"
                                                        ]
                                                    }
                                                ]
                                            },
                                            "type":  "If"
                                        }
                                    },
                                    "runAfter":  {
                                        "List_the_snapshots_for_all_objects_2":  [
                                            "Succeeded",
                                            "Failed"
                                        ]
                                    },
                                    "else":  {
                                        "actions":  {
                                            "Response_4_if_status_code_is_NOT_200_":  {
                                                "runAfter":  {
                                                    "Set_error_message3_if_status_code_is_NOT_200_":  [
                                                        "Succeeded"
                                                    ]
                                                },
                                                "type":  "Response",
                                                "kind":  "Http",
                                                "inputs":  {
                                                    "body":  "@body('List_the_snapshots_for_all_objects_2')?['message']",
                                                    "statusCode":  "@outputs('List_the_snapshots_for_all_objects_2')['statusCode']"
                                                }
                                            },
                                            "Set_error_message3_if_status_code_is_NOT_200_":  {
                                                "runAfter":  {
                                                },
                                                "type":  "SetVariable",
                                                "inputs":  {
                                                    "name":  "ErrorMessage",
                                                    "value":  "@{body('List_the_snapshots_for_all_objects_2')?['message']}"
                                                }
                                            },
                                            "Terminate_If_status_code_is_NOT_200_":  {
                                                "runAfter":  {
                                                    "Response_4_if_status_code_is_NOT_200_":  [
                                                        "Succeeded"
                                                    ]
                                                },
                                                "type":  "Terminate",
                                                "inputs":  {
                                                    "runError":  {
                                                        "code":  "@{outputs('List_the_snapshots_for_all_objects_2')?['statusCode']}",
                                                        "message":  "@{body('List_the_snapshots_for_all_objects_2')?['message']}"
                                                    },
                                                    "runStatus":  "Failed"
                                                }
                                            }
                                        }
                                    },
                                    "expression":  {
                                        "and":  [
                                            {
                                                "equals":  [
                                                    "@outputs('List_the_snapshots_for_all_objects_2')?['statusCode']",
                                                    200
                                                ]
                                            }
                                        ]
                                    },
                                    "type":  "If"
                                },
                                "Response_if_successed":  {
                                    "runAfter":  {
                                        "Is_Fileset_data_returned":  [
                                            "Succeeded"
                                        ],
                                        "Is_VM_data_returned":  [
                                            "Succeeded"
                                        ]
                                    },
                                    "type":  "Response",
                                    "kind":  "Http",
                                    "inputs":  {
                                        "body":  {
                                            "File-data-message":  "@{variables('ErrorMessageFile')}",
                                            "Status":  "Successful",
                                            "Vm-data-message":  "@{variables('ErrorMessageVm')}",
                                            "general-message":  "@{variables('ErrorMessage')}"
                                        },
                                        "statusCode":  200
                                    }
                                },
                                "Search_the_global_objects":  {
                                    "runAfter":  {
                                    },
                                    "type":  "Http",
                                    "inputs":  {
                                        "body":  {
                                            "query":  "query GlobalSearchResults($first: Int, $after: String, $last: Int, $before: String, $sortBy: HierarchySortByField, $sortOrder: SortOrder, $filter: [Filter!]) {\r\n  globalSearchResults(first: $first, after: $after, last: $last, before: $before, sortBy: $sortBy, sortOrder: $sortOrder, filter: $filter) {\r\n    edges {\r\n      cursor\r\n      node {\r\n        id\r\n        name\r\n        objectType\r\n        slaAssignment\r\n        slaPauseStatus\r\n        numWorkloadDescendants\r\n      }\r\n    }\r\n    nodes {\r\n      id\r\n      name\r\n      objectType\r\n      slaAssignment\r\n      effectiveSlaDomain {\r\n        id\r\n        name\r\n        version\r\n      }\r\n      slaPauseStatus\r\n      snapshotDistribution {\r\n        totalCount\r\n        scheduledCount\r\n        onDemandCount\r\n        retrievedCount\r\n        id\r\n      }\r\n      effectiveRetentionSlaDomain {\r\n        id\r\n        name\r\n        version\r\n      }\r\n      configuredSlaDomain {\r\n        id\r\n        name\r\n        version\r\n      }\r\n      effectiveSlaSourceObject {\r\n        fid\r\n        name\r\n        objectType\r\n      }\r\n      logicalPath {\r\n        fid\r\n        name\r\n        objectType\r\n      }\r\n      physicalPath {\r\n        fid\r\n        name\r\n        objectType\r\n      }\r\n      numWorkloadDescendants\r\n    }\r\n    pageInfo {\r\n      startCursor\r\n      endCursor\r\n      hasPreviousPage\r\n      hasNextPage\r\n    }\r\n    count\r\n  }\r\n}",
                                            "variables":  {
                                                "filter":  [
                                                    {
                                                        "field":  "NAME",
                                                        "texts":  [
                                                            "@{triggerBody()?['ObjectName']}"
                                                        ]
                                                    }
                                                ],
                                                "first":  10,
                                                "sortBy":  "ID",
                                                "sortOrder":  "ASC"
                                            }
                                        },
                                        "headers":  {
                                            "Authorization":  "Bearer @{variables('access_token')}",
                                            "Content-Type":  "application/json"
                                        },
                                        "method":  "POST",
                                        "path":  "/api/graphql",
                                        "uri":  "@{triggerBody()?['BaseUrl']}/api/graphql"
                                    }
                                },
                                "Search_the_global_objects_gets_status_code_200_or_not":  {
                                    "actions":  {
                                        "Search_the_global_objects_API_has_error_in_response":  {
                                            "actions":  {
                                                "Response_if_has_error_in_response":  {
                                                    "runAfter":  {
                                                        "Set_error_message_if_has_error_in_response":  [
                                                            "Succeeded"
                                                        ]
                                                    },
                                                    "type":  "Response",
                                                    "kind":  "Http",
                                                    "inputs":  {
                                                        "body":  "@variables('ErrorMessage')",
                                                        "statusCode":  200
                                                    }
                                                },
                                                "Set_error_message_if_has_error_in_response":  {
                                                    "runAfter":  {
                                                    },
                                                    "type":  "SetVariable",
                                                    "inputs":  {
                                                        "name":  "ErrorMessage",
                                                        "value":  "@{body('Search_the_global_objects')?['errors'][0]?['message']}"
                                                    }
                                                },
                                                "Terminate_if_has_error_in_response":  {
                                                    "runAfter":  {
                                                        "Response_if_has_error_in_response":  [
                                                            "Succeeded"
                                                        ]
                                                    },
                                                    "type":  "Terminate",
                                                    "inputs":  {
                                                        "runError":  {
                                                            "code":  "@{outputs('Search_the_global_objects')?['statusCode']}",
                                                            "message":  "@{body('Search_the_global_objects')?['errors'][0]?['message']}"
                                                        },
                                                        "runStatus":  "Failed"
                                                    }
                                                }
                                            },
                                            "runAfter":  {
                                            },
                                            "else":  {
                                                "actions":  {
                                                    "Parse_Search_the_global_objects":  {
                                                        "runAfter":  {
                                                        },
                                                        "type":  "ParseJson",
                                                        "inputs":  {
                                                            "content":  "@body('Search_the_global_objects')",
                                                            "schema":  {
                                                                "properties":  {
                                                                    "data":  {
                                                                        "properties":  {
                                                                            "globalSearchResults":  {
                                                                                "properties":  {
                                                                                    "count":  {
                                                                                        "type":  "integer"
                                                                                    },
                                                                                    "edges":  {
                                                                                        "items":  {
                                                                                            "properties":  {
                                                                                                "cursor":  {
                                                                                                    "type":  "string"
                                                                                                },
                                                                                                "node":  {
                                                                                                    "properties":  {
                                                                                                        "id":  {
                                                                                                            "type":  "string"
                                                                                                        },
                                                                                                        "name":  {
                                                                                                            "type":  "string"
                                                                                                        },
                                                                                                        "numWorkloadDescendants":  {
                                                                                                            "type":  "integer"
                                                                                                        },
                                                                                                        "objectType":  {
                                                                                                            "type":  "string"
                                                                                                        },
                                                                                                        "slaAssignment":  {
                                                                                                            "type":  "string"
                                                                                                        },
                                                                                                        "slaPauseStatus":  {
                                                                                                            "type":  "boolean"
                                                                                                        }
                                                                                                    },
                                                                                                    "type":  "object"
                                                                                                }
                                                                                            },
                                                                                            "required":  [
                                                                                                "cursor",
                                                                                                "node"
                                                                                            ],
                                                                                            "type":  "object"
                                                                                        },
                                                                                        "type":  "array"
                                                                                    },
                                                                                    "nodes":  {
                                                                                        "items":  {
                                                                                            "properties":  {
                                                                                                "configuredSlaDomain":  {
                                                                                                    "properties":  {
                                                                                                        "id":  {
                                                                                                            "type":  "string"
                                                                                                        },
                                                                                                        "name":  {
                                                                                                            "type":  "string"
                                                                                                        },
                                                                                                        "version":  {
                                                                                                        }
                                                                                                    },
                                                                                                    "type":  [
                                                                                                        "object",
                                                                                                        "null"
                                                                                                    ]
                                                                                                },
                                                                                                "effectiveRetentionSlaDomain":  {
                                                                                                },
                                                                                                "effectiveSlaDomain":  {
                                                                                                    "properties":  {
                                                                                                        "id":  {
                                                                                                            "type":  "string"
                                                                                                        },
                                                                                                        "name":  {
                                                                                                            "type":  "string"
                                                                                                        },
                                                                                                        "version":  {
                                                                                                        }
                                                                                                    },
                                                                                                    "type":  [
                                                                                                        "object",
                                                                                                        "null"
                                                                                                    ]
                                                                                                },
                                                                                                "effectiveSlaSourceObject":  {
                                                                                                    "properties":  {
                                                                                                        "fid":  {
                                                                                                            "type":  "string"
                                                                                                        },
                                                                                                        "name":  {
                                                                                                            "type":  "string"
                                                                                                        },
                                                                                                        "objectType":  {
                                                                                                            "type":  "string"
                                                                                                        }
                                                                                                    },
                                                                                                    "type":  [
                                                                                                        "object",
                                                                                                        "null"
                                                                                                    ]
                                                                                                },
                                                                                                "id":  {
                                                                                                    "type":  "string"
                                                                                                },
                                                                                                "logicalPath":  {
                                                                                                    "items":  {
                                                                                                        "properties":  {
                                                                                                            "fid":  {
                                                                                                                "type":  "string"
                                                                                                            },
                                                                                                            "name":  {
                                                                                                                "type":  "string"
                                                                                                            },
                                                                                                            "objectType":  {
                                                                                                                "type":  "string"
                                                                                                            }
                                                                                                        },
                                                                                                        "required":  [
                                                                                                            "fid",
                                                                                                            "name",
                                                                                                            "objectType"
                                                                                                        ],
                                                                                                        "type":  [
                                                                                                            "object",
                                                                                                            "null"
                                                                                                        ]
                                                                                                    },
                                                                                                    "type":  "array"
                                                                                                },
                                                                                                "name":  {
                                                                                                    "type":  "string"
                                                                                                },
                                                                                                "numWorkloadDescendants":  {
                                                                                                    "type":  "integer"
                                                                                                },
                                                                                                "objectType":  {
                                                                                                    "type":  "string"
                                                                                                },
                                                                                                "physicalPath":  {
                                                                                                    "items":  {
                                                                                                        "properties":  {
                                                                                                            "fid":  {
                                                                                                                "type":  "string"
                                                                                                            },
                                                                                                            "name":  {
                                                                                                                "type":  "string"
                                                                                                            },
                                                                                                            "objectType":  {
                                                                                                                "type":  "string"
                                                                                                            }
                                                                                                        },
                                                                                                        "required":  [
                                                                                                            "fid",
                                                                                                            "name",
                                                                                                            "objectType"
                                                                                                        ],
                                                                                                        "type":  [
                                                                                                            "object",
                                                                                                            "null"
                                                                                                        ]
                                                                                                    },
                                                                                                    "type":  "array"
                                                                                                },
                                                                                                "slaAssignment":  {
                                                                                                    "type":  "string"
                                                                                                },
                                                                                                "slaPauseStatus":  {
                                                                                                    "type":  "boolean"
                                                                                                },
                                                                                                "snapshotDistribution":  {
                                                                                                    "properties":  {
                                                                                                        "id":  {
                                                                                                            "type":  "string"
                                                                                                        },
                                                                                                        "onDemandCount":  {
                                                                                                            "type":  "integer"
                                                                                                        },
                                                                                                        "retrievedCount":  {
                                                                                                            "type":  "integer"
                                                                                                        },
                                                                                                        "scheduledCount":  {
                                                                                                            "type":  "integer"
                                                                                                        },
                                                                                                        "totalCount":  {
                                                                                                            "type":  "integer"
                                                                                                        }
                                                                                                    },
                                                                                                    "type":  [
                                                                                                        "object",
                                                                                                        "null"
                                                                                                    ]
                                                                                                }
                                                                                            },
                                                                                            "required":  [
                                                                                                "id",
                                                                                                "name",
                                                                                                "objectType",
                                                                                                "slaAssignment",
                                                                                                "effectiveSlaDomain",
                                                                                                "slaPauseStatus",
                                                                                                "snapshotDistribution",
                                                                                                "effectiveRetentionSlaDomain",
                                                                                                "configuredSlaDomain",
                                                                                                "effectiveSlaSourceObject",
                                                                                                "logicalPath",
                                                                                                "physicalPath",
                                                                                                "numWorkloadDescendants"
                                                                                            ],
                                                                                            "type":  "object"
                                                                                        },
                                                                                        "type":  "array"
                                                                                    },
                                                                                    "pageInfo":  {
                                                                                        "properties":  {
                                                                                            "endCursor":  {
                                                                                                "type":  "string"
                                                                                            },
                                                                                            "hasNextPage":  {
                                                                                                "type":  "boolean"
                                                                                            },
                                                                                            "hasPreviousPage":  {
                                                                                                "type":  "boolean"
                                                                                            },
                                                                                            "startCursor":  {
                                                                                                "type":  "string"
                                                                                            }
                                                                                        },
                                                                                        "type":  "object"
                                                                                    }
                                                                                },
                                                                                "type":  "object"
                                                                            }
                                                                        },
                                                                        "type":  "object"
                                                                    }
                                                                },
                                                                "type":  "object"
                                                            }
                                                        }
                                                    }
                                                }
                                            },
                                            "expression":  {
                                                "and":  [
                                                    {
                                                        "contains":  [
                                                            "@body('Search_the_global_objects')",
                                                            "errors"
                                                        ]
                                                    }
                                                ]
                                            },
                                            "type":  "If"
                                        }
                                    },
                                    "runAfter":  {
                                        "Search_the_global_objects":  [
                                            "Succeeded",
                                            "Failed"
                                        ]
                                    },
                                    "else":  {
                                        "actions":  {
                                            "Response_if_status_code_is_NOT_200_2":  {
                                                "runAfter":  {
                                                    "Set_error_message_if_status_code_is_NOT_200_2":  [
                                                        "Succeeded"
                                                    ]
                                                },
                                                "type":  "Response",
                                                "kind":  "Http",
                                                "inputs":  {
                                                    "body":  "@body('Search_the_global_objects')?['message']",
                                                    "statusCode":  "@outputs('Search_the_global_objects')['statusCode']"
                                                }
                                            },
                                            "Set_error_message_if_status_code_is_NOT_200_2":  {
                                                "runAfter":  {
                                                },
                                                "type":  "SetVariable",
                                                "inputs":  {
                                                    "name":  "ErrorMessage",
                                                    "value":  "@{body('Search_the_global_objects')?['message']}"
                                                }
                                            },
                                            "Terminate_if_status_code_is_NOT_200_2":  {
                                                "runAfter":  {
                                                    "Response_if_status_code_is_NOT_200_2":  [
                                                        "Succeeded"
                                                    ]
                                                },
                                                "type":  "Terminate",
                                                "inputs":  {
                                                    "runError":  {
                                                        "code":  "@{outputs('Search_the_global_objects')?['statusCode']}",
                                                        "message":  "@{body('Search_the_global_objects')?['message']}"
                                                    },
                                                    "runStatus":  "Failed"
                                                }
                                            }
                                        }
                                    },
                                    "expression":  {
                                        "and":  [
                                            {
                                                "equals":  [
                                                    "@outputs('Search_the_global_objects')?['statusCode']",
                                                    200
                                                ]
                                            }
                                        ]
                                    },
                                    "type":  "If"
                                }
                            },
                            "runAfter":  {
                                "Initialize_terminate_variable_for_Snapshot":  [
                                    "Succeeded"
                                ]
                            },
                            "else":  {
                                "actions":  {
                                    "Is_object_ID_provided":  {
                                        "actions":  {
                                            "Check_Date_is_empty_or_not_in_Snapshotdata":  {
                                                "actions":  {
                                                    "For_each_10":  {
                                                        "foreach":  "@body('Response_of_List_the_snapshots_for_all_objects')?['data']?['snapshotsListConnection']?['edges']",
                                                        "actions":  {
                                                            "Condition_16":  {
                                                                "actions":  {
                                                                    "Set_variable_37":  {
                                                                        "runAfter":  {
                                                                        },
                                                                        "type":  "SetVariable",
                                                                        "inputs":  {
                                                                            "name":  "CheckCondition11",
                                                                            "value":  "@true"
                                                                        }
                                                                    }
                                                                },
                                                                "runAfter":  {
                                                                },
                                                                "else":  {
                                                                    "actions":  {
                                                                        "Set_variable_38":  {
                                                                            "runAfter":  {
                                                                            },
                                                                            "type":  "SetVariable",
                                                                            "inputs":  {
                                                                                "name":  "CheckCondition11",
                                                                                "value":  "@false"
                                                                            }
                                                                        },
                                                                        "Set_variable_39":  {
                                                                            "runAfter":  {
                                                                                "Set_variable_38":  [
                                                                                    "Succeeded"
                                                                                ]
                                                                            },
                                                                            "type":  "SetVariable",
                                                                            "inputs":  {
                                                                                "name":  "terminateFileset",
                                                                                "value":  "@true"
                                                                            }
                                                                        }
                                                                    }
                                                                },
                                                                "expression":  {
                                                                    "and":  [
                                                                        {
                                                                            "not":  {
                                                                                "equals":  [
                                                                                    "@items('For_each_10')?['node']?['date']",
                                                                                    "@null"
                                                                                ]
                                                                            }
                                                                        }
                                                                    ]
                                                                },
                                                                "type":  "If"
                                                            }
                                                        },
                                                        "runAfter":  {
                                                        },
                                                        "type":  "Foreach"
                                                    }
                                                },
                                                "runAfter":  {
                                                    "Check_SnapshotId_Id_is_empty_or_not_in_Snapshotdata":  [
                                                        "Succeeded"
                                                    ]
                                                },
                                                "expression":  "@equals(variables('terminateFileset'), false)",
                                                "limit":  {
                                                    "count":  60,
                                                    "timeout":  "PT1H"
                                                },
                                                "type":  "Until"
                                            },
                                            "Check_SnapshotId_Id_is_empty_or_not_in_Snapshotdata":  {
                                                "actions":  {
                                                    "For_each_9":  {
                                                        "foreach":  "@body('Response_of_List_the_snapshots_for_all_objects')?['data']?['snapshotsListConnection']?['edges']",
                                                        "actions":  {
                                                            "Condition_15":  {
                                                                "actions":  {
                                                                    "Set_variable_34":  {
                                                                        "runAfter":  {
                                                                        },
                                                                        "type":  "SetVariable",
                                                                        "inputs":  {
                                                                            "name":  "CheckCondition10",
                                                                            "value":  "@true"
                                                                        }
                                                                    }
                                                                },
                                                                "runAfter":  {
                                                                },
                                                                "else":  {
                                                                    "actions":  {
                                                                        "Set_variable_35":  {
                                                                            "runAfter":  {
                                                                            },
                                                                            "type":  "SetVariable",
                                                                            "inputs":  {
                                                                                "name":  "CheckCondition10",
                                                                                "value":  "@false"
                                                                            }
                                                                        },
                                                                        "Set_variable_36":  {
                                                                            "runAfter":  {
                                                                                "Set_variable_35":  [
                                                                                    "Succeeded"
                                                                                ]
                                                                            },
                                                                            "type":  "SetVariable",
                                                                            "inputs":  {
                                                                                "name":  "terminateFileset",
                                                                                "value":  "@false"
                                                                            }
                                                                        }
                                                                    }
                                                                },
                                                                "expression":  {
                                                                    "and":  [
                                                                        {
                                                                            "not":  {
                                                                                "equals":  [
                                                                                    "@items('For_each_9')?['node']?['pendingSnapshotDeletion']",
                                                                                    "@null"
                                                                                ]
                                                                            }
                                                                        }
                                                                    ]
                                                                },
                                                                "type":  "If"
                                                            }
                                                        },
                                                        "runAfter":  {
                                                        },
                                                        "type":  "Foreach"
                                                    }
                                                },
                                                "runAfter":  {
                                                    "Check_object_Id_is_empty_or_not_in_Snapshotdata":  [
                                                        "Succeeded"
                                                    ]
                                                },
                                                "expression":  "@equals(variables('terminateFileset'), true)",
                                                "limit":  {
                                                    "count":  60,
                                                    "timeout":  "PT1H"
                                                },
                                                "type":  "Until"
                                            },
                                            "Check_object_Id_is_empty_or_not_in_Snapshotdata":  {
                                                "actions":  {
                                                    "For_each_8":  {
                                                        "foreach":  "@body('Response_of_List_the_snapshots_for_all_objects')?['data']?['snapshotsListConnection']?['edges']",
                                                        "actions":  {
                                                            "Condition_14":  {
                                                                "actions":  {
                                                                    "Set_variable_31":  {
                                                                        "runAfter":  {
                                                                        },
                                                                        "type":  "SetVariable",
                                                                        "inputs":  {
                                                                            "name":  "CheckCondition9",
                                                                            "value":  "@true"
                                                                        }
                                                                    }
                                                                },
                                                                "runAfter":  {
                                                                },
                                                                "else":  {
                                                                    "actions":  {
                                                                        "Set_variable_32":  {
                                                                            "runAfter":  {
                                                                            },
                                                                            "type":  "SetVariable",
                                                                            "inputs":  {
                                                                                "name":  "CheckCondition9",
                                                                                "value":  "@false"
                                                                            }
                                                                        },
                                                                        "Set_variable_33":  {
                                                                            "runAfter":  {
                                                                                "Set_variable_32":  [
                                                                                    "Succeeded"
                                                                                ]
                                                                            },
                                                                            "type":  "SetVariable",
                                                                            "inputs":  {
                                                                                "name":  "terminateFileset",
                                                                                "value":  "@true"
                                                                            }
                                                                        }
                                                                    }
                                                                },
                                                                "expression":  {
                                                                    "and":  [
                                                                        {
                                                                            "not":  {
                                                                                "equals":  [
                                                                                    "@items('For_each_8')?['node']?['id']",
                                                                                    "@null"
                                                                                ]
                                                                            }
                                                                        }
                                                                    ]
                                                                },
                                                                "type":  "If"
                                                            }
                                                        },
                                                        "runAfter":  {
                                                        },
                                                        "type":  "Foreach"
                                                    }
                                                },
                                                "runAfter":  {
                                                    "Response_of_List_the_snapshots_for_all_objects":  [
                                                        "Succeeded"
                                                    ]
                                                },
                                                "expression":  "@equals(variables('terminateFileset'), false)",
                                                "limit":  {
                                                    "count":  60,
                                                    "timeout":  "PT1H"
                                                },
                                                "type":  "Until"
                                            },
                                            "Is_Snapshot_data_returned":  {
                                                "actions":  {
                                                },
                                                "runAfter":  {
                                                    "Check_Date_is_empty_or_not_in_Snapshotdata":  [
                                                        "Succeeded"
                                                    ]
                                                },
                                                "else":  {
                                                    "actions":  {
                                                        "Set_variable_43":  {
                                                            "runAfter":  {
                                                            },
                                                            "type":  "SetVariable",
                                                            "inputs":  {
                                                                "name":  "ErrorMessage",
                                                                "value":  "No data for this type was obtained"
                                                            }
                                                        }
                                                    }
                                                },
                                                "expression":  {
                                                    "or":  [
                                                        {
                                                            "equals":  [
                                                                "@variables('CheckCondition9')",
                                                                "@true"
                                                            ]
                                                        },
                                                        {
                                                            "equals":  [
                                                                "@variables('CheckCondition10')",
                                                                "@true"
                                                            ]
                                                        },
                                                        {
                                                            "equals":  [
                                                                "@variables('CheckCondition11')",
                                                                "@true"
                                                            ]
                                                        }
                                                    ]
                                                },
                                                "type":  "If"
                                            },
                                            "List_the_snapshots_for_all_objects":  {
                                                "runAfter":  {
                                                },
                                                "type":  "Http",
                                                "inputs":  {
                                                    "body":  {
                                                        "query":  "query SnapshotsListSingleQuery($workloadId: String!, $first: Int, $after: String, $snapshotFilter: [SnapshotQueryFilterInput!], $sortBy: SnapshotQuerySortByField, $sortOrder: SortOrder, $timeRange: TimeRangeInput) {\r\n  snapshotsListConnection: snapshotOfASnappableConnection(\r\n    workloadId: $workloadId\r\n    first: $first\r\n    after: $after\r\n    snapshotFilter: $snapshotFilter\r\n    sortBy: $sortBy\r\n    sortOrder: $sortOrder\r\n    timeRange: $timeRange\r\n  ) {\r\n    edges {\r\n      node {\r\n        id\r\n        date\r\n        expirationDate\r\n        isOnDemandSnapshot\r\n        ... on CdmSnapshot {\r\n          cdmVersion\r\n          isDownloadedSnapshot\r\n          cluster {\r\n            id\r\n            name\r\n            version\r\n            status\r\n          }\r\n          pendingSnapshotDeletion {\r\n            id: snapshotFid\r\n            status\r\n          }\r\n          slaDomain {\r\n            name\r\n            ... on ClusterSlaDomain {\r\n              fid\r\n              cluster {\r\n                id\r\n                name\r\n              }\r\n            }\r\n            ... on GlobalSla {\r\n              id\r\n            }\r\n          }\r\n          pendingSla {\r\n            id\r\n            name\r\n          }\r\n          snapshotRetentionInfo {\r\n            archivalInfos {\r\n              name\r\n              isExpirationDateCalculated\r\n              expirationTime\r\n            }\r\n            localInfo {\r\n              name\r\n              isExpirationDateCalculated\r\n              expirationTime\r\n            }\r\n            replicationInfos {\r\n              name\r\n              isExpirationDateCalculated\r\n              expirationTime\r\n            }\r\n          }\r\n          sapHanaAppMetadata {\r\n            backupId\r\n            backupPrefix\r\n            snapshotType\r\n            files {\r\n              backupFileSizeInBytes\r\n            }\r\n          }\r\n          legalHoldInfo {\r\n            shouldHoldInPlace\r\n          }\r\n        }\r\n        ... on PolarisSnapshot {\r\n          isDownloadedSnapshot\r\n          isReplica\r\n          isArchivalCopy\r\n          slaDomain {\r\n            name\r\n            ... on ClusterSlaDomain {\r\n              fid\r\n              cluster {\r\n                id\r\n                name\r\n              }\r\n            }\r\n            ... on GlobalSla {\r\n              id\r\n            }\r\n          }\r\n        }\r\n      }\r\n    }\r\n    pageInfo {\r\n      endCursor\r\n      hasNextPage\r\n    }\r\n  }\r\n}\r\n",
                                                        "variables":  {
                                                            "snapshotFilter":  [
                                                                {
                                                                    "field":  "SNAPSHOT_TYPE",
                                                                    "typeFilters":  [
                                                                        "ON_DEMAND"
                                                                    ]
                                                                }
                                                            ],
                                                            "sortBy":  "CREATION_TIME",
                                                            "sortOrder":  "DESC",
                                                            "timeRange":  {
                                                                "end":  "2022-12-05",
                                                                "start":  "2022-11-21"
                                                            },
                                                            "workloadId":  "@{triggerBody()?['ObjectId']}"
                                                        }
                                                    },
                                                    "headers":  {
                                                        "Authorization":  "Bearer @{variables('access_token')}",
                                                        "Content-Type":  "application/json"
                                                    },
                                                    "method":  "POST",
                                                    "uri":  "@{triggerBody()?['BaseUrl']}/api/graphql"
                                                }
                                            },
                                            "Response_2":  {
                                                "runAfter":  {
                                                    "Is_Snapshot_data_returned":  [
                                                        "Succeeded"
                                                    ]
                                                },
                                                "type":  "Response",
                                                "kind":  "Http",
                                                "inputs":  {
                                                    "body":  {
                                                        "error":  "@variables('ErrorMessage')",
                                                        "status":  "Successed"
                                                    },
                                                    "statusCode":  200
                                                }
                                            },
                                            "Response_of_List_the_snapshots_for_all_objects":  {
                                                "runAfter":  {
                                                    "check_List_the_snapshots_for_all_objects_gets_200_or_not":  [
                                                        "Succeeded"
                                                    ]
                                                },
                                                "type":  "ParseJson",
                                                "inputs":  {
                                                    "content":  "@body('List_the_snapshots_for_all_objects')",
                                                    "schema":  {
                                                        "properties":  {
                                                            "data":  {
                                                                "properties":  {
                                                                    "snapshotsListConnection":  {
                                                                        "properties":  {
                                                                            "edges":  {
                                                                                "items":  {
                                                                                    "properties":  {
                                                                                        "node":  {
                                                                                            "properties":  {
                                                                                                "cdmVersion":  {
                                                                                                    "type":  "string"
                                                                                                },
                                                                                                "cluster":  {
                                                                                                    "properties":  {
                                                                                                        "id":  {
                                                                                                            "type":  "string"
                                                                                                        },
                                                                                                        "name":  {
                                                                                                            "type":  "string"
                                                                                                        },
                                                                                                        "status":  {
                                                                                                            "type":  "string"
                                                                                                        },
                                                                                                        "version":  {
                                                                                                            "type":  "string"
                                                                                                        }
                                                                                                    },
                                                                                                    "type":  "object"
                                                                                                },
                                                                                                "date":  {
                                                                                                    "type":  "string"
                                                                                                },
                                                                                                "expirationDate":  {
                                                                                                },
                                                                                                "id":  {
                                                                                                    "type":  "string"
                                                                                                },
                                                                                                "isDownloadedSnapshot":  {
                                                                                                    "type":  "boolean"
                                                                                                },
                                                                                                "isOnDemandSnapshot":  {
                                                                                                    "type":  "boolean"
                                                                                                },
                                                                                                "legalHoldInfo":  {
                                                                                                },
                                                                                                "pendingSla":  {
                                                                                                },
                                                                                                "pendingSnapshotDeletion":  {
                                                                                                },
                                                                                                "sapHanaAppMetadata":  {
                                                                                                },
                                                                                                "slaDomain":  {
                                                                                                    "properties":  {
                                                                                                        "id":  {
                                                                                                            "type":  "string"
                                                                                                        },
                                                                                                        "name":  {
                                                                                                            "type":  "string"
                                                                                                        }
                                                                                                    },
                                                                                                    "type":  "object"
                                                                                                },
                                                                                                "snapshotRetentionInfo":  {
                                                                                                }
                                                                                            },
                                                                                            "type":  "object"
                                                                                        }
                                                                                    },
                                                                                    "required":  [
                                                                                        "node"
                                                                                    ],
                                                                                    "type":  "object"
                                                                                },
                                                                                "type":  "array"
                                                                            },
                                                                            "pageInfo":  {
                                                                                "properties":  {
                                                                                    "endCursor":  {
                                                                                        "type":  "string"
                                                                                    },
                                                                                    "hasNextPage":  {
                                                                                        "type":  "boolean"
                                                                                    }
                                                                                },
                                                                                "type":  "object"
                                                                            }
                                                                        },
                                                                        "type":  "object"
                                                                    }
                                                                },
                                                                "type":  "object"
                                                            }
                                                        },
                                                        "type":  "object"
                                                    }
                                                }
                                            },
                                            "check_List_the_snapshots_for_all_objects_gets_200_or_not":  {
                                                "actions":  {
                                                    "Check_if_response_contains_error_or_not":  {
                                                        "actions":  {
                                                            "Response_8":  {
                                                                "runAfter":  {
                                                                    "Set_error_message_if_has_error_in_response_3":  [
                                                                        "Succeeded"
                                                                    ]
                                                                },
                                                                "type":  "Response",
                                                                "kind":  "Http",
                                                                "inputs":  {
                                                                    "body":  "@body('List_the_snapshots_for_all_objects')?['errors'][0]?['message']",
                                                                    "statusCode":  200
                                                                }
                                                            },
                                                            "Set_error_message_if_has_error_in_response_3":  {
                                                                "runAfter":  {
                                                                },
                                                                "type":  "SetVariable",
                                                                "inputs":  {
                                                                    "name":  "ErrorMessage",
                                                                    "value":  "@{body('List_the_snapshots_for_all_objects')?['errors'][0]?['message']}"
                                                                }
                                                            },
                                                            "Terminate_6":  {
                                                                "runAfter":  {
                                                                    "Response_8":  [
                                                                        "Succeeded"
                                                                    ]
                                                                },
                                                                "type":  "Terminate",
                                                                "inputs":  {
                                                                    "runError":  {
                                                                        "code":  "@{outputs('List_the_snapshots_for_all_objects')?['statusCode']}",
                                                                        "message":  "@{body('List_the_snapshots_for_all_objects')?['errors'][0]?['message']}"
                                                                    },
                                                                    "runStatus":  "Failed"
                                                                }
                                                            }
                                                        },
                                                        "runAfter":  {
                                                        },
                                                        "expression":  {
                                                            "and":  [
                                                                {
                                                                    "contains":  [
                                                                        "@body('List_the_snapshots_for_all_objects')",
                                                                        "errors"
                                                                    ]
                                                                }
                                                            ]
                                                        },
                                                        "type":  "If"
                                                    }
                                                },
                                                "runAfter":  {
                                                    "List_the_snapshots_for_all_objects":  [
                                                        "Succeeded",
                                                        "Failed"
                                                    ]
                                                },
                                                "else":  {
                                                    "actions":  {
                                                        "Response_7":  {
                                                            "runAfter":  {
                                                                "Set_error_message_if_status_code_is_NOT_200_5":  [
                                                                    "Succeeded"
                                                                ]
                                                            },
                                                            "type":  "Response",
                                                            "kind":  "Http",
                                                            "inputs":  {
                                                                "body":  "@body('List_the_snapshots_for_all_objects')?['message']",
                                                                "statusCode":  "@outputs('List_the_snapshots_for_all_objects')['statusCode']"
                                                            }
                                                        },
                                                        "Set_error_message_if_status_code_is_NOT_200_5":  {
                                                            "runAfter":  {
                                                            },
                                                            "type":  "SetVariable",
                                                            "inputs":  {
                                                                "name":  "ErrorMessage",
                                                                "value":  "@{body('List_the_snapshots_for_all_objects')?['message']}"
                                                            }
                                                        },
                                                        "Terminate":  {
                                                            "runAfter":  {
                                                                "Response_7":  [
                                                                    "Succeeded"
                                                                ]
                                                            },
                                                            "type":  "Terminate",
                                                            "inputs":  {
                                                                "runError":  {
                                                                    "code":  "@{outputs('List_the_snapshots_for_all_objects')?['statusCode']}",
                                                                    "message":  "@{body('List_the_snapshots_for_all_objects')?['message']}"
                                                                },
                                                                "runStatus":  "Failed"
                                                            }
                                                        }
                                                    }
                                                },
                                                "expression":  {
                                                    "and":  [
                                                        {
                                                            "equals":  [
                                                                "@outputs('List_the_snapshots_for_all_objects')?['statusCode']",
                                                                200
                                                            ]
                                                        }
                                                    ]
                                                },
                                                "type":  "If"
                                            }
                                        },
                                        "runAfter":  {
                                        },
                                        "else":  {
                                            "actions":  {
                                                "Response":  {
                                                    "runAfter":  {
                                                        "Set_error_message_if_status_code_is_NOT_200_4":  [
                                                            "Succeeded"
                                                        ]
                                                    },
                                                    "type":  "Response",
                                                    "kind":  "Http",
                                                    "inputs":  {
                                                        "body":  {
                                                            "error":  "@variables('ErrorMessage')",
                                                            "status":  "Successed"
                                                        },
                                                        "statusCode":  200
                                                    }
                                                },
                                                "Set_error_message_if_status_code_is_NOT_200_4":  {
                                                    "runAfter":  {
                                                    },
                                                    "type":  "SetVariable",
                                                    "inputs":  {
                                                        "name":  "ErrorMessage",
                                                        "value":  "Either object_name or object_id input must be provided."
                                                    }
                                                }
                                            }
                                        },
                                        "expression":  {
                                            "and":  [
                                                {
                                                    "not":  {
                                                        "equals":  [
                                                            "@empty(triggerBody()?['ObjectId'])",
                                                            "@true"
                                                        ]
                                                    }
                                                }
                                            ]
                                        },
                                        "type":  "If"
                                    }
                                }
                            },
                            "expression":  {
                                "and":  [
                                    {
                                        "not":  {
                                            "equals":  [
                                                "@empty(triggerBody()?['ObjectName'])",
                                                "@true"
                                            ]
                                        }
                                    }
                                ]
                            },
                            "type":  "If"
                        },
                        "access_token":  {
                            "runAfter":  {
                                "Is_Authentication_Failed":  [
                                    "Succeeded"
                                ]
                            },
                            "type":  "InitializeVariable",
                            "inputs":  {
                                "variables":  [
                                    {
                                        "name":  "access_token",
                                        "type":  "string",
                                        "value":  "@{body('Authentication_2')?['access_token']}"
                                    }
                                ]
                            }
                        }
                    },
                    "outputs":  {
                    }
                },
                "parameters":  {
                    "$connections":  {
                        "value":  {
                            "RubrikCustomConnector":  {
                                "connectionId":  "[resourceId('Microsoft.Web/connections', variables('RubrikcustomconnectorConnectionName'))]",
                                "connectionName":  "[variables('RubrikcustomconnectorConnectionName')]",
                                "id":  "[concat('/subscriptions/', subscription().subscriptionId, '/resourceGroups/', resourceGroup().name, '/providers/Microsoft.Web/customApis/', parameters('Rubrik Connector name'))]"
                            },
                            "keyvault_1":  {
                                "connectionId":  "[resourceId('Microsoft.Web/connections', variables('KeyvaultConnectionName'))]",
                                "connectionName":  "[variables('KeyvaultConnectionName')]",
                                "id":  "[concat('/subscriptions/', subscription().subscriptionId, '/providers/Microsoft.Web/locations/', resourceGroup().location, '/managedApis/Keyvault')]"
                            }
                        }
                    }
                }
            },
            "name":  "[parameters('PlaybookName')]",
            "type":  "Microsoft.Logic/workflows",
            "location":  "[resourceGroup().location]",
            "tags":  {
                "hidden-SentinelTemplateName":  "RubrikDataObjectDiscovery",
                "hidden-SentinelTemplateVersion":  "1.0"
            },
            "identity":  {
                "type":  "SystemAssigned"
            },
            "apiVersion":  "2017-07-01",
            "dependsOn":  [
                "[resourceId('Microsoft.Web/connections', variables('RubrikcustomconnectorConnectionName'))]",
                "[resourceId('Microsoft.Web/connections', variables('KeyvaultConnectionName'))]"
            ]
        },
        {
            "type":  "Microsoft.Web/connections",
            "apiVersion":  "2016-06-01",
            "name":  "[variables('RubrikcustomconnectorConnectionName')]",
            "location":  "[resourceGroup().location]",
            "kind":  "V1",
            "properties":  {
                "displayName":  "[variables('RubrikcustomconnectorConnectionName')]",
                "customParameterValues":  {
                },
                "api":  {
                    "id":  "[concat('/subscriptions/', subscription().subscriptionId, '/resourceGroups/', resourceGroup().name, '/providers/Microsoft.Web/customApis/', parameters('Rubrik Connector name'))]"
                }
            }
        },
        {
            "type":  "Microsoft.Web/connections",
            "apiVersion":  "2016-06-01",
            "name":  "[variables('KeyvaultConnectionName')]",
            "location":  "[resourceGroup().location]",
            "kind":  "V1",
            "properties":  {
                "displayName":  "[variables('KeyvaultConnectionName')]",
                "customParameterValues":  {
                },
                "api":  {
                    "id":  "[concat('/subscriptions/', subscription().subscriptionId, '/providers/Microsoft.Web/locations/', resourceGroup().location, '/managedApis/Keyvault')]"
                },
                "parameterValues": {
                    "token:TenantId": "[parameters('tenantId')]",
                    "token:grantType": "code",
                    "vaultName": "[parameters('keyvaultName')]"
                }
            }
        }
    ]
}<|MERGE_RESOLUTION|>--- conflicted
+++ resolved
@@ -24,11 +24,7 @@
         ],
         "prerequisitesDeployTemplateFile": "Azure-Sentinel/Solutions/RubrikSecurityCloud/Playbooks/RubrikCustomConnector/Rubrik_custom_conn.json",
         "lastUpdateTime":  "2022-01-20T00:00:00.000Z",
-<<<<<<< HEAD
-        "entities":  ["account","url","api"],
-=======
         "entities":  ["account","url"],
->>>>>>> 245c7201
         "tags":  ["Object","Discovery","Security","Rubrik"],
         "support":  {
             "tier":  "community",
