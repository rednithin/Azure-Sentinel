--- conflicted
+++ resolved
@@ -54,10 +54,6 @@
   - entityType: IP
     fieldMappings:
       - identifier: Address
-<<<<<<< HEAD
         columnName: DestinationIP
-=======
-        columnName: IPCustomEntity
->>>>>>> c0fd1083
 version: 1.0.3
 kind: Scheduled