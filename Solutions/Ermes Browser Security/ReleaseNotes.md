--- conflicted
+++ resolved
@@ -1,14 +1,6 @@
-<<<<<<< HEAD
-| **Version** | **Date Modified (DD-MM-YYYY)** | **Change History**                                  |
-|-------------|--------------------------------|-----------------------------------------------------|
-| 3.0.3       | 19-02-2024                     | Updated _solutionVersion to dataConnectorCCPVersion |  
-| 3.0.2       | 23-01-2024                     | Changes in CCP **Data Connector**                   |  
-| 3.0.1       | 28-11-2023                     | Changes in CCP **Data Connector**                   |  
-| 3.0.0       | 29-09-2023                     | Initial Solution Release                            |
-=======
 | **Version** | **Date Modified (DD-MM-YYYY)** | **Change History**                                 |
 |-------------|--------------------------------|----------------------------------------------------|
+| 3.0.3       | 19-02-2024                     | Updated _solutionVersion to dataConnectorCCPVersion |
 | 3.0.2       | 23-01-2024                     | Updated paging type in **CCP Data Connector**      |  
 | 3.0.1       | 28-11-2023                     | Updated **CCP Data Connector**                     |  
-| 3.0.0       | 29-09-2023                     | Initial Solution Release                           |
->>>>>>> cc2dce46
+| 3.0.0       | 29-09-2023                     | Initial Solution Release                           |