--- conflicted
+++ resolved
@@ -8,11 +8,7 @@
   ],
   "Metadata": "SolutionMetadata.json",
   "BasePath": "C:\\GitHub\\azure\\Solutions\\SonicWall Firewall",
-<<<<<<< HEAD
-  "Version": "2.0.3",
-=======
   "Version": "2.0.4",
->>>>>>> 6fd8ceef
   "TemplateSpec": true,
   "Is1PConnector": false
 }