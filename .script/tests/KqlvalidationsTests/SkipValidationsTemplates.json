--- conflicted
+++ resolved
@@ -2567,7 +2567,6 @@
     "validationFailReason": "Temporarily Added for Hunting Query validation"
   },
   {
-<<<<<<< HEAD
     "id": "8f8a8ac1-82aa-4569-b3ec-46dbf2676bf0",
     "templateName": "SnowflakeTimeConsumingQueries.yaml",
     "validationFailReason": "Temporarily Added for Hunting Query validation"
@@ -2575,10 +2574,10 @@
   {
     "id": "6e8315eb-86a0-4a15-925d-a36c29d13bbd",
     "templateName": "SnowflakeHighCreditConsumingQueries.yaml",
-=======
+    "validationFailReason": "Temporarily Added for Hunting Query validation"
+  },
     "id": "278592b5-612b-48a4-bb38-4c01ff8ee2a5",
     "templateName": "SolarWindsInventory.yaml",
->>>>>>> 5e67ce91
     "validationFailReason": "Temporarily Added for Hunting Query validation"
   },
   {
