--- conflicted
+++ resolved
@@ -1,14 +1,4 @@
 [
-<<<<<<< HEAD
-  "7249500f-3038-4b83-8549-9cd8dfa2d498",
-  "04384937-e927-4595-8f3c-89ff58ed231f",
-  "f7f4a77e-f68f-4b56-9aaf-a0c9d87d7a8e",
-  "aac495a9-feb1-446d-b08e-a1164a539452",
-  "f2dd4a3a-ebac-4994-9499-1a859938c947",
-  "f041e01d-840d-43da-95c8-4188f6cef546",
-  "e70fa6e0-796a-4e85-9420-98b17b0bb749"
-]
-=======
   {
     "id": "7249500f-3038-4b83-8549-9cd8dfa2d498",
     "templateName": "Known PHOSPHORUS group domains/IP - October 2020",
@@ -23,11 +13,6 @@
     "id": "f7f4a77e-f68f-4b56-9aaf-a0c9d87d7a8e",
     "templateName": "Users searching for VIP user activity",
     "validationFailReason": "The name 'LAQueryLogs' does not refer to any known table, tabular variable or function."
-  },
-  {
-    "id": "a9956d3a-07a9-44a6-a279-081a85020cae",
-    "templateName": "ClientDeniedAccess",
-    "validationFailReason": "The column 'ClientIP' must exist on both sides of the join."
   },
   {
     "id": "aac495a9-feb1-446d-b08e-a1164a539452",
@@ -51,4 +36,3 @@
   }
 ]
 
->>>>>>> a5714426
