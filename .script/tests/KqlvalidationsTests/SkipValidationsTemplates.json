[
  {
    "id": "87210ca1-49a4-4a7d-bb4a-4988752f978c",
    "templateName": "AzurePortalSigninfromanotherAzureTenant.yaml",
    "validationFailReason": "ipv4_lookup not recognized as a function."
  },
  {
    "id": "09c49590-4e9d-4da9-a34d-17222d0c9e7e",
    "templateName": "PotentiallyHarmfulFileTypes.yaml",
    "validationFailReason": "The name '_GetWatchList' does not refer to any known function"
  },
  {
    "id": "55073036-bb86-47d3-a85a-b113ac3d9396",
    "templateName": "PrivilegedUserLogonfromnewASN.yaml",
    "validationFailReason": "The name 'AutonomousSystemNumber' does not refer to any known column, table, variable or function."
  },
  {
    "id": "af435ca1-fb70-4de1-92c1-7435c48482a9",
    "templateName": "AuthenticationsofPrivilegedAccountsOutsideofExpectedControls.yaml",
    "validationFailReason": "The name 'AutonomousSystemNumber' does not refer to any known column, table, variable or function."
  },
  {
    "id": "ef895ada-e8e8-4cf0-9313-b1ab67fab69f",
    "templateName": "AuthenticationAttemptfromNewCountry.yaml",
    "validationFailReason": "The name 'city' does not refer to any known column, table, variable or function."
  },
  {
    "id": "84cccc86-5c11-4b3a-aca6-7c8f738ed0f7",
    "templateName": "AuthenticationAttemptfromNewCountry.yaml",
    "validationFailReason": "The name 'displayName' does not refer to any known column, table, variable or function."
  },
  {
    "id": "f7c3f5c8-71ea-49ff-b8b3-148f0e346291",
    "templateName": "AuthenticationAttemptfromNewCountry.yaml",
    "validationFailReason": "The name 'AutonomousSystemNumber' does not refer to any known column, table, variable or function."
  },
  {
    "id": "f7c3f5c8-71ea-49ff-b8b3-148f0e346291",
    "templateName": "AuthenticationAttemptfromNewCountry.yaml",
    "validationFailReason": "The name 'AutonomousSystemNumber' does not refer to any known column, table, variable or function."
  },
  {
    "id": "009b9bae-23dd-43c4-bcb9-11c4ba7c784a",
    "templateName": "AuthenticationAttemptfromNewCountry.yaml",
    "validationFailReason": "The name 'displayName' does not refer to any known column, table, variable or function."
  },
  {
    "id": "dd78a122-d377-415a-afe9-f22e08d2112c",
    "templateName": "AuthenticationAttemptfromNewCountry.yaml",
    "validationFailReason": "The name 'displayName' does not refer to any known column, table, variable or function."
  },
  {
    "id": "b6685757-3ed1-4b05-a5bd-absdcdjde783",
    "templateName": "ThisisOldPath.yaml",
    "validationFailReason": "This is a test for re-direction."
  },
  {
    "id": "3b446b66-acec-4cf8-9048-179eed4c81d5",
    "templateName": "AVSpringShell.yaml",
    "validationFailReason": "Since the content moved to new location, created dummy file with guidence for redirecting the customers to new location"
  },
  {
      "id": "8a20a6ab-da88-4634-b8a2-d026b7c940ff",
      "templateName": "AVTarrask.yaml",
      "validationFailReason": "Since the content moved to new location, created dummy file with guidence for redirecting the customers to new location"
  },
  {
      "id": "af6890bb-f364-4089-ab6a-2ec97ab8b46e",
      "templateName": "AVdetectionsrelatedtoUkrainebasedthreats.yaml",
      "validationFailReason": "Since the content moved to new location, created dummy file with guidence for redirecting the customers to new location"
  },
  {
      "id": "30b19d44-fe51-4626-9444-1fd1cd5e2ac4",
      "templateName": "PotentialBuildProcessCompromiseMDE.yaml",
      "validationFailReason": "Since the content moved to new location, created dummy file with guidence for redirecting the customers to new location"
  },
  {
      "id": "113c5614-cfab-4a58-9f63-9e189cd1e01f",
      "templateName": "SUNSPOTHashes.yaml",
      "validationFailReason": "Since the content moved to new location, created dummy file with guidence for redirecting the customers to new location"
  },
  {
      "id": "8ce98f23-4a0b-4efd-ab0f-a1d06fcc94f4",
      "templateName": "SolarWinds_SUNBURST_&_SUPERNOVA_File-IOCs.yaml",
      "validationFailReason": "Since the content moved to new location, created dummy file with guidence for redirecting the customers to new location"
  },
  {
      "id": "92dc16d9-efbd-4409-9f5d-54072d9e66b3",
      "templateName": "SolarWinds_SUNBURST_Network-IOCs.yaml",
      "validationFailReason": "Since the content moved to new location, created dummy file with guidence for redirecting the customers to new location"
  },
  {
      "id": "3755058f-8d97-4fca-b543-603d56c6fd30",
      "templateName": "SolarWinds_TEARDROP_Process-IOCs.yaml",
      "validationFailReason": "Since the content moved to new location, created dummy file with guidence for redirecting the customers to new location"
  },
  {
    "id": "bca035b7-7292-4145-ae8b-b7216bec9dd1",
    "templateName": "vimNetworkSessionMicrosoftMD4IoT.yaml",
    "validationFailReason": "The name 'LocalPort' does not refer to any known column, table, variable or function."
  },
  {    
    "id": "29e99017-e28d-47be-8b9a-c8c711f8a903",
    "templateName": "NRT_AuthenticationMethodsChangedforVIPUsers.yaml",
    "validationFailReason": "The name 'User Principal Name' does not refer to any known column, table, variable or function"  
  },
  {
    "id": "078a6526-e94e-4cf1-a08e-83bc0186479f",
    "templateName": "Anomalous AAD Account Manipulation.yaml",
    "validationFailReason": "Since the content moved to new location, created dummy file guidence for redirecting the customers to new location"
  },  
  {
    "id": "6a497dfd-f4a5-4a60-949a-10ce6f505d3e",
    "templateName": "Anomalous Account Creation.yaml",
    "validationFailReason": "Since the content moved to new location, created dummy file guidence for redirecting the customers to new location"
  },
  {
    "id": "99288c08-226f-4e64-a12d-dc0a442c352d",
    "templateName": "Anomalous Activity Role Assignment.yaml",
    "validationFailReason": "Since the content moved to new location, created dummy file guidence for redirecting the customers to new location"
  },
  {
    "id": "2efb0c20-be16-45b7-b041-7e327a129976",
    "templateName": "Anomalous Code Execution.yaml",
    "validationFailReason": "Since the content moved to new location, created dummy file guidence for redirecting the customers to new location"
  },
  {
    "id": "0a8a8406-d216-4152-aa6e-778c4bfdd098",
    "templateName": "Anomalous Data Access.yaml",
    "validationFailReason": "Since the content moved to new location, created dummy file guidence for redirecting the customers to new location"
  },
  {
    "id": "0a4e446e-d702-441f-86f6-7e00b2b6b1df",
    "templateName": "Anomalous Defensive Mechanism Modification.yaml",
    "validationFailReason": "Since the content moved to new location, created dummy file guidence for redirecting the customers to new location"
  },
  {
    "id": "1db55a1c-3fcd-4bcb-9b6a-e05599aab7a4",
    "templateName": "Anomalous Failed Logon.yaml",
    "validationFailReason": "Since the content moved to new location, created dummy file guidence for redirecting the customers to new location"
  },
  {
    "id": "c590840f-1861-4a94-8bb2-e1b1e7b0a569",
    "templateName": "Anomalous Geo Location Logon.yaml",
    "validationFailReason": "Since the content moved to new location, created dummy file guidence for redirecting the customers to new location"
  },
  {
    "id": "8f7736c0-dc94-44f1-bdea-aa96581af8c7",
    "templateName": "Anomalous Login to Devices.yaml",
    "validationFailReason": "Since the content moved to new location, created dummy file guidence for redirecting the customers to new location"
  },
  {
    "id": "ab649c21-f9db-4dc8-a06e-84833203091a",
    "templateName": "Anomalous Password Reset.yaml",
    "validationFailReason": "Since the content moved to new location, created dummy file guidence for redirecting the customers to new location"
  },
  {
    "id": "805a56c5-8e80-4aea-b8ff-8e2e87d528b9",
    "templateName": "Anomalous RDP Activity.yaml",
    "validationFailReason": "Since the content moved to new location, created dummy file guidence for redirecting the customers to new location"
  },
  {
    "id": "8ab2722f-cb3d-4f2c-b59a-59f50d3143a6",
    "templateName": "Anomalous Resource Access.yaml",
    "validationFailReason": "Since the content moved to new location, created dummy file guidence for redirecting the customers to new location"
  },
  {
    "id": "c82d43a4-edac-4ebe-98d5-3b907907d0f9",
    "templateName": "Anomalous Role Assignment.yaml",
    "validationFailReason": "Since the content moved to new location, created dummy file guidence for redirecting the customers to new location"
  },
  {
    "id": "683b103c-7d37-4136-b33f-53d52400098a",
    "templateName": "Anomalous Sign-in Activity.yaml",
    "validationFailReason": "Since the content moved to new location, created dummy file guidence for redirecting the customers to new location"
  },
  {
      "id": "96c8f92e-a617-4158-94ea-dea51557b40e",
      "templateName": "ActiniumAVHits.yaml",
      "validationFailReason": "Since the content moved to new location, created dummy file with guidence for redirecting the customers to new location"
  },
  {
    "id": "089e2363-8a7a-4899-9ac4-23fcad3104c1",
    "templateName": "HighNumberofVulnDetectedV2.yaml",
    "validationFailReason": "Since the content moved to new location, created dummy file with guidence for redirecting the customers to new location"
  },
  {
    "id": "da498ea0-f3bd-437f-9f36-eaf5ba5e0a6c",
    "templateName": "NewHighSeverityVulnDetectedAcrossMulitpleHostsV2.yaml",
    "validationFailReason": "Since the content moved to new location, created dummy file with guidence for redirecting the customers to new location"
  },
  {
    "id": "61e1b765-da84-47a5-adb3-ace3ae7f2937",
    "templateName": "SeveralDenyActionsRegistered.yaml",
    "validationFailReason": "Since the content moved to new location, created dummy file with guidence for redirecting the customers to new location"
  },
  {
    "id": "dbba4298-45b2-4ded-887f-874632a701b4",
    "templateName": "AccountCreatedandDeletedinShortTimeframe.yaml",
    "validationFailReason": "Since the content moved to new location, created dummy file with guidence for redirecting the customers to new location"
  },
  {
    "id": "1116337d-c2dd-4e58-9e5b-afd6bfcb51c1",
    "templateName": "AccountCreatedDeletedByNonApprovedUser.yaml",
    "validationFailReason": "Since the content moved to new location, created dummy file with guidence for redirecting the customers to new location"
  },
  {
    "id": "70838318-445a-4366-9434-6593f5082c59",
    "templateName": "ADFSDomainTrustMods.yaml",
    "validationFailReason": "Since the content moved to new location, created dummy file with guidence for redirecting the customers to new location"
  },
  {
    "id": "eff0c910-6a13-4bc1-b3c4-1b4b2d285e67",
    "templateName": "AdminPromoAfterRoleMgmtAppPermissionGrant.yaml",
    "validationFailReason": "Since the content moved to new location, created dummy file with guidence for redirecting the customers to new location"
  },
  {
    "id": "396c2909-7489-4b87-95a9-1429ab40ad96",
    "templateName": "AzureADRoleManagementPermissionGrant.yaml",
    "validationFailReason": "Since the content moved to new location, created dummy file with guidence for redirecting the customers to new location"
  },
  {
    "id": "15535fa9-4262-4e76-bbe7-792b57da9331",
    "templateName": "BulkChangestoPrivilegedAccountPermissions.yaml",
    "validationFailReason": "Since the content moved to new location, created dummy file with guidence for redirecting the customers to new location"
  },
  {
    "id": "ffb7b057-a1de-4604-bee8-22518c0b8bb3",
    "templateName": "CredentialAddedAfterAdminConsent.yaml",
    "validationFailReason": "Since the content moved to new location, created dummy file with guidence for redirecting the customers to new location"
  },
  {
    "id": "902ec8be-b89c-45a9-bf40-28407c8a8428",
    "templateName": "FirstAppOrServicePrincipalCredential.yaml",
    "validationFailReason": "Since the content moved to new location, created dummy file with guidence for redirecting the customers to new location"
  },
  {
    "id": "0b130033-bd5a-48c4-b606-84a8614ff3c0",
    "templateName": "MailPermissionsAddedToApplication.yaml",
    "validationFailReason": "Since the content moved to new location, created dummy file with guidence for redirecting the customers to new location"
  },
  {
    "id": "f13f3c0d-7e04-4de3-a737-f929871fb2b1",
    "templateName": "MaliciousOAuthApp_O365AttackToolkit.yaml",
    "validationFailReason": "Since the content moved to new location, created dummy file with guidence for redirecting the customers to new location"
  },
  {
    "id": "e8f33204-9e18-4df0-8ff7-aeb35947c67d",
    "templateName": "MaliciousOAuthApp_PwnAuth.yaml",
    "validationFailReason": "Since the content moved to new location, created dummy file with guidence for redirecting the customers to new location"
  },
  {
    "id": "0f670e09-32aa-4943-bf48-8855645d6af0",
    "templateName": "MultipleAdmin_membership_removals_from_NewAdmin.yaml",
    "validationFailReason": "Since the content moved to new location, created dummy file with guidence for redirecting the customers to new location"
  },
  {
    "id": "97faa5fe-b9a1-45f4-8981-8fd57a67a5e2",
    "templateName": "NewAppOrServicePrincipalCredential.yaml",
    "validationFailReason": "Since the content moved to new location, created dummy file with guidence for redirecting the customers to new location"
  },
  {
    "id": "e7b9ea73-1980-4318-96a6-da559486664b",
    "templateName": "NRT_ADFSDomainTrustMods.yaml",
    "validationFailReason": "Since the content moved to new location, created dummy file with guidence for redirecting the customers to new location"
  },
  {
    "id": "a43ba78f-ba8d-4918-b578-257bf17bd096",
    "templateName": "NRT_NewAppOrServicePrincipalCredential.yaml",
    "validationFailReason": "Since the content moved to new location, created dummy file with guidence for redirecting the customers to new location"
  },
  {
    "id": "c199378e-51d8-4e55-9e30-426b0c7e1452",
    "templateName": "NRT_PIMElevationRequestRejected.yaml",
    "validationFailReason": "Since the content moved to new location, created dummy file with guidence for redirecting the customers to new location"
  },
  {
    "id": "7d237897-ac1b-4e59-b73e-f2f22c23a2bc",
    "templateName": "NRT_PrivlegedRoleAssignedOutsidePIM.yaml",
    "validationFailReason": "Since the content moved to new location, created dummy file with guidence for redirecting the customers to new location"
  },
  {
    "id": "0124b561-b8d3-4043-b126-e2bb8904a61f",
    "templateName": "NRT_UseraddedtoPrivilgedGroups.yaml",
    "validationFailReason": "Since the content moved to new location, created dummy file with guidence for redirecting the customers to new location"
  },
  {
    "id": "852fd76e-ca5b-4889-93b1-0762f4f005a7",
    "templateName": "PIMElevationRequestRejected.yaml",
    "validationFailReason": "Since the content moved to new location, created dummy file with guidence for redirecting the customers to new location"
  },
  {
    "id": "d4cc3972-25a8-47a6-b1c7-70bbda67ee73",
    "templateName": "PrivlegedRoleAssignedOutsidePIM.yaml",
    "validationFailReason": "Since the content moved to new location, created dummy file with guidence for redirecting the customers to new location"
  },
  {
    "id": "81eaf5bf-3a30-4aa2-af0f-f8ef523e0f32",
    "templateName": "RareApplicationConsent.yaml",
    "validationFailReason": "Since the content moved to new location, created dummy file with guidence for redirecting the customers to new location"
  },
  {
    "id": "e9b4f1f5-d8eb-4e0c-83ff-e5d75642cfad",
    "templateName": "SuspiciousOAuthApp_OfflineAccess.yaml",
    "validationFailReason": "Since the content moved to new location, created dummy file with guidence for redirecting the customers to new location"
  },
  {
    "id": "f30361cb-373a-4bb7-93a0-7060572f82fb",
    "templateName": "SuspiciousServicePrincipalcreationactivity.yaml",
    "validationFailReason": "Since the content moved to new location, created dummy file with guidence for redirecting the customers to new location"
  },
  {
    "id": "9e89f397-7ced-4896-8006-1fea53bd0885",
    "templateName": "UseraddedtoPrivilgedGroups.yaml",
    "validationFailReason": "Since the content moved to new location, created dummy file with guidence for redirecting the customers to new location"
  },
  {
    "id": "8df409b7-fc2a-44ab-8d23-97674c58d5d9",
    "templateName": "UserAssignedPrivilegedRole.yaml",
    "validationFailReason": "Since the content moved to new location, created dummy file with guidence for redirecting the customers to new location"
  },
  {
    "id": "649c81c2-0388-40ca-80b1-868d9df2ed9b",
    "templateName": "AuthenticationMethodsChangedforPrivilegedAccount.yaml",
    "validationFailReason": "Since the content moved to new location, created dummy file with guidence for redirecting the customers to new location"
  },
  {
    "id": "9458956f-1489-45f8-a0e0-f9eab679f225",
    "templateName": "PrivilegedAccountsSigninFailureSpikes.yaml",
    "validationFailReason": "Since the content moved to new location, created dummy file with guidence for redirecting the customers to new location"
  },
  {
    "id": "04388176-79ac-4d52-87c0-ab597b33e9a7",
    "templateName": "UnusualGuestActivity.yaml",
    "validationFailReason": "Since the content moved to new location, created dummy file with guidence for redirecting the customers to new location"
  },
  {
    "id": "7820558f-caae-4436-9f98-a51cde2d6154",
    "templateName": "ADFSSignInLogsPasswordSpray.yaml",
    "validationFailReason": "Since the content moved to new location, created dummy file with guidence for redirecting the customers to new location"
  },
  {
    "id": "0269c54a-8ec8-4f92-8948-da4c9fe6521f",
    "templateName": "AnomalousUserAppSigninLocationIncrease-detection.yaml",
    "validationFailReason": "Since the content moved to new location, created dummy file with guidence for redirecting the customers to new location"
  },
  {
    "id": "00000003-0000-0000-c000-000000000000",
    "templateName": "AzureAADPowerShellAnomaly.yaml",
    "validationFailReason": "Since the content moved to new location, created dummy file with guidence for redirecting the customers to new location"
  },
  {
    "id": "71D86715-5596-4529-9B13-DA13A5DE5B63",
    "templateName": "AzurePortalSigninfromanotherAzureTenant.yaml",
    "validationFailReason": "Since the content moved to new location, created dummy file with guidence for redirecting the customers to new location"
  },
  {
    "id": "01cc337d-a5e6-4a0f-b65d-6908cdbb8166",
    "templateName": "BruteForceCloudPC.yaml",
    "validationFailReason": "Since the content moved to new location, created dummy file with guidence for redirecting the customers to new location"
  },
  {
    "id": "e59d1916-19b2-4ddb-a6f7-dc6c4a252e30",
    "templateName": "BypassCondAccessRule.yaml",
    "validationFailReason": "Since the content moved to new location, created dummy file with guidence for redirecting the customers to new location"
  },
  {
    "id": "de67574e-790f-44a6-9ca0-92ebfa48817f",
    "templateName": "DisabledAccountSigninsAcrossManyApplications.yaml",
    "validationFailReason": "Since the content moved to new location, created dummy file with guidence for redirecting the customers to new location"
  },
  {
    "id": "87459d4d-6d12-4730-ba17-1a017fdb2774",
    "templateName": "DistribPassCrackAttempt.yaml",
    "validationFailReason": "Since the content moved to new location, created dummy file with guidence for redirecting the customers to new location"
  },
  {
    "id": "4bcf5724-c348-4f89-999a-f937f2246020",
    "templateName": "ExplicitMFADeny.yaml",
    "validationFailReason": "Since the content moved to new location, created dummy file with guidence for redirecting the customers to new location"
  },
  {
    "id": "149c628b-7ae8-421a-9ef9-76d30d57d7a5",
    "templateName": "FailedLogonToAzurePortal.yaml",
    "validationFailReason": "Since the content moved to new location, created dummy file with guidence for redirecting the customers to new location"
  },
  {
    "id": "f8100782-cb35-466b-831a-72ef4c53edfd",
    "templateName": "MFARejectedbyUser.yaml",
    "validationFailReason": "Since the content moved to new location, created dummy file with guidence for redirecting the customers to new location"
  },
  {
    "id": "f33e8879-bd6e-4313-9ffc-f3d43c74c41e",
    "templateName": "NRT_MFARejectedbyUser.yaml",
    "validationFailReason": "Since the content moved to new location, created dummy file with guidence for redirecting the customers to new location"
  },
  {
    "id": "15022eca-c933-4c3b-9e25-650c915df33c",
    "templateName": "SeamlessSSOPasswordSpray.yaml",
    "validationFailReason": "Since the content moved to new location, created dummy file with guidence for redirecting the customers to new location"
  },
  {
    "id": "5dab366d-efcb-422f-8b63-f91d688d8f28",
    "templateName": "SigninAttemptsByIPviaDisabledAccounts.yaml",
    "validationFailReason": "Since the content moved to new location, created dummy file with guidence for redirecting the customers to new location"
  },
  {
    "id": "fbc7167c-c6c9-4689-932a-affe3123de87",
    "templateName": "SigninBruteForce-AzurePortal.yaml",
    "validationFailReason": "Since the content moved to new location, created dummy file with guidence for redirecting the customers to new location"
  },
  {
    "id": "67bf9e2f-5454-4a95-95ae-28930915eb24",
    "templateName": "SigninPasswordSpray.yaml",
    "validationFailReason": "Since the content moved to new location, created dummy file with guidence for redirecting the customers to new location"
  },
  {
    "id": "f37ad409-e70d-4852-8996-7e0726015620",
    "templateName": "SuccessThenFail_DiffIP_SameUserandApp.yaml",
    "validationFailReason": "Since the content moved to new location, created dummy file with guidence for redirecting the customers to new location"
  },
  {
    "id": "0a148944-dbbb-454f-a032-48ef02d0a0d7",
    "templateName": "UserAccounts-CABlockedSigninSpikes.yaml",
    "validationFailReason": "Since the content moved to new location, created dummy file with guidence for redirecting the customers to new location"
  },
  {
    "id": "d0d9aa03-561a-4855-b386-99a858259404",
    "templateName": "WAF_log4j_vulnerability.yaml",
    "validationFailReason": "Since the content moved to new location, created dummy file with guidence for redirecting the customers to new location"
  },
  {
    "id": "06b7ca56-3869-4b7a-93b3-a0502e1c22b1",
    "templateName": "NetworkConnectionToNewExternalLDAPServer.yaml",
    "validationFailReason": "Since the content moved to new location, created dummy file with guidence for redirecting the customers to new location"
  },
  {
    "id": "d2e78738-1ae7-4453-baf4-3ec7142e0534",
    "templateName": "NetworkConnectionldap_log4j.yaml",
    "validationFailReason": "Since the content moved to new location, created dummy file with guidence for redirecting the customers to new location"
  },
  {
    "id": "cb637bc8-03e5-4c69-85c9-02fb36cf2e0c",
    "templateName": "Apache_log4j_Vulnerability.yaml",
    "validationFailReason": "Since the content moved to new location, created dummy file with guidence for redirecting the customers to new location"
  },
  {
    "id": "82cd9228-c724-4dfd-a14b-96af4af8974e",
    "templateName": "Base64_Download_Activity.yaml",
    "validationFailReason": "Since the content moved to new location, created dummy file with guidence for redirecting the customers to new location"
  },
  {
    "id": "e92cb2cb-6475-4984-8553-90d3f92f0a09",
    "templateName": "Container_Miner_Activity.yaml",
    "validationFailReason": "Since the content moved to new location, created dummy file with guidence for redirecting the customers to new location"
  },
  {
    "id": "7f220c5b-677e-44a1-9b50-56c03b208b85",
    "templateName": "Firewall_Disable_Activity.yaml",
    "validationFailReason": "Since the content moved to new location, created dummy file with guidence for redirecting the customers to new location"
  },
  {
    "id": "6bb091a5-ddda-419f-bc69-684a7a2b5945",
    "templateName": "Linux_Toolkit_Detected.yaml",
    "validationFailReason": "Since the content moved to new location, created dummy file with guidence for redirecting the customers to new location"
  },
  {
    "id": "df0add0f-de42-4099-9657-34ae9de7a7f8",
    "templateName": "Process_Termination_Activity.yaml",
    "validationFailReason": "Since the content moved to new location, created dummy file with guidence for redirecting the customers to new location"
  },
  {
    "id": "9700f1da-7b1c-4702-820e-9c9ec8f2ec55",
    "templateName": "Suspicious_ShellScript_Activity.yaml",
    "validationFailReason": "Since the content moved to new location, created dummy file with guidence for redirecting the customers to new location"
  },
  {
    "id": "7916a17d-d1d1-4ede-af52-46de56a4c467",
    "templateName": "ChiaCryptoMining_WindowsEvent.yaml",
    "validationFailReason": "Since the content moved to new location, created dummy file with guidence for redirecting the customers to new location"
  },
  {
    "id": "5c798a48-df20-4cc0-8b56-1e0878be29b0",
    "templateName": "SOURGUM_IOC_WindowsEvent.yaml",
    "validationFailReason": "Since the content moved to new location, created dummy file with guidence for redirecting the customers to new location"
  },
  {
    "id": "45a4ea87-ee44-4244-b9d6-b530d5c46938",
    "templateName": "AdditionalFilesUploadedByActor.yaml",
    "validationFailReason": "Since the content moved to new location, created dummy file with guidence for redirecting the customers to new location"
  },
  {
    "id": "c81732c7-d46d-4349-b8e3-4a2af143c983",
    "templateName": "KeyVaultSensitiveOperations.yaml",
    "validationFailReason": "Since the content moved to new location, created dummy file with guidence for redirecting the customers to new location"
  },
  {
    "id": "8cae6e77-e04e-42ce-b5cb-50d82bce26b1",
    "templateName": "KeyvaultMassSecretRetrieval.yaml",
    "validationFailReason": "Since the content moved to new location, created dummy file with guidence for redirecting the customers to new location"
  },
  {
    "id": "34c25eeb-7365-4037-a03b-70763ff65281",
    "templateName": "NRT_KeyVaultSensitiveOperations.yaml",
    "validationFailReason": "Since the content moved to new location, created dummy file with guidence for redirecting the customers to new location"
  },
  {
    "id": "509e4652-da8d-478d-a730-e9d4a1996ca4",
    "templateName": "TimeSeriesKeyvaultAccessAnomaly.yaml",
    "validationFailReason": "Since the content moved to new location, created dummy file with guidence for redirecting the customers to new location"
  },
  {
    "id": "fa6cfcf1-b267-46d4-b348-ae7870325507",
    "templateName": "CorrelateIPC_Unfamiliar-Atypical.yaml",
    "validationFailReason": "Since the content moved to new location, created dummy file with guidence for redirecting the customers to new location"
  },
   {
    "id": "2fef12fe-e61e-4af1-a286-d54ec47ae370",
    "templateName": "ADOAgentPoolCreatedDeleted.yaml",
    "validationFailReason": "Since the content moved to new location, created dummy file with guidence for redirecting the customers to new location"
  },
   {
    "id": "3da2706a-7dcb-4123-98f3-f849322229a1",
    "templateName": "ADOAuditStreamDisabled.yaml",
    "validationFailReason": "Since the content moved to new location, created dummy file with guidence for redirecting the customers to new location"
  },
   {
    "id": "c6e0943c-8095-471b-9caa-94ed9bd5b56f",
    "templateName": "ADONewExtensionAdded.yaml",
    "validationFailReason": "Since the content moved to new location, created dummy file with guidence for redirecting the customers to new location"
  },
   {
    "id": "75b439d0-1a23-4e87-9f45-176134263085",
    "templateName": "ADOPATUsedWithBrowser.yaml",
    "validationFailReason": "Since the content moved to new location, created dummy file with guidence for redirecting the customers to new location"
  },
   {
    "id": "460cceba-d28e-4265-be52-18481dbc7ff6",
    "templateName": "ADOPipelineModifiedbyNewUser.yaml",
    "validationFailReason": "Since the content moved to new location, created dummy file with guidence for redirecting the customers to new location"
  },
   {
    "id": "b05379de-a21e-4b1c-b4c3-672a14e5f1b3",
    "templateName": "ADORetentionReduced.yaml",
    "validationFailReason": "Since the content moved to new location, created dummy file with guidence for redirecting the customers to new location"
  },
   {
    "id": "8b964449-8d63-4718-afa3-5c79cbd3a9f5",
    "templateName": "ADOSecretNotSecured.yaml",
    "validationFailReason": "Since the content moved to new location, created dummy file with guidence for redirecting the customers to new location"
  },
   {
    "id": "43fb0b13-5a51-44f6-8a2b-a24ab642436b",
    "templateName": "ADOVariableModifiedByNewUser.yaml",
    "validationFailReason": "Since the content moved to new location, created dummy file with guidence for redirecting the customers to new location"
  },
   {
    "id": "d78e9b71-ca67-47a5-9a75-34f681074893",
    "templateName": "AzDOAdminGroupAdditions.yaml",
    "validationFailReason": "Since the content moved to new location, created dummy file with guidence for redirecting the customers to new location"
  },
   {
    "id": "f9d3041f-cb05-47b6-82c5-a0a82d51b8b7",
    "templateName": "AzDOHistoricPrPolicyBypassing.yaml",
    "validationFailReason": "Since the content moved to new location, created dummy file with guidence for redirecting the customers to new location"
  },
   {
    "id": "87fa4676-4fd4-430b-b158-3a5fd68cb7d6",
    "templateName": "AzDOHistoricServiceConnectionAdds.yaml",
    "validationFailReason": "Since the content moved to new location, created dummy file with guidence for redirecting the customers to new location"
  },
   {
    "id": "925f5fa0-179c-412f-8604-64f910f8bafd",
    "templateName": "AzDOPatSessionMisuse.yaml",
    "validationFailReason": "Since the content moved to new location, created dummy file with guidence for redirecting the customers to new location"
  },
   {
    "id": "02e7248e-c278-4c80-b3ed-9e8bfc9e9393",
    "templateName": "AzDOPipelineCreatedDeletedOneDay.yaml",
    "validationFailReason": "Since the content moved to new location, created dummy file with guidence for redirecting the customers to new location"
  },
   {
    "id": "2020b50a-64b5-42cc-811b-70426841d7bf",
    "templateName": "AzDOServiceConnectionUsage.yaml",
    "validationFailReason": "Since the content moved to new location, created dummy file with guidence for redirecting the customers to new location"
  },
   {
    "id": "ea428211-e04e-4709-9d75-7064f8150bfe",
    "templateName": "ExternalUpstreamSourceAddedtoAzureDevOpsFeed.yaml",
    "validationFailReason": "Since the content moved to new location, created dummy file with guidence for redirecting the customers to new location"
  },
   {
    "id": "1d62399b-90f0-44e2-9ef4-cf8dd6209c31",
    "templateName": "NewAgentAddedToPoolbyNewUserorofNewOS.yaml",
    "validationFailReason": "Since the content moved to new location, created dummy file with guidence for redirecting the customers to new location"
  },
   {
    "id": "13045624-b966-41ba-823f-f1e9bddc0cbe",
    "templateName": "NewPAPCAPCASaddedtoADO.yaml",
    "validationFailReason": "Since the content moved to new location, created dummy file with guidence for redirecting the customers to new location"
  },
   {
    "id": "c12f4d6e-b76c-4294-868d-3c058e005269",
    "templateName": "NRT_ADOAuditStreamDisable.yaml",
    "validationFailReason": "Since the content moved to new location, created dummy file with guidence for redirecting the customers to new location"
  },
   {
    "id": "db57233e-c058-4a5b-b609-ebe96c336e63",
    "templateName": "AAD Conditional Access Disabled.yaml",
    "validationFailReason": "Since the content moved to new location, created dummy file with guidence for redirecting the customers to new location"
  },
   {
    "id": "fab491b1-6a72-4028-95a0-8c1270933732",
    "templateName": "Addtional Org Admin Added.yaml",
    "validationFailReason": "Since the content moved to new location, created dummy file with guidence for redirecting the customers to new location"
  },
   {
    "id": "ddec3bb6-1db2-4de1-b2be-e9fe4b59c9bb",
    "templateName": "ADOBuildCheckDeleted.yaml",
    "validationFailReason": "Since the content moved to new location, created dummy file with guidence for redirecting the customers to new location"
  },
   {
    "id": "0e818400-499f-47f4-ba77-ba0f33d83818",
    "templateName": "ADOBuildDeletedAfterPipelineMod.yaml",
    "validationFailReason": "Since the content moved to new location, created dummy file with guidence for redirecting the customers to new location"
  },
   {
    "id": "733c3919-d4f9-430c-8d38-92a8f595439d",
    "templateName": "ADOInternalUpstreamPacakgeFeedAdded.yaml",
    "validationFailReason": "Since the content moved to new location, created dummy file with guidence for redirecting the customers to new location"
  },
   {
    "id": "4ed5b58e-c9e6-4b4f-9258-9e9ca42e3ce6",
    "templateName": "ADONewAgentPoolCreated.yaml",
    "validationFailReason": "Since the content moved to new location, created dummy file with guidence for redirecting the customers to new location"
  },
   {
    "id": "57bbaf80-9935-4c6f-ae2b-3c63138790dd",
    "templateName": "ADONewPackageFeedCreated.yaml",
    "validationFailReason": "Since the content moved to new location, created dummy file with guidence for redirecting the customers to new location"
  },
   {
    "id": "bec97b8f-569e-45eb-9c85-0e5ca88f6482",
    "templateName": "ADONewPATOperation.yaml",
    "validationFailReason": "Since the content moved to new location, created dummy file with guidence for redirecting the customers to new location"
  },
   {
    "id": "7f6b79cb-7201-4391-9bd3-c84ea7f97ea6",
    "templateName": "ADONewReleaseApprover.yaml",
    "validationFailReason": "Since the content moved to new location, created dummy file with guidence for redirecting the customers to new location"
  },
   {
    "id": "5cd2e5dc-e2e0-4d7f-9c94-9fe932bbd44b",
    "templateName": "ADOReleasePipelineCreated.yaml",
    "validationFailReason": "Since the content moved to new location, created dummy file with guidence for redirecting the customers to new location"
  },
   {
    "id": "83d08e81-fd3b-42e7-842b-02fb11da5350",
    "templateName": "ADOVariableCreatedDeleted.yaml",
    "validationFailReason": "Since the content moved to new location, created dummy file with guidence for redirecting the customers to new location"
  },
   {
    "id": "c56813d6-8e1e-4c36-8e54-ca18982fe60d",
    "templateName": "AzDODisplayNameSwapping.yaml",
    "validationFailReason": "Since the content moved to new location, created dummy file with guidence for redirecting the customers to new location"
  },
   {
    "id": "59ea15d5-22be-443f-9164-8a5aeaad8724",
    "templateName": "AzDOPrPolicyBypassers.yaml",
    "validationFailReason": "Since the content moved to new location, created dummy file with guidence for redirecting the customers to new location"
  },
   {
    "id": "8af62a18-d517-4ee1-a31e-5ea3814f8f9c",
    "templateName": "Guest users access enabled.yaml",
    "validationFailReason": "Since the content moved to new location, created dummy file with guidence for redirecting the customers to new location"
  },
   {
    "id": "c2548475-4695-4ad4-a915-2c6b8d5ea259",
    "templateName": "Project visibility changed to public.yaml",
    "validationFailReason": "Since the content moved to new location, created dummy file with guidence for redirecting the customers to new location"
  },
   {
    "id": "2976b248-ff39-412d-80dd-de06cf260b63",
    "templateName": "Public project created.yaml",
    "validationFailReason": "Since the content moved to new location, created dummy file with guidence for redirecting the customers to new location"
  },
   {
    "id": "f4c96c6f-79a6-4aaf-828e-2ddcf5465796",
    "templateName": "Public Projects enabled.yaml",
      "validationFailReason": "Since the content moved to new location, created dummy file with guidence for redirecting the customers to new location"
  },
  {
    "id": "ed6a0168-eb06-454d-8f8f-99c2fdd4ecd0",
    "templateName": "DNS_HighNXDomainCount_detection.yaml",
    "validationFailReason": "Since the content moved to new location, created dummy file with guidence for redirecting the customers to new location"
  },
  {
    "id": "0c672f3e-3f53-42fc-9ae0-c78efcfe54bd",
    "templateName": "DNS_HighReverseDNSCount_detection.yaml",
    "validationFailReason": "Since the content moved to new location, created dummy file with guidence for redirecting the customers to new location"
  },
  {
    "id": "ad318563-acbc-484e-8674-2b052966c09e",
    "templateName": "DNS_Miners.yaml",
    "validationFailReason": "Since the content moved to new location, created dummy file with guidence for redirecting the customers to new location"
  },
  {
    "id": "0bed3203-3659-44f6-a711-6ed53bab29db",
    "templateName": "DNS_TorProxies.yaml",
    "validationFailReason": "Since the content moved to new location, created dummy file with guidence for redirecting the customers to new location"
  },
  {
    "id": "138fab04-5d68-4ac9-9aa0-6fd260a0b089",
    "templateName": "NRT_DNS_Related_To_Mining_Pools.yaml",
    "validationFailReason": "Since the content moved to new location, created dummy file with guidence for redirecting the customers to new location"
  },
  {
    "id": "6bdfaf78-b93b-4629-8082-9f628a3129f6",
    "templateName": "DNS_CommonlyAbusedTLDs.yaml",
    "validationFailReason": "Since the content moved to new location, created dummy file with guidence for redirecting the customers to new location"
  },
  {
    "id": "ac96ee83-106e-4407-8e3b-c6b6702b735b",
    "templateName": "DNS_DomainAnomalousLookupIncrease.yaml",
    "validationFailReason": "Since the content moved to new location, created dummy file with guidence for redirecting the customers to new location"
  },
  {
    "id": "3565d81d-cccf-4e0a-ad6b-6cd53415608c",
    "templateName": "DNS_FullNameAnomalousLookupIncrease.yaml",
    "validationFailReason": "Since the content moved to new location, created dummy file with guidence for redirecting the customers to new location"
  },
  {
    "id": "cc7eba34-f268-438f-860f-e7059967e251",
    "templateName": "DNS_HighPercentNXDomainCount.yaml",
    "validationFailReason": "Since the content moved to new location, created dummy file with guidence for redirecting the customers to new location"
  },
  {
    "id": "6116c627-0aa1-4e4d-82ce-f3d86b0545e1",
    "templateName": "DNS_HighReverseDNSCount.yaml",
    "validationFailReason": "Since the content moved to new location, created dummy file with guidence for redirecting the customers to new location"
  },
  {
    "id": "f1a4a59b-fa6c-41c1-926e-0f52eb196d4b",
    "templateName": "DNS_LongURILookup.yaml",
    "validationFailReason": "Since the content moved to new location, created dummy file with guidence for redirecting the customers to new location"
  },
  {
    "id": "8c7ea0df-cd1b-4c65-bd54-926ddff85944",
    "templateName": "DNS_WannaCry.yaml",
    "validationFailReason": "Since the content moved to new location, created dummy file with guidence for redirecting the customers to new location"
  },
  {
    "id": "ef055f03-858e-496e-8029-b99c59273966",
    "templateName": "Solorigate-DNS-Pattern.yaml",
    "validationFailReason": "Since the content moved to new location, created dummy file with guidence for redirecting the customers to new location"
  },
  {
    "id": "82c41ab6-3ec7-44f8-80fd-8b829a4b390d",
    "templateName": "Solorigate-Encoded-Domain-URL.yaml",
    "validationFailReason": "Since the content moved to new location, created dummy file with guidence for redirecting the customers to new location"
  },
  {
    "id": "a7663271-964e-42da-a54f-df19d6ea4fcd",
    "templateName": "CoreBackupDeletionwithSecurityAlert.yaml",
    "validationFailReason": "Since the content moved to new location, created dummy file with guidence for redirecting the customers to new location"
  },
  {
    "id": "b4c7fb1b-17fc-43dc-b7d7-cc49a5fc48b7",
    "templateName": "ADFSDBNamedPipeConnection.yaml",
    "validationFailReason": "Since the content moved to new location, created dummy file with guidence for redirecting the customers to new location"
  },
  {
    "id": "4e909ec8-19b2-4193-9f4b-6edb254ca06d",
    "templateName": "ADFSRemoteAuthSyncConnection.yaml",
    "validationFailReason": "Since the content moved to new location, created dummy file with guidence for redirecting the customers to new location"
  },
  {
    "id": "5deb2e18-6c5a-43b7-a37d-2c66351e04bc",
    "templateName": "ADFSRemoteHTTPNetworkConnection.yaml",
    "validationFailReason": "Since the content moved to new location, created dummy file with guidence for redirecting the customers to new location"
  },
  {
    "id": "d59a5634-e1c2-4a86-8b46-24011e94e2a7",
    "templateName": "ExcessiveLogonFailures.yaml",
    "validationFailReason": "Since the content moved to new location, created dummy file with guidence for redirecting the customers to new location"
  },
  {
    "id": "964ab6fd-1ecb-4233-96a0-9646d56d0816",
    "templateName": "ExchangeOABVirtualDirectoryAttributeContainingPotentialWebshell.yaml",
    "validationFailReason": "Since the content moved to new location, created dummy file with guidence for redirecting the customers to new location"
  },
  {
    "id": "7b739379-85ed-448f-bfb2-9d7cb8ebc572",
    "templateName": "GainCodeExecutionADFSViaSMB.yaml",
    "validationFailReason": "Since the content moved to new location, created dummy file with guidence for redirecting the customers to new location"
  },
  {
    "id": "e6e43b3a-6fee-4c9d-9403-10a28b7078ab",
    "templateName": "LocalDeviceJoinInfoAndTransportKeyRegKeysAccess.yaml",
    "validationFailReason": "Since the content moved to new location, created dummy file with guidence for redirecting the customers to new location"
  },
  {
    "id": "3ee4eb8c-e134-479b-b1e5-be66077cac16",
    "templateName": "MultipleFailedFollowedBySuccess.yaml",
    "validationFailReason": "Since the content moved to new location, created dummy file with guidence for redirecting the customers to new location"
  },
  {
    "id": "31B2F340-016D-11D2-945F-00C04FB984F9",
    "templateName": "NewEXEdeployedviaDefaultDomainorDefaultDomainControllerPolicies.yaml",
    "validationFailReason": "Since the content moved to new location, created dummy file with guidence for redirecting the customers to new location"
  },
  {
    "id": "89e95b76-444d-4c62-991a-0facbeda640c",
    "templateName": "NonDCActiveDirectoryReplication.yaml",
    "validationFailReason": "Since the content moved to new location, created dummy file with guidence for redirecting the customers to new location"
  },
  {
    "id": "0ebc1856-4c7d-4e45-9e62-119e7c369771",
    "templateName": "NRT_base64_encoded_pefile.yaml",
    "validationFailReason": "Since the content moved to new location, created dummy file with guidence for redirecting the customers to new location"
  },
  {
    "id": "1391964c-db87-43ef-905a-35cf792e7d06",
    "templateName": "NRT_execute_base64_decodedpayload.yaml",
    "validationFailReason": "Since the content moved to new location, created dummy file with guidence for redirecting the customers to new location"
  },
  {
    "id": "0bbc22d2-0a6a-4dd3-a200-f465708c44a0",
    "templateName": "NRT_SecurityEventLogCleared.yaml",
    "validationFailReason": "Since the content moved to new location, created dummy file with guidence for redirecting the customers to new location"
  },
  {
    "id": "d17bc061-5994-4f18-8c97-7735bf9fbde9",
    "templateName": "password_not_set.yaml",
    "validationFailReason": "Since the content moved to new location, created dummy file with guidence for redirecting the customers to new location"
  },
  {
    "id": "d583fe35-01c5-48e1-a47e-6bdd25cdb6f8",
    "templateName": "PotentialFodhelperUACBypass.yaml",
    "validationFailReason": "Since the content moved to new location, created dummy file with guidence for redirecting the customers to new location"
  },
  {
    "id": "ea43148b-7fb4-49bd-8657-6a84067adbb4",
    "templateName": "Potentialre-namedsdeleteusage.yaml",
    "validationFailReason": "Since the content moved to new location, created dummy file with guidence for redirecting the customers to new location"
  },
  {
    "id": "8e557718-c3b3-4989-8b78-fc821f677e2c",
    "templateName": "ScheduleTaskHide.yaml",
    "validationFailReason": "Since the content moved to new location, created dummy file with guidence for redirecting the customers to new location"
  },
  {
    "id": "7a900c97-2e6e-4ac6-bd4b-f030a131fa3a",
    "templateName": "SdeletedeployedviaGPOandrunrecursively.yaml",
    "validationFailReason": "Since the content moved to new location, created dummy file with guidence for redirecting the customers to new location"
  },
  {
    "id": "ee0e2ee4-42e7-41c1-ba76-7d8e9954b81c",
    "templateName": "StartStopHealthService.yaml",
    "validationFailReason": "Since the content moved to new location, created dummy file with guidence for redirecting the customers to new location"
  },
  {
    "id": "b48c9fc6-d765-472e-b441-5eddd1738f28",
    "templateName": "TimeSeriesAnomaly-ProcessExecutions.yaml",
    "validationFailReason": "Since the content moved to new location, created dummy file with guidence for redirecting the customers to new location"
  },
  {
    "id": "8d5f8c5b-fccb-4fff-a901-c0ed9e48641c",
    "templateName": "CommandsexecutedbyWMIonnewhosts-potentialImpacket.yaml",
    "validationFailReason": "Since the content moved to new location, created dummy file with guidence for redirecting the customers to new location"
  },
  {
    "id": "2998bc9b-0ffb-4829-a583-4d868ff460ad",
    "templateName": "Crashdumpdisabledonhost.yaml",
    "validationFailReason": "Since the content moved to new location, created dummy file with guidence for redirecting the customers to new location"
  },
  {
    "id": "7ba21612-85a4-4c72-b3ea-5a51c1fddb51",
    "templateName": "cscript_summary.yaml",
    "validationFailReason": "Since the content moved to new location, created dummy file with guidence for redirecting the customers to new location"
  },
  {
    "id": "55c47120-7050-466b-8fea-f27a5b50ab9f",
    "templateName": "CustomUserList_FailedLogons.yaml",
    "validationFailReason": "Since the content moved to new location, created dummy file with guidence for redirecting the customers to new location"
  },
  {
    "id": "ed78fc57-7bf4-420d-be69-40845a7f9026",
    "templateName": "DecoyUserAccountAuthenticationAttempt.yaml",
    "validationFailReason": "Since the content moved to new location, created dummy file with guidence for redirecting the customers to new location"
  },
  {
    "id": "c4cf5e50-bc8a-4b6d-9385-69e0e68dd711",
    "templateName": "Discorddownloadinvokedfromcmdline.yaml",
    "validationFailReason": "Since the content moved to new location, created dummy file with guidence for redirecting the customers to new location"
  },
  {
    "id": "6908f79e-1f30-458e-b012-e23cab145c14",
    "templateName": "enumeration_user_and_group.yaml",
    "validationFailReason": "Since the content moved to new location, created dummy file with guidence for redirecting the customers to new location"
  },
  {
    "id": "13e3f63b-34a1-4411-89dd-87e7fc1779b3",
    "templateName": "ExchangePowerShellSnapin.yaml",
    "validationFailReason": "Since the content moved to new location, created dummy file with guidence for redirecting the customers to new location"
  },
  {
    "id": "8e855858-a7a5-4dfc-9bf4-96b2e82e7997",
    "templateName": "FailedUserLogons.yaml",
    "validationFailReason": "Since the content moved to new location, created dummy file with guidence for redirecting the customers to new location"
  },
  {
    "id": "606d455c-c97c-40b6-bb18-cad76d24159d",
    "templateName": "GroupAddedToPrivlegeGroup.yaml",
    "validationFailReason": "Since the content moved to new location, created dummy file with guidence for redirecting the customers to new location"
  },
  {
    "id": "9004f639-59e3-4d3f-992b-68c7c83c447b",
    "templateName": "HostExportingMailboxAndRemovingExport.yaml",
    "validationFailReason": "Since the content moved to new location, created dummy file with guidence for redirecting the customers to new location"
  },
  {
    "id": "7c407f49-a498-41cb-871e-497fa86949fb",
    "templateName": "HostsWithNewLogons.yaml",
    "validationFailReason": "Since the content moved to new location, created dummy file with guidence for redirecting the customers to new location"
  },
  {
    "id": "3e750b94-88d3-4911-9102-09601f30348d",
    "templateName": "Invoke-PowerShellTcpOneLine.yaml",
    "validationFailReason": "Since the content moved to new location, created dummy file with guidence for redirecting the customers to new location"
  },
  {
    "id": "f7bfc2c2-0900-424b-bc3a-fe2bf5659371",
    "templateName": "Least_Common_Parent_Child_Process.yaml",
    "validationFailReason": "Since the content moved to new location, created dummy file with guidence for redirecting the customers to new location"
  },
  {
    "id": "542c8a57-fe1e-4229-913a-d9466917fc43",
    "templateName": "Least_Common_Process_Command_Lines.yaml",
    "validationFailReason": "Since the content moved to new location, created dummy file with guidence for redirecting the customers to new location"
  },
  {
    "id": "23d1a6c4-6c46-4e28-b091-7252660cb2c7",
    "templateName": "Least_Common_Process_With_Depth.yaml",
    "validationFailReason": "Since the content moved to new location, created dummy file with guidence for redirecting the customers to new location"
  },
  {
    "id": "34b026e1-622f-4cd6-9a5a-d59ff067a12c",
    "templateName": "masquerading_files.yaml",
    "validationFailReason": "Since the content moved to new location, created dummy file with guidence for redirecting the customers to new location"
  },
  {
    "id": "5bfdeabd-5f85-440e-baf0-13dfed4dc1f9",
    "templateName": "MSRPRN_Printer_Bug_Exploitation.yaml",
    "validationFailReason": "Since the content moved to new location, created dummy file with guidence for redirecting the customers to new location"
  },
  {
    "id": "fe00f86f-523b-4e3c-9b4a-4a64e961248a",
    "templateName": "MultipleExplicitCredentialUsage4648Events.yaml",
    "validationFailReason": "Since the content moved to new location, created dummy file with guidence for redirecting the customers to new location"
  },
  {
    "id": "2a09665a-9c60-4dc1-8d72-66611bb85580",
    "templateName": "new_processes.yaml",
    "validationFailReason": "Since the content moved to new location, created dummy file with guidence for redirecting the customers to new location"
  },
  {
    "id": "d95d2a06-64ff-4eb7-a2a0-93954e14f016",
    "templateName": "NewChildProcessOfW3WP.yaml",
    "validationFailReason": "Since the content moved to new location, created dummy file with guidence for redirecting the customers to new location"
  },
  {
    "id": "8c26819f-87d6-4cce-8024-0b2f254295a4",
    "templateName": "NishangReverseTCPShellBase64.yaml",
    "validationFailReason": "Since the content moved to new location, created dummy file with guidence for redirecting the customers to new location"
  },
  {
    "id": "9730f589-8726-466b-9dbb-69c9428c9992",
    "templateName": "persistence_create_account.yaml",
    "validationFailReason": "Since the content moved to new location, created dummy file with guidence for redirecting the customers to new location"
  },
  {
    "id": "37e19244-0359-430a-999c-2e6f091f07f5",
    "templateName": "PowerCatDownload.yaml",
    "validationFailReason": "Since the content moved to new location, created dummy file with guidence for redirecting the customers to new location"
  },
  {
    "id": "8519a7d1-db41-4f60-93af-aac86c8231c8",
    "templateName": "powershell_downloads.yaml",
    "validationFailReason": "Since the content moved to new location, created dummy file with guidence for redirecting the customers to new location"
  },
  {
    "id": "a1752686-2ac1-4b33-bb1f-8baa8abba9c6",
    "templateName": "powershell_newencodedscipts.yaml",
    "validationFailReason": "Since the content moved to new location, created dummy file with guidence for redirecting the customers to new location"
  },
  {
    "id": "d3f6ba66-1a8c-40f6-a473-fa768603ee3f",
    "templateName": "ProcessEntropy.yaml",
    "validationFailReason": "Since the content moved to new location, created dummy file with guidence for redirecting the customers to new location"
  },
  {
    "id": "6c17f205-bda3-41ee-8a21-77fe61af39ea",
    "templateName": "RareProcbyServiceAccount.yaml",
    "validationFailReason": "Since the content moved to new location, created dummy file with guidence for redirecting the customers to new location"
  },
  {
    "id": "41c3f295-8920-4070-951c-4c78625cacf5",
    "templateName": "RareProcess_forWinHost.yaml",
    "validationFailReason": "Since the content moved to new location, created dummy file with guidence for redirecting the customers to new location"
  },
  {
    "id": "ddc93cc2-154e-4acd-9691-73dbda5736e9",
    "templateName": "RareProcessPath.yaml",
    "validationFailReason": "Since the content moved to new location, created dummy file with guidence for redirecting the customers to new location"
  },
  {
    "id": "c98cee55-3ad0-451b-a9fd-95cd781b517d",
    "templateName": "RareProcessWithCmdLine.yaml",
    "validationFailReason": "Since the content moved to new location, created dummy file with guidence for redirecting the customers to new location"
  },
  {
    "id": "90b0efe8-56d4-46eb-9ac2-f4d72cca5c07",
    "templateName": "ServiceInstallationFromUsersWritableDirectory.yaml",
    "validationFailReason": "Since the content moved to new location, created dummy file with guidence for redirecting the customers to new location"
  },
  {
    "id": "2841b25a-54d1-4c2a-8d06-3e73ef3b6dbc",
    "templateName": "SuspectedLSASSDump.yaml",
    "validationFailReason": "Since the content moved to new location, created dummy file with guidence for redirecting the customers to new location"
  },
  {
    "id": "5b6770dc-8490-42fd-8f20-93087a744633",
    "templateName": "Suspicious_enumeration_using_adfind.yaml",
    "validationFailReason": "Since the content moved to new location, created dummy file with guidence for redirecting the customers to new location"
  },
  {
    "id": "484e561d-94ad-4626-bbc6-586558f1f069",
    "templateName": "Suspicious_Windows_Login_outside_normal_hours.yaml",
    "validationFailReason": "Since the content moved to new location, created dummy file with guidence for redirecting the customers to new location"
  },
  {
    "id": "667cc590-c81c-4592-8764-aaca9dad6cf4",
    "templateName": "uncommon_processes.yaml",
    "validationFailReason": "Since the content moved to new location, created dummy file with guidence for redirecting the customers to new location"
  },
  {
    "id": "275b65d2-f621-4503-aacd-44c3cf6ad6c2",
    "templateName": "User Logons By Logon Type.yaml",
    "validationFailReason": "Since the content moved to new location, created dummy file with guidence for redirecting the customers to new location"
  },
  {
    "id": "ace1a7a8-25c1-4b80-9103-2e3e11713f31",
    "templateName": "UserAccountAddedToPrivlegeGroup.yaml",
    "validationFailReason": "Since the content moved to new location, created dummy file with guidence for redirecting the customers to new location"
  },
  {
    "id": "09d3679e-2ad0-4663-bc35-65f6e82a759c",
    "templateName": "UserAccountCreatedDeleted.yaml",
    "validationFailReason": "Since the content moved to new location, created dummy file with guidence for redirecting the customers to new location"
  },
  {
    "id": "1f73fda4-4892-4a44-8359-9363f473c969",
    "templateName": "UserAdd_RemToGroupByUnauthorizedUser.yaml",
    "validationFailReason": "Since the content moved to new location, created dummy file with guidence for redirecting the customers to new location"
  },
  {
    "id": "b9ebdc07-9fd1-49c6-8cea-45467b2ec468",
    "templateName": "UserCreatedByUnauthorizedUser.yaml",
    "validationFailReason": "Since the content moved to new location, created dummy file with guidence for redirecting the customers to new location"
  },
  {
    "id": "d5b1e835-3a4c-4c8a-ab53-dbe7a85a345c",
    "templateName": "VIPAccountFailedLogons.yaml",
    "validationFailReason": "Since the content moved to new location, created dummy file with guidence for redirecting the customers to new location"
  },
  {
    "id": "4c5efcbe-e420-49c8-8263-6c0928cabad3",
    "templateName": "WindowsSystemTimeChange.yaml",
    "validationFailReason": "Since the content moved to new location, created dummy file with guidence for redirecting the customers to new location"
  },
  {
    "id": "b3130fa0-9f9b-4f55-b7ea-f7569814c95d",
    "templateName": "AWS_ChangeToRDSDatabase.yaml",
    "validationFailReason": "Since the content moved to new location, created dummy file with guidence for redirecting the customers to new location"
  },
  {
    "id": "3ac541b4-ae7b-4d92-aa0b-af2680ebadaf",
    "templateName": "AWS_ChangeToVPC.yaml",
    "validationFailReason": "Since the content moved to new location, created dummy file with guidence for redirecting the customers to new location"
  },
  {
    "id": "33b5d770-62ed-4c12-8803-d2d82a7d0b4d",
    "templateName": "AWS_ClearStopChangeTrailLogs.yaml",
    "validationFailReason": "Since the content moved to new location, created dummy file with guidence for redirecting the customers to new location"
  },
  {
    "id": "fb75da4f-8510-489d-a647-b370569b6df9",
    "templateName": "AWS_ConsoleLogonWithoutMFA.yaml",
    "validationFailReason": "Since the content moved to new location, created dummy file with guidence for redirecting the customers to new location"
  },
  {
    "id": "c2f0bc12-3975-4b76-9b4a-6c056097297b",
    "templateName": "AWS_CredentialHijack.yaml",
    "validationFailReason": "Since the content moved to new location, created dummy file with guidence for redirecting the customers to new location"
  },
  {
    "id": "15643adf-dc26-4951-a1c1-3d9c6968fc0f",
    "templateName": "AWS_FullAdminPolicyAttachedToRolesUsersGroups.yaml",
    "validationFailReason": "Since the content moved to new location, created dummy file with guidence for redirecting the customers to new location"
  },
  {
    "id": "60c59ec8-c579-4d0a-b759-5cf0321dfc74",
    "templateName": "AWS_GuardDuty_template.yaml",
    "validationFailReason": "Since the content moved to new location, created dummy file with guidence for redirecting the customers to new location"
  },
  {
    "id": "06a2c253-1549-4fc3-8afa-d9c5e1888da7",
    "templateName": "AWS_IngressEgressSecurityGroupChange.yaml",
    "validationFailReason": "Since the content moved to new location, created dummy file with guidence for redirecting the customers to new location"
  },
  {
    "id": "be364eb8-4b32-4136-90ef-4104d4cd9255",
    "templateName": "AWS_LoadBalancerSecGroupChange.yaml",
    "validationFailReason": "Since the content moved to new location, created dummy file with guidence for redirecting the customers to new location"
  },
  {
    "id": "aaa32b85-9f9e-4fe7-8e71-7f0c579af0ca",
    "templateName": "NRT_AWS_ConsoleLogonWithoutMFA.yaml",
    "validationFailReason": "Since the content moved to new location, created dummy file with guidence for redirecting the customers to new location"
  },
  {
    "id": "f8a0808c-4c22-44a8-8aa4-a6caa35afc31",
    "templateName": "AWS_IAM_PolicyChange.yaml",
    "validationFailReason": "Since the content moved to new location, created dummy file with guidence for redirecting the customers to new location"
  },
  {
    "id": "4b746dd8-80e6-4f5f-a2a4-881ba9f1ee00",
    "templateName": "AWS_IAM_PrivilegeEscalationbyAttachment.yaml",
    "validationFailReason": "Since the content moved to new location, created dummy file with guidence for redirecting the customers to new location"
  },
  {
    "id": "c9c217f3-1540-4293-b328-d0c5f736244f",
    "templateName": "AWS_PrivilegedRoleAttachedToInstance.yaml",
    "validationFailReason": "Since the content moved to new location, created dummy file with guidence for redirecting the customers to new location"
  },
  {
    "id": "13258fd7-2ee6-4204-b5fb-15c48b5dea49",
    "templateName": "AWS_SuspiciousCredentialTokenAccessOfValid_IAM_Roles.yaml",
    "validationFailReason": "Since the content moved to new location, created dummy file with guidence for redirecting the customers to new location"
  },
  {
    "id": "06bc1995-6e36-4cd0-be2b-53789476aec6",
    "templateName": "AWS_Unused_UnsupportedCloudRegions.yaml",
    "validationFailReason": "Since the content moved to new location, created dummy file with guidence for redirecting the customers to new location"
  },
  {
    "id": "4f971586-9624-429b-80c4-3c0c940c1962",
    "templateName": "AzureWAFmatching_log4j_vuln.yaml",
    "validationFailReason": "Since the content moved to new location, created dummy file with guidence for redirecting the customers to new location"
  },
  {
    "id": "85695071-6425-4ebf-a2f9-e7a827569848",
    "templateName": "Log4jVulnerableMachines.yaml",
    "validationFailReason": "Since the content moved to new location, created dummy file with guidence for redirecting the customers to new location"
  },
  {
    "id": "9bbf2a02-a20d-4eaa-ab74-3b60cfe6f3d3",
    "templateName": "Log4J_IPIOC_Dec112021.yaml",
    "validationFailReason": "Since the content moved to new location, created dummy file with guidence for redirecting the customers to new location"
  },
  {
    "id": "939d1daa-9ee5-43ae-ae96-12c30c41e528",
    "templateName": "UserAgentSearch_log4j.yaml",
    "validationFailReason": "Since the content moved to new location, created dummy file with guidence for redirecting the customers to new location"
  },
  {
    "id": "e8f35698-1bdd-4f8d-b416-8d1e4f7ae195",
    "templateName": "FileEntity_OfficeActivity.yaml",
    "validationFailReason": "Since the content moved to new location, created dummy file with guidence for redirecting the customers to new location"
  },
  {
    "id": "4fb17aa0-d404-4a66-aa68-b37156c8c506",
    "templateName": "FileEntity_SecurityEvent.yaml",
    "validationFailReason": "Since the content moved to new location, created dummy file with guidence for redirecting the customers to new location"
  },
  {
    "id": "d5a41ea2-3dbb-476f-94fe-8df6521af740",
    "templateName": "FileEntity_Syslog.yaml",
    "validationFailReason": "Since the content moved to new location, created dummy file with guidence for redirecting the customers to new location"
  },
  {
    "id": "c23db0e9-0caa-4904-96fb-e72d2317b0af",
    "templateName": "FileEntity_VMConnection.yaml",
    "validationFailReason": "Since the content moved to new location, created dummy file with guidence for redirecting the customers to new location"
  },
  {
    "id": "629ecb36-3d3c-4567-8e13-7688b0ed4414",
    "templateName": "FileEntity_WireData.yaml",
    "validationFailReason": "Since the content moved to new location, created dummy file with guidence for redirecting the customers to new location"
  },
  {
    "id": "1e010080-cadc-40f2-a281-f5c43c56d15c",
    "templateName": "DomainEntity_CommonSecurityLog.yaml",
    "validationFailReason": "Since the content moved to new location, created dummy file with guidence for redirecting the customers to new location"
  },
  {
    "id": "08e2db6e-18a8-44b8-a3fe-3f7d90a0e94f",
    "templateName": "DomainEntity_DnsEvents.yaml",
    "validationFailReason": "Since the content moved to new location, created dummy file with guidence for redirecting the customers to new location"
  },
  {
    "id": "433db69c-98e2-4a62-a007-0ca6a6268d32",
    "templateName": "DomainEntity_PaloAlto.yaml",
    "validationFailReason": "Since the content moved to new location, created dummy file with guidence for redirecting the customers to new location"
  },
  {
    "id": "d2599aab-5956-432a-a73a-2674f0b7f000",
    "templateName": "DomainEntity_SecurityAlert.yaml",
    "validationFailReason": "Since the content moved to new location, created dummy file with guidence for redirecting the customers to new location"
  },
  {
    "id": "e2ee2c85-1caf-409f-b57d-22c64ae3e196",
    "templateName": "DomainEntity_Syslog.yaml",
    "validationFailReason": "Since the content moved to new location, created dummy file with guidence for redirecting the customers to new location"
  },
  {
    "id": "d9cc42ff-4485-4762-9726-6ecfe96a609c",
    "templateName": "DomainEntity_imWebSession.yaml",
    "validationFailReason": "Since the content moved to new location, created dummy file with guidence for redirecting the customers to new location"
  },
  {
    "id": "ac77f22a-7280-4f24-abc4-988bd13dc38e",
    "templateName": "EmailEntity_AzureActivity.yaml",
    "validationFailReason": "Since the content moved to new location, created dummy file with guidence for redirecting the customers to new location"
  },
  {
    "id": "9af36b10-cab1-4372-9cbc-46a2f008ed49",
    "templateName": "EmailEntity_OfficeActivity.yaml",
    "validationFailReason": "Since the content moved to new location, created dummy file with guidence for redirecting the customers to new location"
  },
  {
    "id": "6bb63ef4-9083-4dc3-bc48-7aeb569b13b2",
    "templateName": "EmailEntity_PaloAlto.yaml",
    "validationFailReason": "Since the content moved to new location, created dummy file with guidence for redirecting the customers to new location"
  },
  {
    "id": "6db4b928-4029-454e-a4e3-cf761db681e8",
    "templateName": "EmailEntity_SecurityAlert.yaml",
    "validationFailReason": "Since the content moved to new location, created dummy file with guidence for redirecting the customers to new location"
  },
  {
    "id": "e098d139-17f2-4ac7-b80d-fcf40dde423f",
    "templateName": "EmailEntity_SecurityEvent.yaml",
    "validationFailReason": "Since the content moved to new location, created dummy file with guidence for redirecting the customers to new location"
  },
  {
    "id": "6d33f647-149a-4339-9db7-0cbf7d7c4e60",
    "templateName": "EmailEntity_SigninLogs.yaml",
    "validationFailReason": "Since the content moved to new location, created dummy file with guidence for redirecting the customers to new location"
  },
  {
    "id": "6bbefa0a-d0f2-4a45-91a5-9b8f332edb41",
    "templateName": "FileHashEntity_CommonSecurityLog.yaml",
    "validationFailReason": "Since the content moved to new location, created dummy file with guidence for redirecting the customers to new location"
  },
  {
    "id": "2729127c-fc57-4bc8-9c4f-0ddec154e737",
    "templateName": "FileHashEntity_SecurityEvent.yaml",
    "validationFailReason": "Since the content moved to new location, created dummy file with guidence for redirecting the customers to new location"
  },
  {
    "id": "c3591644-c626-4b21-9513-48b6e6671d1c",
    "templateName": "IPEntity_AWSCloudTrail.yaml",
    "validationFailReason": "Since the content moved to new location, created dummy file with guidence for redirecting the customers to new location"
  },
  {
    "id": "af732dbd-af8d-42e6-8b62-a69150a0d35d",
    "templateName": "IPEntity_AppServiceHTTPLogs.yaml",
    "validationFailReason": "Since the content moved to new location, created dummy file with guidence for redirecting the customers to new location"
  },
  {
    "id": "2e98fb56-1cd4-40c0-97fa-7005244206ec",
    "templateName": "IPEntity_AzureActivity.yaml",
    "validationFailReason": "Since the content moved to new location, created dummy file with guidence for redirecting the customers to new location"
  },
  {
    "id": "299e2855-1197-47ef-9684-e65037b7d200",
    "templateName": "IPEntity_AzureFirewall.yaml",
    "validationFailReason": "Since the content moved to new location, created dummy file with guidence for redirecting the customers to new location"
  },
  {
    "id": "39790330-df61-427b-a315-0aad296ab755",
    "templateName": "IPEntity_AzureKeyVault.yaml",
    "validationFailReason": "Since the content moved to new location, created dummy file with guidence for redirecting the customers to new location"
  },
  {
    "id": "a5bc4f1d-a51a-4882-bb1b-a0fd11fb156a",
    "templateName": "IPEntity_AzureNetworkAnalytics.yaml",
    "validationFailReason": "Since the content moved to new location, created dummy file with guidence for redirecting the customers to new location"
  },
  {
    "id": "1fdf0323-ec15-4828-9782-e4fc29278ae7",
    "templateName": "IPEntity_AzureSQL.yaml",
    "validationFailReason": "Since the content moved to new location, created dummy file with guidence for redirecting the customers to new location"
  },
  {
    "id": "3da03ca8-f09d-4ef3-b1a2-5c5326dcffcf",
    "templateName": "IPEntity_CustomSecurityLog.yaml",
    "validationFailReason": "Since the content moved to new location, created dummy file with guidence for redirecting the customers to new location"
  },
  {
    "id": "7569d97b-6166-4d7c-82a4-73fb2a53c0ed",
    "templateName": "IPEntity_DnsEvents.yaml",
    "validationFailReason": "Since the content moved to new location, created dummy file with guidence for redirecting the customers to new location"
  },
  {
    "id": "1cf29277-c906-4f59-a8fa-6b8662e00b2a",
    "templateName": "IPEntity_OfficeActivity.yaml",
    "validationFailReason": "Since the content moved to new location, created dummy file with guidence for redirecting the customers to new location"
  },
  {
    "id": "cf09fd1c-aeaa-49fc-a471-a7aafc2174c0",
    "templateName": "IPEntity_VMConnection.yaml",
    "validationFailReason": "Since the content moved to new location, created dummy file with guidence for redirecting the customers to new location"
  },
  {
    "id": "4e497233-983d-472f-b696-e7205a7cdeb0",
    "templateName": "IPEntity_W3CIISLog.yaml",
    "validationFailReason": "Since the content moved to new location, created dummy file with guidence for redirecting the customers to new location"
  },
  {
    "id": "7f327be5-b165-443c-9500-e9a35fccc062",
    "templateName": "IPEntity_WireData.yaml",
    "validationFailReason": "Since the content moved to new location, created dummy file with guidence for redirecting the customers to new location"
  },
  {
    "id": "13f9a355-c09d-4e44-bf92-1c3aa800278e",
    "templateName": "IPEntity_imWebSession.yaml",
    "validationFailReason": "Since the content moved to new location, created dummy file with guidence for redirecting the customers to new location"
  },
  {
    "id": "f43ca70c-614f-4c86-bf77-6cd37f51a787",
    "templateName": "IPentity_SigninLogs.yaml",
    "validationFailReason": "Since the content moved to new location, created dummy file with guidence for redirecting the customers to new location"
  },
  {
    "id": "690f4f6d-8a8c-4791-a9c3-1a716d350eab",
    "templateName": "URLEntity_AuditLogs.yaml",
    "validationFailReason": "Since the content moved to new location, created dummy file with guidence for redirecting the customers to new location"
  },
  {
    "id": "ef706d36-91e2-4335-b81e-b96303f95e14",
    "templateName": "URLEntity_OfficeActivity.yaml",
    "validationFailReason": "Since the content moved to new location, created dummy file with guidence for redirecting the customers to new location"
  },
  {
    "id": "577522eb-a970-4a77-98f9-80612adebbcc",
    "templateName": "URLEntity_PaloAlto.yaml",
    "validationFailReason": "Since the content moved to new location, created dummy file with guidence for redirecting the customers to new location"
  },
  {
    "id": "b1a1623b-32a7-4b6d-a45f-3ee41911a2a8",
    "templateName": "URLEntity_SecurityAlerts.yaml",
    "validationFailReason": "Since the content moved to new location, created dummy file with guidence for redirecting the customers to new location"
  },
  {
    "id": "e0284ea8-882b-4a68-a189-954a1f41f35e",
    "templateName": "URLEntity_Syslog.yaml",
    "validationFailReason": "Since the content moved to new location, created dummy file with guidence for redirecting the customers to new location"
  },
  {
<<<<<<< HEAD
    "id": "a73bd4e7-3408-4c2a-8066-4e22452d1425",
    "templateName": "SQL-Failed SQL Logons.yaml",
    "validationFailReason": "Since the content moved to new location, created dummy file with guidence for redirecting the customers to new location"
  },
  {
    "id": "938af80b-6727-44bb-8694-c399e326b5e8",
    "templateName": "SQL-MultipleFailedLogon_FromSameIP.yaml",
    "validationFailReason": "Since the content moved to new location, created dummy file with guidence for redirecting the customers to new location"
  },
  {
    "id": "a303d4cd-2ca3-4f0b-a46c-8be9f64182fc",
    "templateName": "SQL-MultipleFailedLogon_InShortSpan.yaml",
    "validationFailReason": "Since the content moved to new location, created dummy file with guidence for redirecting the customers to new location"
  },
  {
    "id": "792d3c90-66ce-4c35-809b-6b66e7d2f9d9",
    "templateName": "SQL-New_UserCreated.yaml",
    "validationFailReason": "Since the content moved to new location, created dummy file with guidence for redirecting the customers to new location"
  },
  {
    "id": "1df731d9-0d6c-4ea3-9498-fca874e45d0c",
    "templateName": "SQL-UserAdded_to_SecurityAdmin.yaml",
    "validationFailReason": "Since the content moved to new location, created dummy file with guidence for redirecting the customers to new location"
  },
  {
    "id": "a0384314-baf6-4bf9-8cfd-2952697d71dd",
    "templateName": "SQL-UserDeletedFromDatabase.yaml",
    "validationFailReason": "Since the content moved to new location, created dummy file with guidence for redirecting the customers to new location"
  },
  {
    "id": "b36464d3-0135-4df0-a5b0-0d61bc6e2da5",
    "templateName": "SQL-UserRemovedFromSecurityAdmin.yaml",
    "validationFailReason": "Since the content moved to new location, created dummy file with guidence for redirecting the customers to new location"
  },
  {
    "id": "8f20e85c-33e2-42cd-80ff-0ae7fa504b58",
    "templateName": "SQL-UserRemovedFromServerRole.yaml",
    "validationFailReason": "Since the content moved to new location, created dummy file with guidence for redirecting the customers to new location"
  },
  {
    "id": "45ba87e7-e052-4dd4-b68b-789d3f9b507f",
    "templateName": "SQL-UserRoleChanged.yaml",
=======
    "id": "2850f994-0815-4b67-814c-c6281099b861",
    "templateName": "Dev-0270PowershellSep2022.yaml",
    "validationFailReason": "Since the content moved to new location, created dummy file with guidence for redirecting the customers to new location"
  },
  {
    "id": "a0303f4d-1eb2-417d-a02a-fedeb31821d4",
    "templateName": "Dev-0270RegistryIOCSep2022.yaml",
    "validationFailReason": "Since the content moved to new location, created dummy file with guidence for redirecting the customers to new location"
  },
  {
    "id": "5cea0706-86b7-4a00-8b4e-e5b2b78316fd",
    "templateName": "Dev-0270WMICDiscoverySep2022.yaml",
    "validationFailReason": "Since the content moved to new location, created dummy file with guidence for redirecting the customers to new location"
  },
  {
    "id": "63645035-93cc-40e3-b9cc-a5ffeacf82f0",
    "templateName": "ProofpointPODBinaryInAttachment.yaml",
    "validationFailReason": "Since the content moved to new location, created dummy file with guidence for redirecting the customers to new location"
  },{
    "id": "d26f70bb-cc10-499a-8360-cdabeed0258c",
    "templateName": "ProofpointPODDataExfiltrationToPrivateEmail.yaml",
    "validationFailReason": "Since the content moved to new location, created dummy file with guidence for redirecting the customers to new location"
  },{
    "id": "6377ad71-a68f-48b0-98a8-dc6a4d7a05fd",
    "templateName": "ProofpointPODHighRiskNotDiscarded.yaml",
    "validationFailReason": "Since the content moved to new location, created dummy file with guidence for redirecting the customers to new location"
  },{
    "id": "e3a396c8-2c78-43b3-9650-15bf226b2a67",
    "templateName": "ProofpointPODMultipleArchivedAttachmentsToSameRecipient.yaml",
    "validationFailReason": "Since the content moved to new location, created dummy file with guidence for redirecting the customers to new location"
  },{
    "id": "5d4cf6cf-3aca-4298-a6c2-360fcaa43ff3",
    "templateName": "ProofpointPODMultipleLargeEmailsToSameRecipient.yaml",
    "validationFailReason": "Since the content moved to new location, created dummy file with guidence for redirecting the customers to new location"
  },{
    "id": "2d1b3bfc-4647-4b48-8fff-faabc3210866",
    "templateName": "ProofpointPODMultipleProtectedEmailsToUnknownRecipient.yaml",
    "validationFailReason": "Since the content moved to new location, created dummy file with guidence for redirecting the customers to new location"
  },{
    "id": "e6028912-5c26-4eef-80dc-ea785771e01a",
    "templateName": "ProofpointPODSuspiciousAttachment.yaml",
    "validationFailReason": "Since the content moved to new location, created dummy file with guidence for redirecting the customers to new location"
  },{
    "id": "8e111d19-fe03-4205-aa39-9ddeef3fb23a",
    "templateName": "ProofpointPODWeakCiphers.yaml",
    "validationFailReason": "Since the content moved to new location, created dummy file with guidence for redirecting the customers to new location"
  },
  {
    "id": "826bd4b8-6fb2-11ed-a14d-7f86986dd42d",
    "templateName": "ProofpointPODHighScoreSuspectValue.yaml",
    "validationFailReason": "Since the content moved to new location, created dummy file with guidence for redirecting the customers to new location"
  },
  {
    "id": "826bd8fa-6fb2-11ed-a14e-d33d5809058a",
    "templateName": "ProofpointPODLargeOutboundEmails.yaml",
    "validationFailReason": "Since the content moved to new location, created dummy file with guidence for redirecting the customers to new location"
  },
  {
    "id": "826bd940-6fb2-11ed-a14f-db057fd91a76",
    "templateName": "ProofpointPODRecipientsHighNumberDiscardReject.yaml",
    "validationFailReason": "Since the content moved to new location, created dummy file with guidence for redirecting the customers to new location"
  },
  {
    "id": "826bd972-6fb2-11ed-a150-837b68593a8e",
    "templateName": "ProofpointPODRecipientsLargeNumberOfCorruptedEmails.yaml",
    "validationFailReason": "Since the content moved to new location, created dummy file with guidence for redirecting the customers to new location"
  },
  {
    "id": "826bd99a-6fb2-11ed-a151-0be010c9700a",
    "templateName": "ProofpointPODSendersLargeNumberOfCorruptedEmails.yaml",
    "validationFailReason": "Since the content moved to new location, created dummy file with guidence for redirecting the customers to new location"
  },
  {
    "id": "826bd9c2-6fb2-11ed-a152-ff12ca35c88e",
    "templateName": "ProofpointPODSuspiciousFileTypesInAttachments.yaml",
    "validationFailReason": "Since the content moved to new location, created dummy file with guidence for redirecting the customers to new location"
  },
  {
    "id": "826bd9ea-6fb2-11ed-a153-57d6ef85adfe",
    "templateName": "ProofpointPODHighScoreAdultValue.yaml",
    "validationFailReason": "Since the content moved to new location, created dummy file with guidence for redirecting the customers to new location"
  },
  {
    "id": "826bda12-6fb2-11ed-a154-832181844031",
    "templateName": "ProofpointPODHighScoreMalwareValue.yaml",
    "validationFailReason": "Since the content moved to new location, created dummy file with guidence for redirecting the customers to new location"
  },
  {
    "id": "826bda44-6fb2-11ed-a155-eb5d8f41b479",
    "templateName": "ProofpointPODHighScorePhishValue.yaml",
    "validationFailReason": "Since the content moved to new location, created dummy file with guidence for redirecting the customers to new location"
  },
  {
    "id": "826bda6c-6fb2-11ed-a156-e3bee5b06d53",
    "templateName": "ProofpointPODHighScoreSpamValue.yaml",
    "validationFailReason": "Since the content moved to new location, created dummy file with guidence for redirecting the customers to new location"
  },
  {
    "id": "26cf7f7c-a1bb-4dae-a2fd-6b25060e8e6a",
    "templateName": "ZincOctober2022_AVHits_IOC.yaml",
    "validationFailReason": "Since the content moved to new location, created dummy file with guidence for redirecting the customers to new location"
  },
  {
    "id": "5c21eb3b-afe5-4d38-be4a-58465f6a51f7",
    "templateName": "ZincOctober2022_Filename_Commandline_IOC.yaml",
    "validationFailReason": "Since the content moved to new location, created dummy file with guidence for redirecting the customers to new location"
  },
  {
    "id": "04651b8c-813b-4280-b0f2-fba37af08902",
    "templateName": "ZincOctober2022_IP_Domain_Hash_IOC.yaml",
>>>>>>> 95a6bb63
    "validationFailReason": "Since the content moved to new location, created dummy file with guidence for redirecting the customers to new location"
  }
]<|MERGE_RESOLUTION|>--- conflicted
+++ resolved
@@ -1370,7 +1370,6 @@
     "validationFailReason": "Since the content moved to new location, created dummy file with guidence for redirecting the customers to new location"
   },
   {
-<<<<<<< HEAD
     "id": "a73bd4e7-3408-4c2a-8066-4e22452d1425",
     "templateName": "SQL-Failed SQL Logons.yaml",
     "validationFailReason": "Since the content moved to new location, created dummy file with guidence for redirecting the customers to new location"
@@ -1413,7 +1412,9 @@
   {
     "id": "45ba87e7-e052-4dd4-b68b-789d3f9b507f",
     "templateName": "SQL-UserRoleChanged.yaml",
-=======
+    "validationFailReason": "Since the content moved to new location, created dummy file with guidence for redirecting the customers to new location"
+  },
+  {
     "id": "2850f994-0815-4b67-814c-c6281099b861",
     "templateName": "Dev-0270PowershellSep2022.yaml",
     "validationFailReason": "Since the content moved to new location, created dummy file with guidence for redirecting the customers to new location"
@@ -1524,7 +1525,6 @@
   {
     "id": "04651b8c-813b-4280-b0f2-fba37af08902",
     "templateName": "ZincOctober2022_IP_Domain_Hash_IOC.yaml",
->>>>>>> 95a6bb63
     "validationFailReason": "Since the content moved to new location, created dummy file with guidence for redirecting the customers to new location"
   }
 ]