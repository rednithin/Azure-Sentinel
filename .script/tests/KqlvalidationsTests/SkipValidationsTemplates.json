[
  {
    "id": "09c49590-4e9d-4da9-a34d-17222d0c9e7e",
    "templateName": "PotentiallyHarmfulFileTypes.yaml",
    "validationFailReason": "The name '_GetWatchList' does not refer to any known function"
  },
  {
    "id": "ef895ada-e8e8-4cf0-9313-b1ab67fab69f",
    "templateName": "AuthenticationAttemptfromNewCountry.yaml",
    "validationFailReason": "The name 'city' does not refer to any known column, table, variable or function."
  },
  {
    "id": "84cccc86-5c11-4b3a-aca6-7c8f738ed0f7",
    "templateName": "AuthenticationAttemptfromNewCountry.yaml",
    "validationFailReason": "The name 'displayName' does not refer to any known column, table, variable or function."
  },
  {
    "id": "009b9bae-23dd-43c4-bcb9-11c4ba7c784a",
    "templateName": "AuthenticationAttemptfromNewCountry.yaml",
    "validationFailReason": "The name 'displayName' does not refer to any known column, table, variable or function."
  },
  {
    "id": "dd78a122-d377-415a-afe9-f22e08d2112c",
    "templateName": "AuthenticationAttemptfromNewCountry.yaml",
    "validationFailReason": "The name 'displayName' does not refer to any known column, table, variable or function."
  },
  {
    "id": "b6685757-3ed1-4b05-a5bd-absdcdjde783",
    "templateName": "ThisisOldPath.yaml",
    "validationFailReason": "This is a test for re-direction."
  },
  {
    "id": "3b446b66-acec-4cf8-9048-179eed4c81d5",
    "templateName": "AVSpringShell.yaml",
    "validationFailReason": "Since the content moved to new location, created dummy file with guidence for redirecting the customers to new location"
  },
  {
    "id": "8a20a6ab-da88-4634-b8a2-d026b7c940ff",
    "templateName": "AVTarrask.yaml",
    "validationFailReason": "Since the content moved to new location, created dummy file with guidence for redirecting the customers to new location"
  },
  {
    "id": "af6890bb-f364-4089-ab6a-2ec97ab8b46e",
    "templateName": "AVdetectionsrelatedtoUkrainebasedthreats.yaml",
    "validationFailReason": "Since the content moved to new location, created dummy file with guidence for redirecting the customers to new location"
  },
  {
    "id": "30b19d44-fe51-4626-9444-1fd1cd5e2ac4",
    "templateName": "PotentialBuildProcessCompromiseMDE.yaml",
    "validationFailReason": "Since the content moved to new location, created dummy file with guidence for redirecting the customers to new location"
  },
  {
    "id": "113c5614-cfab-4a58-9f63-9e189cd1e01f",
    "templateName": "SUNSPOTHashes.yaml",
    "validationFailReason": "Since the content moved to new location, created dummy file with guidence for redirecting the customers to new location"
  },
  {
    "id": "8ce98f23-4a0b-4efd-ab0f-a1d06fcc94f4",
    "templateName": "SolarWinds_SUNBURST_&_SUPERNOVA_File-IOCs.yaml",
    "validationFailReason": "Since the content moved to new location, created dummy file with guidence for redirecting the customers to new location"
  },
  {
    "id": "92dc16d9-efbd-4409-9f5d-54072d9e66b3",
    "templateName": "SolarWinds_SUNBURST_Network-IOCs.yaml",
    "validationFailReason": "Since the content moved to new location, created dummy file with guidence for redirecting the customers to new location"
  },
  {
    "id": "3755058f-8d97-4fca-b543-603d56c6fd30",
    "templateName": "SolarWinds_TEARDROP_Process-IOCs.yaml",
    "validationFailReason": "Since the content moved to new location, created dummy file with guidence for redirecting the customers to new location"
  },
  {
    "id": "bca035b7-7292-4145-ae8b-b7216bec9dd1",
    "templateName": "vimNetworkSessionMicrosoftMD4IoT.yaml",
    "validationFailReason": "The name 'LocalPort' does not refer to any known column, table, variable or function."
  },
  {
    "id": "29e99017-e28d-47be-8b9a-c8c711f8a903",
    "templateName": "NRT_AuthenticationMethodsChangedforVIPUsers.yaml",
    "validationFailReason": "The name 'User Principal Name' does not refer to any known column, table, variable or function"
  },
  {
    "id": "078a6526-e94e-4cf1-a08e-83bc0186479f",
    "templateName": "Anomalous AAD Account Manipulation.yaml",
    "validationFailReason": "Since the content moved to new location, created dummy file guidence for redirecting the customers to new location"
  },
  {
    "id": "6a497dfd-f4a5-4a60-949a-10ce6f505d3e",
    "templateName": "Anomalous Account Creation.yaml",
    "validationFailReason": "Since the content moved to new location, created dummy file guidence for redirecting the customers to new location"
  },
  {
    "id": "99288c08-226f-4e64-a12d-dc0a442c352d",
    "templateName": "Anomalous Activity Role Assignment.yaml",
    "validationFailReason": "Since the content moved to new location, created dummy file guidence for redirecting the customers to new location"
  },
  {
    "id": "2efb0c20-be16-45b7-b041-7e327a129976",
    "templateName": "Anomalous Code Execution.yaml",
    "validationFailReason": "Since the content moved to new location, created dummy file guidence for redirecting the customers to new location"
  },
  {
    "id": "0a8a8406-d216-4152-aa6e-778c4bfdd098",
    "templateName": "Anomalous Data Access.yaml",
    "validationFailReason": "Since the content moved to new location, created dummy file guidence for redirecting the customers to new location"
  },
  {
    "id": "0a4e446e-d702-441f-86f6-7e00b2b6b1df",
    "templateName": "Anomalous Defensive Mechanism Modification.yaml",
    "validationFailReason": "Since the content moved to new location, created dummy file guidence for redirecting the customers to new location"
  },
  {
    "id": "1db55a1c-3fcd-4bcb-9b6a-e05599aab7a4",
    "templateName": "Anomalous Failed Logon.yaml",
    "validationFailReason": "Since the content moved to new location, created dummy file guidence for redirecting the customers to new location"
  },
  {
    "id": "c590840f-1861-4a94-8bb2-e1b1e7b0a569",
    "templateName": "Anomalous Geo Location Logon.yaml",
    "validationFailReason": "Since the content moved to new location, created dummy file guidence for redirecting the customers to new location"
  },
  {
    "id": "8f7736c0-dc94-44f1-bdea-aa96581af8c7",
    "templateName": "Anomalous Login to Devices.yaml",
    "validationFailReason": "Since the content moved to new location, created dummy file guidence for redirecting the customers to new location"
  },
  {
    "id": "ab649c21-f9db-4dc8-a06e-84833203091a",
    "templateName": "Anomalous Password Reset.yaml",
    "validationFailReason": "Since the content moved to new location, created dummy file guidence for redirecting the customers to new location"
  },
  {
    "id": "805a56c5-8e80-4aea-b8ff-8e2e87d528b9",
    "templateName": "Anomalous RDP Activity.yaml",
    "validationFailReason": "Since the content moved to new location, created dummy file guidence for redirecting the customers to new location"
  },
  {
    "id": "8ab2722f-cb3d-4f2c-b59a-59f50d3143a6",
    "templateName": "Anomalous Resource Access.yaml",
    "validationFailReason": "Since the content moved to new location, created dummy file guidence for redirecting the customers to new location"
  },
  {
    "id": "c82d43a4-edac-4ebe-98d5-3b907907d0f9",
    "templateName": "Anomalous Role Assignment.yaml",
    "validationFailReason": "Since the content moved to new location, created dummy file guidence for redirecting the customers to new location"
  },
  {
    "id": "683b103c-7d37-4136-b33f-53d52400098a",
    "templateName": "Anomalous Sign-in Activity.yaml",
    "validationFailReason": "Since the content moved to new location, created dummy file guidence for redirecting the customers to new location"
  },
  {
    "id": "96c8f92e-a617-4158-94ea-dea51557b40e",
    "templateName": "ActiniumAVHits.yaml",
    "validationFailReason": "Since the content moved to new location, created dummy file with guidence for redirecting the customers to new location"
  },
  {
    "id": "089e2363-8a7a-4899-9ac4-23fcad3104c1",
    "templateName": "HighNumberofVulnDetectedV2.yaml",
    "validationFailReason": "Since the content moved to new location, created dummy file with guidence for redirecting the customers to new location"
  },
  {
    "id": "da498ea0-f3bd-437f-9f36-eaf5ba5e0a6c",
    "templateName": "NewHighSeverityVulnDetectedAcrossMulitpleHostsV2.yaml",
    "validationFailReason": "Since the content moved to new location, created dummy file with guidence for redirecting the customers to new location"
  },
  {
    "id": "61e1b765-da84-47a5-adb3-ace3ae7f2937",
    "templateName": "SeveralDenyActionsRegistered.yaml",
    "validationFailReason": "Since the content moved to new location, created dummy file with guidence for redirecting the customers to new location"
  },
  {
    "id": "dbba4298-45b2-4ded-887f-874632a701b4",
    "templateName": "AccountCreatedandDeletedinShortTimeframe.yaml",
    "validationFailReason": "Since the content moved to new location, created dummy file with guidence for redirecting the customers to new location"
  },
  {
    "id": "1116337d-c2dd-4e58-9e5b-afd6bfcb51c1",
    "templateName": "AccountCreatedDeletedByNonApprovedUser.yaml",
    "validationFailReason": "Since the content moved to new location, created dummy file with guidence for redirecting the customers to new location"
  },
  {
    "id": "70838318-445a-4366-9434-6593f5082c59",
    "templateName": "ADFSDomainTrustMods.yaml",
    "validationFailReason": "Since the content moved to new location, created dummy file with guidence for redirecting the customers to new location"
  },
  {
    "id": "eff0c910-6a13-4bc1-b3c4-1b4b2d285e67",
    "templateName": "AdminPromoAfterRoleMgmtAppPermissionGrant.yaml",
    "validationFailReason": "Since the content moved to new location, created dummy file with guidence for redirecting the customers to new location"
  },
  {
    "id": "396c2909-7489-4b87-95a9-1429ab40ad96",
    "templateName": "AzureADRoleManagementPermissionGrant.yaml",
    "validationFailReason": "Since the content moved to new location, created dummy file with guidence for redirecting the customers to new location"
  },
  {
    "id": "15535fa9-4262-4e76-bbe7-792b57da9331",
    "templateName": "BulkChangestoPrivilegedAccountPermissions.yaml",
    "validationFailReason": "Since the content moved to new location, created dummy file with guidence for redirecting the customers to new location"
  },
  {
    "id": "ffb7b057-a1de-4604-bee8-22518c0b8bb3",
    "templateName": "CredentialAddedAfterAdminConsent.yaml",
    "validationFailReason": "Since the content moved to new location, created dummy file with guidence for redirecting the customers to new location"
  },
  {
    "id": "902ec8be-b89c-45a9-bf40-28407c8a8428",
    "templateName": "FirstAppOrServicePrincipalCredential.yaml",
    "validationFailReason": "Since the content moved to new location, created dummy file with guidence for redirecting the customers to new location"
  },
  {
    "id": "0b130033-bd5a-48c4-b606-84a8614ff3c0",
    "templateName": "MailPermissionsAddedToApplication.yaml",
    "validationFailReason": "Since the content moved to new location, created dummy file with guidence for redirecting the customers to new location"
  },
  {
    "id": "f13f3c0d-7e04-4de3-a737-f929871fb2b1",
    "templateName": "MaliciousOAuthApp_O365AttackToolkit.yaml",
    "validationFailReason": "Since the content moved to new location, created dummy file with guidence for redirecting the customers to new location"
  },
  {
    "id": "e8f33204-9e18-4df0-8ff7-aeb35947c67d",
    "templateName": "MaliciousOAuthApp_PwnAuth.yaml",
    "validationFailReason": "Since the content moved to new location, created dummy file with guidence for redirecting the customers to new location"
  },
  {
    "id": "0f670e09-32aa-4943-bf48-8855645d6af0",
    "templateName": "MultipleAdmin_membership_removals_from_NewAdmin.yaml",
    "validationFailReason": "Since the content moved to new location, created dummy file with guidence for redirecting the customers to new location"
  },
  {
    "id": "97faa5fe-b9a1-45f4-8981-8fd57a67a5e2",
    "templateName": "NewAppOrServicePrincipalCredential.yaml",
    "validationFailReason": "Since the content moved to new location, created dummy file with guidence for redirecting the customers to new location"
  },
  {
    "id": "e7b9ea73-1980-4318-96a6-da559486664b",
    "templateName": "NRT_ADFSDomainTrustMods.yaml",
    "validationFailReason": "Since the content moved to new location, created dummy file with guidence for redirecting the customers to new location"
  },
  {
    "id": "a43ba78f-ba8d-4918-b578-257bf17bd096",
    "templateName": "NRT_NewAppOrServicePrincipalCredential.yaml",
    "validationFailReason": "Since the content moved to new location, created dummy file with guidence for redirecting the customers to new location"
  },
  {
    "id": "c199378e-51d8-4e55-9e30-426b0c7e1452",
    "templateName": "NRT_PIMElevationRequestRejected.yaml",
    "validationFailReason": "Since the content moved to new location, created dummy file with guidence for redirecting the customers to new location"
  },
  {
    "id": "7d237897-ac1b-4e59-b73e-f2f22c23a2bc",
    "templateName": "NRT_PrivlegedRoleAssignedOutsidePIM.yaml",
    "validationFailReason": "Since the content moved to new location, created dummy file with guidence for redirecting the customers to new location"
  },
  {
    "id": "0124b561-b8d3-4043-b126-e2bb8904a61f",
    "templateName": "NRT_UseraddedtoPrivilgedGroups.yaml",
    "validationFailReason": "Since the content moved to new location, created dummy file with guidence for redirecting the customers to new location"
  },
  {
    "id": "852fd76e-ca5b-4889-93b1-0762f4f005a7",
    "templateName": "PIMElevationRequestRejected.yaml",
    "validationFailReason": "Since the content moved to new location, created dummy file with guidence for redirecting the customers to new location"
  },
  {
    "id": "d4cc3972-25a8-47a6-b1c7-70bbda67ee73",
    "templateName": "PrivlegedRoleAssignedOutsidePIM.yaml",
    "validationFailReason": "Since the content moved to new location, created dummy file with guidence for redirecting the customers to new location"
  },
  {
    "id": "81eaf5bf-3a30-4aa2-af0f-f8ef523e0f32",
    "templateName": "RareApplicationConsent.yaml",
    "validationFailReason": "Since the content moved to new location, created dummy file with guidence for redirecting the customers to new location"
  },
  {
    "id": "e9b4f1f5-d8eb-4e0c-83ff-e5d75642cfad",
    "templateName": "SuspiciousOAuthApp_OfflineAccess.yaml",
    "validationFailReason": "Since the content moved to new location, created dummy file with guidence for redirecting the customers to new location"
  },
  {
    "id": "f30361cb-373a-4bb7-93a0-7060572f82fb",
    "templateName": "SuspiciousServicePrincipalcreationactivity.yaml",
    "validationFailReason": "Since the content moved to new location, created dummy file with guidence for redirecting the customers to new location"
  },
  {
    "id": "9e89f397-7ced-4896-8006-1fea53bd0885",
    "templateName": "UseraddedtoPrivilgedGroups.yaml",
    "validationFailReason": "Since the content moved to new location, created dummy file with guidence for redirecting the customers to new location"
  },
  {
    "id": "8df409b7-fc2a-44ab-8d23-97674c58d5d9",
    "templateName": "UserAssignedPrivilegedRole.yaml",
    "validationFailReason": "Since the content moved to new location, created dummy file with guidence for redirecting the customers to new location"
  },
  {
    "id": "649c81c2-0388-40ca-80b1-868d9df2ed9b",
    "templateName": "AuthenticationMethodsChangedforPrivilegedAccount.yaml",
    "validationFailReason": "Since the content moved to new location, created dummy file with guidence for redirecting the customers to new location"
  },
  {
    "id": "9458956f-1489-45f8-a0e0-f9eab679f225",
    "templateName": "PrivilegedAccountsSigninFailureSpikes.yaml",
    "validationFailReason": "Since the content moved to new location, created dummy file with guidence for redirecting the customers to new location"
  },
  {
    "id": "04388176-79ac-4d52-87c0-ab597b33e9a7",
    "templateName": "UnusualGuestActivity.yaml",
    "validationFailReason": "Since the content moved to new location, created dummy file with guidence for redirecting the customers to new location"
  },
  {
    "id": "7820558f-caae-4436-9f98-a51cde2d6154",
    "templateName": "ADFSSignInLogsPasswordSpray.yaml",
    "validationFailReason": "Since the content moved to new location, created dummy file with guidence for redirecting the customers to new location"
  },
  {
    "id": "0269c54a-8ec8-4f92-8948-da4c9fe6521f",
    "templateName": "AnomalousUserAppSigninLocationIncrease-detection.yaml",
    "validationFailReason": "Since the content moved to new location, created dummy file with guidence for redirecting the customers to new location"
  },
  {
    "id": "00000003-0000-0000-c000-000000000000",
    "templateName": "AzureAADPowerShellAnomaly.yaml",
    "validationFailReason": "Since the content moved to new location, created dummy file with guidence for redirecting the customers to new location"
  },
  {
    "id": "71D86715-5596-4529-9B13-DA13A5DE5B63",
    "templateName": "AzurePortalSigninfromanotherAzureTenant.yaml",
    "validationFailReason": "Since the content moved to new location, created dummy file with guidence for redirecting the customers to new location"
  },
  {
    "id": "01cc337d-a5e6-4a0f-b65d-6908cdbb8166",
    "templateName": "BruteForceCloudPC.yaml",
    "validationFailReason": "Since the content moved to new location, created dummy file with guidence for redirecting the customers to new location"
  },
  {
    "id": "e59d1916-19b2-4ddb-a6f7-dc6c4a252e30",
    "templateName": "BypassCondAccessRule.yaml",
    "validationFailReason": "Since the content moved to new location, created dummy file with guidence for redirecting the customers to new location"
  },
  {
    "id": "de67574e-790f-44a6-9ca0-92ebfa48817f",
    "templateName": "DisabledAccountSigninsAcrossManyApplications.yaml",
    "validationFailReason": "Since the content moved to new location, created dummy file with guidence for redirecting the customers to new location"
  },
  {
    "id": "87459d4d-6d12-4730-ba17-1a017fdb2774",
    "templateName": "DistribPassCrackAttempt.yaml",
    "validationFailReason": "Since the content moved to new location, created dummy file with guidence for redirecting the customers to new location"
  },
  {
    "id": "4bcf5724-c348-4f89-999a-f937f2246020",
    "templateName": "ExplicitMFADeny.yaml",
    "validationFailReason": "Since the content moved to new location, created dummy file with guidence for redirecting the customers to new location"
  },
  {
    "id": "149c628b-7ae8-421a-9ef9-76d30d57d7a5",
    "templateName": "FailedLogonToAzurePortal.yaml",
    "validationFailReason": "Since the content moved to new location, created dummy file with guidence for redirecting the customers to new location"
  },
  {
    "id": "f8100782-cb35-466b-831a-72ef4c53edfd",
    "templateName": "MFARejectedbyUser.yaml",
    "validationFailReason": "Since the content moved to new location, created dummy file with guidence for redirecting the customers to new location"
  },
  {
    "id": "f33e8879-bd6e-4313-9ffc-f3d43c74c41e",
    "templateName": "NRT_MFARejectedbyUser.yaml",
    "validationFailReason": "Since the content moved to new location, created dummy file with guidence for redirecting the customers to new location"
  },
  {
    "id": "15022eca-c933-4c3b-9e25-650c915df33c",
    "templateName": "SeamlessSSOPasswordSpray.yaml",
    "validationFailReason": "Since the content moved to new location, created dummy file with guidence for redirecting the customers to new location"
  },
  {
    "id": "5dab366d-efcb-422f-8b63-f91d688d8f28",
    "templateName": "SigninAttemptsByIPviaDisabledAccounts.yaml",
    "validationFailReason": "Since the content moved to new location, created dummy file with guidence for redirecting the customers to new location"
  },
  {
    "id": "fbc7167c-c6c9-4689-932a-affe3123de87",
    "templateName": "SigninBruteForce-AzurePortal.yaml",
    "validationFailReason": "Since the content moved to new location, created dummy file with guidence for redirecting the customers to new location"
  },
  {
    "id": "67bf9e2f-5454-4a95-95ae-28930915eb24",
    "templateName": "SigninPasswordSpray.yaml",
    "validationFailReason": "Since the content moved to new location, created dummy file with guidence for redirecting the customers to new location"
  },
  {
    "id": "f37ad409-e70d-4852-8996-7e0726015620",
    "templateName": "SuccessThenFail_DiffIP_SameUserandApp.yaml",
    "validationFailReason": "Since the content moved to new location, created dummy file with guidence for redirecting the customers to new location"
  },
  {
    "id": "0a148944-dbbb-454f-a032-48ef02d0a0d7",
    "templateName": "UserAccounts-CABlockedSigninSpikes.yaml",
    "validationFailReason": "Since the content moved to new location, created dummy file with guidence for redirecting the customers to new location"
  },
  {
    "id": "d0d9aa03-561a-4855-b386-99a858259404",
    "templateName": "WAF_log4j_vulnerability.yaml",
    "validationFailReason": "Since the content moved to new location, created dummy file with guidence for redirecting the customers to new location"
  },
  {
    "id": "06b7ca56-3869-4b7a-93b3-a0502e1c22b1",
    "templateName": "NetworkConnectionToNewExternalLDAPServer.yaml",
    "validationFailReason": "Since the content moved to new location, created dummy file with guidence for redirecting the customers to new location"
  },
  {
    "id": "d2e78738-1ae7-4453-baf4-3ec7142e0534",
    "templateName": "NetworkConnectionldap_log4j.yaml",
    "validationFailReason": "Since the content moved to new location, created dummy file with guidence for redirecting the customers to new location"
  },
  {
    "id": "cb637bc8-03e5-4c69-85c9-02fb36cf2e0c",
    "templateName": "Apache_log4j_Vulnerability.yaml",
    "validationFailReason": "Since the content moved to new location, created dummy file with guidence for redirecting the customers to new location"
  },
  {
    "id": "82cd9228-c724-4dfd-a14b-96af4af8974e",
    "templateName": "Base64_Download_Activity.yaml",
    "validationFailReason": "Since the content moved to new location, created dummy file with guidence for redirecting the customers to new location"
  },
  {
    "id": "e92cb2cb-6475-4984-8553-90d3f92f0a09",
    "templateName": "Container_Miner_Activity.yaml",
    "validationFailReason": "Since the content moved to new location, created dummy file with guidence for redirecting the customers to new location"
  },
  {
    "id": "7f220c5b-677e-44a1-9b50-56c03b208b85",
    "templateName": "Firewall_Disable_Activity.yaml",
    "validationFailReason": "Since the content moved to new location, created dummy file with guidence for redirecting the customers to new location"
  },
  {
    "id": "6bb091a5-ddda-419f-bc69-684a7a2b5945",
    "templateName": "Linux_Toolkit_Detected.yaml",
    "validationFailReason": "Since the content moved to new location, created dummy file with guidence for redirecting the customers to new location"
  },
  {
    "id": "df0add0f-de42-4099-9657-34ae9de7a7f8",
    "templateName": "Process_Termination_Activity.yaml",
    "validationFailReason": "Since the content moved to new location, created dummy file with guidence for redirecting the customers to new location"
  },
  {
    "id": "9700f1da-7b1c-4702-820e-9c9ec8f2ec55",
    "templateName": "Suspicious_ShellScript_Activity.yaml",
    "validationFailReason": "Since the content moved to new location, created dummy file with guidence for redirecting the customers to new location"
  },
  {
    "id": "7916a17d-d1d1-4ede-af52-46de56a4c467",
    "templateName": "ChiaCryptoMining_WindowsEvent.yaml",
    "validationFailReason": "Since the content moved to new location, created dummy file with guidence for redirecting the customers to new location"
  },
  {
    "id": "5c798a48-df20-4cc0-8b56-1e0878be29b0",
    "templateName": "SOURGUM_IOC_WindowsEvent.yaml",
    "validationFailReason": "Since the content moved to new location, created dummy file with guidence for redirecting the customers to new location"
  },
  {
    "id": "45a4ea87-ee44-4244-b9d6-b530d5c46938",
    "templateName": "AdditionalFilesUploadedByActor.yaml",
    "validationFailReason": "Since the content moved to new location, created dummy file with guidence for redirecting the customers to new location"
  },
  {
    "id": "c81732c7-d46d-4349-b8e3-4a2af143c983",
    "templateName": "KeyVaultSensitiveOperations.yaml",
    "validationFailReason": "Since the content moved to new location, created dummy file with guidence for redirecting the customers to new location"
  },
  {
    "id": "8cae6e77-e04e-42ce-b5cb-50d82bce26b1",
    "templateName": "KeyvaultMassSecretRetrieval.yaml",
    "validationFailReason": "Since the content moved to new location, created dummy file with guidence for redirecting the customers to new location"
  },
  {
    "id": "34c25eeb-7365-4037-a03b-70763ff65281",
    "templateName": "NRT_KeyVaultSensitiveOperations.yaml",
    "validationFailReason": "Since the content moved to new location, created dummy file with guidence for redirecting the customers to new location"
  },
  {
    "id": "509e4652-da8d-478d-a730-e9d4a1996ca4",
    "templateName": "TimeSeriesKeyvaultAccessAnomaly.yaml",
    "validationFailReason": "Since the content moved to new location, created dummy file with guidence for redirecting the customers to new location"
  },
  {
    "id": "fa6cfcf1-b267-46d4-b348-ae7870325507",
    "templateName": "CorrelateIPC_Unfamiliar-Atypical.yaml",
    "validationFailReason": "Since the content moved to new location, created dummy file with guidence for redirecting the customers to new location"
  },
  {
    "id": "2fef12fe-e61e-4af1-a286-d54ec47ae370",
    "templateName": "ADOAgentPoolCreatedDeleted.yaml",
    "validationFailReason": "Since the content moved to new location, created dummy file with guidence for redirecting the customers to new location"
  },
  {
    "id": "3da2706a-7dcb-4123-98f3-f849322229a1",
    "templateName": "ADOAuditStreamDisabled.yaml",
    "validationFailReason": "Since the content moved to new location, created dummy file with guidence for redirecting the customers to new location"
  },
  {
    "id": "c6e0943c-8095-471b-9caa-94ed9bd5b56f",
    "templateName": "ADONewExtensionAdded.yaml",
    "validationFailReason": "Since the content moved to new location, created dummy file with guidence for redirecting the customers to new location"
  },
  {
    "id": "75b439d0-1a23-4e87-9f45-176134263085",
    "templateName": "ADOPATUsedWithBrowser.yaml",
    "validationFailReason": "Since the content moved to new location, created dummy file with guidence for redirecting the customers to new location"
  },
  {
    "id": "460cceba-d28e-4265-be52-18481dbc7ff6",
    "templateName": "ADOPipelineModifiedbyNewUser.yaml",
    "validationFailReason": "Since the content moved to new location, created dummy file with guidence for redirecting the customers to new location"
  },
  {
    "id": "b05379de-a21e-4b1c-b4c3-672a14e5f1b3",
    "templateName": "ADORetentionReduced.yaml",
    "validationFailReason": "Since the content moved to new location, created dummy file with guidence for redirecting the customers to new location"
  },
  {
    "id": "8b964449-8d63-4718-afa3-5c79cbd3a9f5",
    "templateName": "ADOSecretNotSecured.yaml",
    "validationFailReason": "Since the content moved to new location, created dummy file with guidence for redirecting the customers to new location"
  },
  {
    "id": "43fb0b13-5a51-44f6-8a2b-a24ab642436b",
    "templateName": "ADOVariableModifiedByNewUser.yaml",
    "validationFailReason": "Since the content moved to new location, created dummy file with guidence for redirecting the customers to new location"
  },
  {
    "id": "d78e9b71-ca67-47a5-9a75-34f681074893",
    "templateName": "AzDOAdminGroupAdditions.yaml",
    "validationFailReason": "Since the content moved to new location, created dummy file with guidence for redirecting the customers to new location"
  },
  {
    "id": "f9d3041f-cb05-47b6-82c5-a0a82d51b8b7",
    "templateName": "AzDOHistoricPrPolicyBypassing.yaml",
    "validationFailReason": "Since the content moved to new location, created dummy file with guidence for redirecting the customers to new location"
  },
  {
    "id": "87fa4676-4fd4-430b-b158-3a5fd68cb7d6",
    "templateName": "AzDOHistoricServiceConnectionAdds.yaml",
    "validationFailReason": "Since the content moved to new location, created dummy file with guidence for redirecting the customers to new location"
  },
  {
    "id": "925f5fa0-179c-412f-8604-64f910f8bafd",
    "templateName": "AzDOPatSessionMisuse.yaml",
    "validationFailReason": "Since the content moved to new location, created dummy file with guidence for redirecting the customers to new location"
  },
  {
    "id": "02e7248e-c278-4c80-b3ed-9e8bfc9e9393",
    "templateName": "AzDOPipelineCreatedDeletedOneDay.yaml",
    "validationFailReason": "Since the content moved to new location, created dummy file with guidence for redirecting the customers to new location"
  },
  {
    "id": "2020b50a-64b5-42cc-811b-70426841d7bf",
    "templateName": "AzDOServiceConnectionUsage.yaml",
    "validationFailReason": "Since the content moved to new location, created dummy file with guidence for redirecting the customers to new location"
  },
  {
    "id": "ea428211-e04e-4709-9d75-7064f8150bfe",
    "templateName": "ExternalUpstreamSourceAddedtoAzureDevOpsFeed.yaml",
    "validationFailReason": "Since the content moved to new location, created dummy file with guidence for redirecting the customers to new location"
  },
  {
    "id": "1d62399b-90f0-44e2-9ef4-cf8dd6209c31",
    "templateName": "NewAgentAddedToPoolbyNewUserorofNewOS.yaml",
    "validationFailReason": "Since the content moved to new location, created dummy file with guidence for redirecting the customers to new location"
  },
  {
    "id": "13045624-b966-41ba-823f-f1e9bddc0cbe",
    "templateName": "NewPAPCAPCASaddedtoADO.yaml",
    "validationFailReason": "Since the content moved to new location, created dummy file with guidence for redirecting the customers to new location"
  },
  {
    "id": "c12f4d6e-b76c-4294-868d-3c058e005269",
    "templateName": "NRT_ADOAuditStreamDisable.yaml",
    "validationFailReason": "Since the content moved to new location, created dummy file with guidence for redirecting the customers to new location"
  },
  {
    "id": "db57233e-c058-4a5b-b609-ebe96c336e63",
    "templateName": "AAD Conditional Access Disabled.yaml",
    "validationFailReason": "Since the content moved to new location, created dummy file with guidence for redirecting the customers to new location"
  },
  {
    "id": "fab491b1-6a72-4028-95a0-8c1270933732",
    "templateName": "Addtional Org Admin Added.yaml",
    "validationFailReason": "Since the content moved to new location, created dummy file with guidence for redirecting the customers to new location"
  },
  {
    "id": "ddec3bb6-1db2-4de1-b2be-e9fe4b59c9bb",
    "templateName": "ADOBuildCheckDeleted.yaml",
    "validationFailReason": "Since the content moved to new location, created dummy file with guidence for redirecting the customers to new location"
  },
  {
    "id": "0e818400-499f-47f4-ba77-ba0f33d83818",
    "templateName": "ADOBuildDeletedAfterPipelineMod.yaml",
    "validationFailReason": "Since the content moved to new location, created dummy file with guidence for redirecting the customers to new location"
  },
  {
    "id": "733c3919-d4f9-430c-8d38-92a8f595439d",
    "templateName": "ADOInternalUpstreamPacakgeFeedAdded.yaml",
    "validationFailReason": "Since the content moved to new location, created dummy file with guidence for redirecting the customers to new location"
  },
  {
    "id": "4ed5b58e-c9e6-4b4f-9258-9e9ca42e3ce6",
    "templateName": "ADONewAgentPoolCreated.yaml",
    "validationFailReason": "Since the content moved to new location, created dummy file with guidence for redirecting the customers to new location"
  },
  {
    "id": "57bbaf80-9935-4c6f-ae2b-3c63138790dd",
    "templateName": "ADONewPackageFeedCreated.yaml",
    "validationFailReason": "Since the content moved to new location, created dummy file with guidence for redirecting the customers to new location"
  },
  {
    "id": "bec97b8f-569e-45eb-9c85-0e5ca88f6482",
    "templateName": "ADONewPATOperation.yaml",
    "validationFailReason": "Since the content moved to new location, created dummy file with guidence for redirecting the customers to new location"
  },
  {
    "id": "7f6b79cb-7201-4391-9bd3-c84ea7f97ea6",
    "templateName": "ADONewReleaseApprover.yaml",
    "validationFailReason": "Since the content moved to new location, created dummy file with guidence for redirecting the customers to new location"
  },
  {
    "id": "5cd2e5dc-e2e0-4d7f-9c94-9fe932bbd44b",
    "templateName": "ADOReleasePipelineCreated.yaml",
    "validationFailReason": "Since the content moved to new location, created dummy file with guidence for redirecting the customers to new location"
  },
  {
    "id": "83d08e81-fd3b-42e7-842b-02fb11da5350",
    "templateName": "ADOVariableCreatedDeleted.yaml",
    "validationFailReason": "Since the content moved to new location, created dummy file with guidence for redirecting the customers to new location"
  },
  {
    "id": "c56813d6-8e1e-4c36-8e54-ca18982fe60d",
    "templateName": "AzDODisplayNameSwapping.yaml",
    "validationFailReason": "Since the content moved to new location, created dummy file with guidence for redirecting the customers to new location"
  },
  {
    "id": "59ea15d5-22be-443f-9164-8a5aeaad8724",
    "templateName": "AzDOPrPolicyBypassers.yaml",
    "validationFailReason": "Since the content moved to new location, created dummy file with guidence for redirecting the customers to new location"
  },
  {
    "id": "8af62a18-d517-4ee1-a31e-5ea3814f8f9c",
    "templateName": "Guest users access enabled.yaml",
    "validationFailReason": "Since the content moved to new location, created dummy file with guidence for redirecting the customers to new location"
  },
  {
    "id": "c2548475-4695-4ad4-a915-2c6b8d5ea259",
    "templateName": "Project visibility changed to public.yaml",
    "validationFailReason": "Since the content moved to new location, created dummy file with guidence for redirecting the customers to new location"
  },
  {
    "id": "2976b248-ff39-412d-80dd-de06cf260b63",
    "templateName": "Public project created.yaml",
    "validationFailReason": "Since the content moved to new location, created dummy file with guidence for redirecting the customers to new location"
  },
  {
    "id": "f4c96c6f-79a6-4aaf-828e-2ddcf5465796",
    "templateName": "Public Projects enabled.yaml",
    "validationFailReason": "Since the content moved to new location, created dummy file with guidence for redirecting the customers to new location"
  },
  {
    "id": "ed6a0168-eb06-454d-8f8f-99c2fdd4ecd0",
    "templateName": "DNS_HighNXDomainCount_detection.yaml",
    "validationFailReason": "Since the content moved to new location, created dummy file with guidence for redirecting the customers to new location"
  },
  {
    "id": "0c672f3e-3f53-42fc-9ae0-c78efcfe54bd",
    "templateName": "DNS_HighReverseDNSCount_detection.yaml",
    "validationFailReason": "Since the content moved to new location, created dummy file with guidence for redirecting the customers to new location"
  },
  {
    "id": "ad318563-acbc-484e-8674-2b052966c09e",
    "templateName": "DNS_Miners.yaml",
    "validationFailReason": "Since the content moved to new location, created dummy file with guidence for redirecting the customers to new location"
  },
  {
    "id": "0bed3203-3659-44f6-a711-6ed53bab29db",
    "templateName": "DNS_TorProxies.yaml",
    "validationFailReason": "Since the content moved to new location, created dummy file with guidence for redirecting the customers to new location"
  },
  {
    "id": "138fab04-5d68-4ac9-9aa0-6fd260a0b089",
    "templateName": "NRT_DNS_Related_To_Mining_Pools.yaml",
    "validationFailReason": "Since the content moved to new location, created dummy file with guidence for redirecting the customers to new location"
  },
  {
    "id": "6bdfaf78-b93b-4629-8082-9f628a3129f6",
    "templateName": "DNS_CommonlyAbusedTLDs.yaml",
    "validationFailReason": "Since the content moved to new location, created dummy file with guidence for redirecting the customers to new location"
  },
  {
    "id": "ac96ee83-106e-4407-8e3b-c6b6702b735b",
    "templateName": "DNS_DomainAnomalousLookupIncrease.yaml",
    "validationFailReason": "Since the content moved to new location, created dummy file with guidence for redirecting the customers to new location"
  },
  {
    "id": "3565d81d-cccf-4e0a-ad6b-6cd53415608c",
    "templateName": "DNS_FullNameAnomalousLookupIncrease.yaml",
    "validationFailReason": "Since the content moved to new location, created dummy file with guidence for redirecting the customers to new location"
  },
  {
    "id": "cc7eba34-f268-438f-860f-e7059967e251",
    "templateName": "DNS_HighPercentNXDomainCount.yaml",
    "validationFailReason": "Since the content moved to new location, created dummy file with guidence for redirecting the customers to new location"
  },
  {
    "id": "6116c627-0aa1-4e4d-82ce-f3d86b0545e1",
    "templateName": "DNS_HighReverseDNSCount.yaml",
    "validationFailReason": "Since the content moved to new location, created dummy file with guidence for redirecting the customers to new location"
  },
  {
    "id": "f1a4a59b-fa6c-41c1-926e-0f52eb196d4b",
    "templateName": "DNS_LongURILookup.yaml",
    "validationFailReason": "Since the content moved to new location, created dummy file with guidence for redirecting the customers to new location"
  },
  {
    "id": "8c7ea0df-cd1b-4c65-bd54-926ddff85944",
    "templateName": "DNS_WannaCry.yaml",
    "validationFailReason": "Since the content moved to new location, created dummy file with guidence for redirecting the customers to new location"
  },
  {
    "id": "ef055f03-858e-496e-8029-b99c59273966",
    "templateName": "Solorigate-DNS-Pattern.yaml",
    "validationFailReason": "Since the content moved to new location, created dummy file with guidence for redirecting the customers to new location"
  },
  {
    "id": "82c41ab6-3ec7-44f8-80fd-8b829a4b390d",
    "templateName": "Solorigate-Encoded-Domain-URL.yaml",
    "validationFailReason": "Since the content moved to new location, created dummy file with guidence for redirecting the customers to new location"
  },
  {
    "id": "a7663271-964e-42da-a54f-df19d6ea4fcd",
    "templateName": "CoreBackupDeletionwithSecurityAlert.yaml",
    "validationFailReason": "Since the content moved to new location, created dummy file with guidence for redirecting the customers to new location"
  },
  {
    "id": "b4c7fb1b-17fc-43dc-b7d7-cc49a5fc48b7",
    "templateName": "ADFSDBNamedPipeConnection.yaml",
    "validationFailReason": "Since the content moved to new location, created dummy file with guidence for redirecting the customers to new location"
  },
  {
    "id": "4e909ec8-19b2-4193-9f4b-6edb254ca06d",
    "templateName": "ADFSRemoteAuthSyncConnection.yaml",
    "validationFailReason": "Since the content moved to new location, created dummy file with guidence for redirecting the customers to new location"
  },
  {
    "id": "5deb2e18-6c5a-43b7-a37d-2c66351e04bc",
    "templateName": "ADFSRemoteHTTPNetworkConnection.yaml",
    "validationFailReason": "Since the content moved to new location, created dummy file with guidence for redirecting the customers to new location"
  },
  {
    "id": "d59a5634-e1c2-4a86-8b46-24011e94e2a7",
    "templateName": "ExcessiveLogonFailures.yaml",
    "validationFailReason": "Since the content moved to new location, created dummy file with guidence for redirecting the customers to new location"
  },
  {
    "id": "964ab6fd-1ecb-4233-96a0-9646d56d0816",
    "templateName": "ExchangeOABVirtualDirectoryAttributeContainingPotentialWebshell.yaml",
    "validationFailReason": "Since the content moved to new location, created dummy file with guidence for redirecting the customers to new location"
  },
  {
    "id": "7b739379-85ed-448f-bfb2-9d7cb8ebc572",
    "templateName": "GainCodeExecutionADFSViaSMB.yaml",
    "validationFailReason": "Since the content moved to new location, created dummy file with guidence for redirecting the customers to new location"
  },
  {
    "id": "e6e43b3a-6fee-4c9d-9403-10a28b7078ab",
    "templateName": "LocalDeviceJoinInfoAndTransportKeyRegKeysAccess.yaml",
    "validationFailReason": "Since the content moved to new location, created dummy file with guidence for redirecting the customers to new location"
  },
  {
    "id": "3ee4eb8c-e134-479b-b1e5-be66077cac16",
    "templateName": "MultipleFailedFollowedBySuccess.yaml",
    "validationFailReason": "Since the content moved to new location, created dummy file with guidence for redirecting the customers to new location"
  },
  {
    "id": "31B2F340-016D-11D2-945F-00C04FB984F9",
    "templateName": "NewEXEdeployedviaDefaultDomainorDefaultDomainControllerPolicies.yaml",
    "validationFailReason": "Since the content moved to new location, created dummy file with guidence for redirecting the customers to new location"
  },
  {
    "id": "89e95b76-444d-4c62-991a-0facbeda640c",
    "templateName": "NonDCActiveDirectoryReplication.yaml",
    "validationFailReason": "Since the content moved to new location, created dummy file with guidence for redirecting the customers to new location"
  },
  {
    "id": "0ebc1856-4c7d-4e45-9e62-119e7c369771",
    "templateName": "NRT_base64_encoded_pefile.yaml",
    "validationFailReason": "Since the content moved to new location, created dummy file with guidence for redirecting the customers to new location"
  },
  {
    "id": "1391964c-db87-43ef-905a-35cf792e7d06",
    "templateName": "NRT_execute_base64_decodedpayload.yaml",
    "validationFailReason": "Since the content moved to new location, created dummy file with guidence for redirecting the customers to new location"
  },
  {
    "id": "0bbc22d2-0a6a-4dd3-a200-f465708c44a0",
    "templateName": "NRT_SecurityEventLogCleared.yaml",
    "validationFailReason": "Since the content moved to new location, created dummy file with guidence for redirecting the customers to new location"
  },
  {
    "id": "d17bc061-5994-4f18-8c97-7735bf9fbde9",
    "templateName": "password_not_set.yaml",
    "validationFailReason": "Since the content moved to new location, created dummy file with guidence for redirecting the customers to new location"
  },
  {
    "id": "d583fe35-01c5-48e1-a47e-6bdd25cdb6f8",
    "templateName": "PotentialFodhelperUACBypass.yaml",
    "validationFailReason": "Since the content moved to new location, created dummy file with guidence for redirecting the customers to new location"
  },
  {
    "id": "ea43148b-7fb4-49bd-8657-6a84067adbb4",
    "templateName": "Potentialre-namedsdeleteusage.yaml",
    "validationFailReason": "Since the content moved to new location, created dummy file with guidence for redirecting the customers to new location"
  },
  {
    "id": "8e557718-c3b3-4989-8b78-fc821f677e2c",
    "templateName": "ScheduleTaskHide.yaml",
    "validationFailReason": "Since the content moved to new location, created dummy file with guidence for redirecting the customers to new location"
  },
  {
    "id": "7a900c97-2e6e-4ac6-bd4b-f030a131fa3a",
    "templateName": "SdeletedeployedviaGPOandrunrecursively.yaml",
    "validationFailReason": "Since the content moved to new location, created dummy file with guidence for redirecting the customers to new location"
  },
  {
    "id": "ee0e2ee4-42e7-41c1-ba76-7d8e9954b81c",
    "templateName": "StartStopHealthService.yaml",
    "validationFailReason": "Since the content moved to new location, created dummy file with guidence for redirecting the customers to new location"
  },
  {
    "id": "b48c9fc6-d765-472e-b441-5eddd1738f28",
    "templateName": "TimeSeriesAnomaly-ProcessExecutions.yaml",
    "validationFailReason": "Since the content moved to new location, created dummy file with guidence for redirecting the customers to new location"
  },
  {
    "id": "8d5f8c5b-fccb-4fff-a901-c0ed9e48641c",
    "templateName": "CommandsexecutedbyWMIonnewhosts-potentialImpacket.yaml",
    "validationFailReason": "Since the content moved to new location, created dummy file with guidence for redirecting the customers to new location"
  },
  {
    "id": "2998bc9b-0ffb-4829-a583-4d868ff460ad",
    "templateName": "Crashdumpdisabledonhost.yaml",
    "validationFailReason": "Since the content moved to new location, created dummy file with guidence for redirecting the customers to new location"
  },
  {
    "id": "7ba21612-85a4-4c72-b3ea-5a51c1fddb51",
    "templateName": "cscript_summary.yaml",
    "validationFailReason": "Since the content moved to new location, created dummy file with guidence for redirecting the customers to new location"
  },
  {
    "id": "55c47120-7050-466b-8fea-f27a5b50ab9f",
    "templateName": "CustomUserList_FailedLogons.yaml",
    "validationFailReason": "Since the content moved to new location, created dummy file with guidence for redirecting the customers to new location"
  },
  {
    "id": "ed78fc57-7bf4-420d-be69-40845a7f9026",
    "templateName": "DecoyUserAccountAuthenticationAttempt.yaml",
    "validationFailReason": "Since the content moved to new location, created dummy file with guidence for redirecting the customers to new location"
  },
  {
    "id": "c4cf5e50-bc8a-4b6d-9385-69e0e68dd711",
    "templateName": "Discorddownloadinvokedfromcmdline.yaml",
    "validationFailReason": "Since the content moved to new location, created dummy file with guidence for redirecting the customers to new location"
  },
  {
    "id": "6908f79e-1f30-458e-b012-e23cab145c14",
    "templateName": "enumeration_user_and_group.yaml",
    "validationFailReason": "Since the content moved to new location, created dummy file with guidence for redirecting the customers to new location"
  },
  {
    "id": "13e3f63b-34a1-4411-89dd-87e7fc1779b3",
    "templateName": "ExchangePowerShellSnapin.yaml",
    "validationFailReason": "Since the content moved to new location, created dummy file with guidence for redirecting the customers to new location"
  },
  {
    "id": "8e855858-a7a5-4dfc-9bf4-96b2e82e7997",
    "templateName": "FailedUserLogons.yaml",
    "validationFailReason": "Since the content moved to new location, created dummy file with guidence for redirecting the customers to new location"
  },
  {
    "id": "606d455c-c97c-40b6-bb18-cad76d24159d",
    "templateName": "GroupAddedToPrivlegeGroup.yaml",
    "validationFailReason": "Since the content moved to new location, created dummy file with guidence for redirecting the customers to new location"
  },
  {
    "id": "9004f639-59e3-4d3f-992b-68c7c83c447b",
    "templateName": "HostExportingMailboxAndRemovingExport.yaml",
    "validationFailReason": "Since the content moved to new location, created dummy file with guidence for redirecting the customers to new location"
  },
  {
    "id": "7c407f49-a498-41cb-871e-497fa86949fb",
    "templateName": "HostsWithNewLogons.yaml",
    "validationFailReason": "Since the content moved to new location, created dummy file with guidence for redirecting the customers to new location"
  },
  {
    "id": "3e750b94-88d3-4911-9102-09601f30348d",
    "templateName": "Invoke-PowerShellTcpOneLine.yaml",
    "validationFailReason": "Since the content moved to new location, created dummy file with guidence for redirecting the customers to new location"
  },
  {
    "id": "f7bfc2c2-0900-424b-bc3a-fe2bf5659371",
    "templateName": "Least_Common_Parent_Child_Process.yaml",
    "validationFailReason": "Since the content moved to new location, created dummy file with guidence for redirecting the customers to new location"
  },
  {
    "id": "542c8a57-fe1e-4229-913a-d9466917fc43",
    "templateName": "Least_Common_Process_Command_Lines.yaml",
    "validationFailReason": "Since the content moved to new location, created dummy file with guidence for redirecting the customers to new location"
  },
  {
    "id": "23d1a6c4-6c46-4e28-b091-7252660cb2c7",
    "templateName": "Least_Common_Process_With_Depth.yaml",
    "validationFailReason": "Since the content moved to new location, created dummy file with guidence for redirecting the customers to new location"
  },
  {
    "id": "34b026e1-622f-4cd6-9a5a-d59ff067a12c",
    "templateName": "masquerading_files.yaml",
    "validationFailReason": "Since the content moved to new location, created dummy file with guidence for redirecting the customers to new location"
  },
  {
    "id": "5bfdeabd-5f85-440e-baf0-13dfed4dc1f9",
    "templateName": "MSRPRN_Printer_Bug_Exploitation.yaml",
    "validationFailReason": "Since the content moved to new location, created dummy file with guidence for redirecting the customers to new location"
  },
  {
    "id": "fe00f86f-523b-4e3c-9b4a-4a64e961248a",
    "templateName": "MultipleExplicitCredentialUsage4648Events.yaml",
    "validationFailReason": "Since the content moved to new location, created dummy file with guidence for redirecting the customers to new location"
  },
  {
    "id": "2a09665a-9c60-4dc1-8d72-66611bb85580",
    "templateName": "new_processes.yaml",
    "validationFailReason": "Since the content moved to new location, created dummy file with guidence for redirecting the customers to new location"
  },
  {
    "id": "d95d2a06-64ff-4eb7-a2a0-93954e14f016",
    "templateName": "NewChildProcessOfW3WP.yaml",
    "validationFailReason": "Since the content moved to new location, created dummy file with guidence for redirecting the customers to new location"
  },
  {
    "id": "8c26819f-87d6-4cce-8024-0b2f254295a4",
    "templateName": "NishangReverseTCPShellBase64.yaml",
    "validationFailReason": "Since the content moved to new location, created dummy file with guidence for redirecting the customers to new location"
  },
  {
    "id": "9730f589-8726-466b-9dbb-69c9428c9992",
    "templateName": "persistence_create_account.yaml",
    "validationFailReason": "Since the content moved to new location, created dummy file with guidence for redirecting the customers to new location"
  },
  {
    "id": "37e19244-0359-430a-999c-2e6f091f07f5",
    "templateName": "PowerCatDownload.yaml",
    "validationFailReason": "Since the content moved to new location, created dummy file with guidence for redirecting the customers to new location"
  },
  {
    "id": "8519a7d1-db41-4f60-93af-aac86c8231c8",
    "templateName": "powershell_downloads.yaml",
    "validationFailReason": "Since the content moved to new location, created dummy file with guidence for redirecting the customers to new location"
  },
  {
    "id": "a1752686-2ac1-4b33-bb1f-8baa8abba9c6",
    "templateName": "powershell_newencodedscipts.yaml",
    "validationFailReason": "Since the content moved to new location, created dummy file with guidence for redirecting the customers to new location"
  },
  {
    "id": "d3f6ba66-1a8c-40f6-a473-fa768603ee3f",
    "templateName": "ProcessEntropy.yaml",
    "validationFailReason": "Since the content moved to new location, created dummy file with guidence for redirecting the customers to new location"
  },
  {
    "id": "6c17f205-bda3-41ee-8a21-77fe61af39ea",
    "templateName": "RareProcbyServiceAccount.yaml",
    "validationFailReason": "Since the content moved to new location, created dummy file with guidence for redirecting the customers to new location"
  },
  {
    "id": "41c3f295-8920-4070-951c-4c78625cacf5",
    "templateName": "RareProcess_forWinHost.yaml",
    "validationFailReason": "Since the content moved to new location, created dummy file with guidence for redirecting the customers to new location"
  },
  {
    "id": "ddc93cc2-154e-4acd-9691-73dbda5736e9",
    "templateName": "RareProcessPath.yaml",
    "validationFailReason": "Since the content moved to new location, created dummy file with guidence for redirecting the customers to new location"
  },
  {
    "id": "c98cee55-3ad0-451b-a9fd-95cd781b517d",
    "templateName": "RareProcessWithCmdLine.yaml",
    "validationFailReason": "Since the content moved to new location, created dummy file with guidence for redirecting the customers to new location"
  },
  {
    "id": "90b0efe8-56d4-46eb-9ac2-f4d72cca5c07",
    "templateName": "ServiceInstallationFromUsersWritableDirectory.yaml",
    "validationFailReason": "Since the content moved to new location, created dummy file with guidence for redirecting the customers to new location"
  },
  {
    "id": "2841b25a-54d1-4c2a-8d06-3e73ef3b6dbc",
    "templateName": "SuspectedLSASSDump.yaml",
    "validationFailReason": "Since the content moved to new location, created dummy file with guidence for redirecting the customers to new location"
  },
  {
    "id": "5b6770dc-8490-42fd-8f20-93087a744633",
    "templateName": "Suspicious_enumeration_using_adfind.yaml",
    "validationFailReason": "Since the content moved to new location, created dummy file with guidence for redirecting the customers to new location"
  },
  {
    "id": "484e561d-94ad-4626-bbc6-586558f1f069",
    "templateName": "Suspicious_Windows_Login_outside_normal_hours.yaml",
    "validationFailReason": "Since the content moved to new location, created dummy file with guidence for redirecting the customers to new location"
  },
  {
    "id": "667cc590-c81c-4592-8764-aaca9dad6cf4",
    "templateName": "uncommon_processes.yaml",
    "validationFailReason": "Since the content moved to new location, created dummy file with guidence for redirecting the customers to new location"
  },
  {
    "id": "275b65d2-f621-4503-aacd-44c3cf6ad6c2",
    "templateName": "User Logons By Logon Type.yaml",
    "validationFailReason": "Since the content moved to new location, created dummy file with guidence for redirecting the customers to new location"
  },
  {
    "id": "ace1a7a8-25c1-4b80-9103-2e3e11713f31",
    "templateName": "UserAccountAddedToPrivlegeGroup.yaml",
    "validationFailReason": "Since the content moved to new location, created dummy file with guidence for redirecting the customers to new location"
  },
  {
    "id": "09d3679e-2ad0-4663-bc35-65f6e82a759c",
    "templateName": "UserAccountCreatedDeleted.yaml",
    "validationFailReason": "Since the content moved to new location, created dummy file with guidence for redirecting the customers to new location"
  },
  {
    "id": "1f73fda4-4892-4a44-8359-9363f473c969",
    "templateName": "UserAdd_RemToGroupByUnauthorizedUser.yaml",
    "validationFailReason": "Since the content moved to new location, created dummy file with guidence for redirecting the customers to new location"
  },
  {
    "id": "b9ebdc07-9fd1-49c6-8cea-45467b2ec468",
    "templateName": "UserCreatedByUnauthorizedUser.yaml",
    "validationFailReason": "Since the content moved to new location, created dummy file with guidence for redirecting the customers to new location"
  },
  {
    "id": "d5b1e835-3a4c-4c8a-ab53-dbe7a85a345c",
    "templateName": "VIPAccountFailedLogons.yaml",
    "validationFailReason": "Since the content moved to new location, created dummy file with guidence for redirecting the customers to new location"
  },
  {
    "id": "4c5efcbe-e420-49c8-8263-6c0928cabad3",
    "templateName": "WindowsSystemTimeChange.yaml",
    "validationFailReason": "Since the content moved to new location, created dummy file with guidence for redirecting the customers to new location"
  },
  {
    "id": "b3130fa0-9f9b-4f55-b7ea-f7569814c95d",
    "templateName": "AWS_ChangeToRDSDatabase.yaml",
    "validationFailReason": "Since the content moved to new location, created dummy file with guidence for redirecting the customers to new location"
  },
  {
    "id": "3ac541b4-ae7b-4d92-aa0b-af2680ebadaf",
    "templateName": "AWS_ChangeToVPC.yaml",
    "validationFailReason": "Since the content moved to new location, created dummy file with guidence for redirecting the customers to new location"
  },
  {
    "id": "33b5d770-62ed-4c12-8803-d2d82a7d0b4d",
    "templateName": "AWS_ClearStopChangeTrailLogs.yaml",
    "validationFailReason": "Since the content moved to new location, created dummy file with guidence for redirecting the customers to new location"
  },
  {
    "id": "fb75da4f-8510-489d-a647-b370569b6df9",
    "templateName": "AWS_ConsoleLogonWithoutMFA.yaml",
    "validationFailReason": "Since the content moved to new location, created dummy file with guidence for redirecting the customers to new location"
  },
  {
    "id": "c2f0bc12-3975-4b76-9b4a-6c056097297b",
    "templateName": "AWS_CredentialHijack.yaml",
    "validationFailReason": "Since the content moved to new location, created dummy file with guidence for redirecting the customers to new location"
  },
  {
    "id": "15643adf-dc26-4951-a1c1-3d9c6968fc0f",
    "templateName": "AWS_FullAdminPolicyAttachedToRolesUsersGroups.yaml",
    "validationFailReason": "Since the content moved to new location, created dummy file with guidence for redirecting the customers to new location"
  },
  {
    "id": "60c59ec8-c579-4d0a-b759-5cf0321dfc74",
    "templateName": "AWS_GuardDuty_template.yaml",
    "validationFailReason": "Since the content moved to new location, created dummy file with guidence for redirecting the customers to new location"
  },
  {
    "id": "06a2c253-1549-4fc3-8afa-d9c5e1888da7",
    "templateName": "AWS_IngressEgressSecurityGroupChange.yaml",
    "validationFailReason": "Since the content moved to new location, created dummy file with guidence for redirecting the customers to new location"
  },
  {
    "id": "be364eb8-4b32-4136-90ef-4104d4cd9255",
    "templateName": "AWS_LoadBalancerSecGroupChange.yaml",
    "validationFailReason": "Since the content moved to new location, created dummy file with guidence for redirecting the customers to new location"
  },
  {
    "id": "aaa32b85-9f9e-4fe7-8e71-7f0c579af0ca",
    "templateName": "NRT_AWS_ConsoleLogonWithoutMFA.yaml",
    "validationFailReason": "Since the content moved to new location, created dummy file with guidence for redirecting the customers to new location"
  },
  {
    "id": "f8a0808c-4c22-44a8-8aa4-a6caa35afc31",
    "templateName": "AWS_IAM_PolicyChange.yaml",
    "validationFailReason": "Since the content moved to new location, created dummy file with guidence for redirecting the customers to new location"
  },
  {
    "id": "4b746dd8-80e6-4f5f-a2a4-881ba9f1ee00",
    "templateName": "AWS_IAM_PrivilegeEscalationbyAttachment.yaml",
    "validationFailReason": "Since the content moved to new location, created dummy file with guidence for redirecting the customers to new location"
  },
  {
    "id": "c9c217f3-1540-4293-b328-d0c5f736244f",
    "templateName": "AWS_PrivilegedRoleAttachedToInstance.yaml",
    "validationFailReason": "Since the content moved to new location, created dummy file with guidence for redirecting the customers to new location"
  },
  {
    "id": "13258fd7-2ee6-4204-b5fb-15c48b5dea49",
    "templateName": "AWS_SuspiciousCredentialTokenAccessOfValid_IAM_Roles.yaml",
    "validationFailReason": "Since the content moved to new location, created dummy file with guidence for redirecting the customers to new location"
  },
  {
    "id": "06bc1995-6e36-4cd0-be2b-53789476aec6",
    "templateName": "AWS_Unused_UnsupportedCloudRegions.yaml",
    "validationFailReason": "Since the content moved to new location, created dummy file with guidence for redirecting the customers to new location"
  },
  {
    "id": "4f971586-9624-429b-80c4-3c0c940c1962",
    "templateName": "AzureWAFmatching_log4j_vuln.yaml",
    "validationFailReason": "Since the content moved to new location, created dummy file with guidence for redirecting the customers to new location"
  },
  {
    "id": "85695071-6425-4ebf-a2f9-e7a827569848",
    "templateName": "Log4jVulnerableMachines.yaml",
    "validationFailReason": "Since the content moved to new location, created dummy file with guidence for redirecting the customers to new location"
  },
  {
    "id": "9bbf2a02-a20d-4eaa-ab74-3b60cfe6f3d3",
    "templateName": "Log4J_IPIOC_Dec112021.yaml",
    "validationFailReason": "Since the content moved to new location, created dummy file with guidence for redirecting the customers to new location"
  },
  {
    "id": "939d1daa-9ee5-43ae-ae96-12c30c41e528",
    "templateName": "UserAgentSearch_log4j.yaml",
    "validationFailReason": "Since the content moved to new location, created dummy file with guidence for redirecting the customers to new location"
  },
  {
    "id": "d43ecbe5-361e-4569-8bc9-e6a97ccf02b2",
    "templateName": "MFADisable.yaml",
    "validationFailReason": "Since the content moved to new location, created dummy file with guidence for redirecting the customers to new location"
  },
  {
    "id": "aadf8376-561a-4e35-a1c2-2a471515a3d5",
    "templateName": "NewExtUserGrantedAdmin.yaml",
    "validationFailReason": "Since the content moved to new location, created dummy file with guidence for redirecting the customers to new location"
  },
  {
    "id": "8efb258d-1987-4add-8fab-df6cb2e7886c",
    "templateName": "ApplicationGrantedEWSPermissions.yaml",
    "validationFailReason": "Since the content moved to new location, created dummy file with guidence for redirecting the customers to new location"
  },
  {
    "id": "1d78a512-ca1c-4370-8cd0-05b338a253ef",
    "templateName": "DisabledAccountSigninAttempts.yaml",
    "validationFailReason": "Since the content moved to new location, created dummy file with guidence for redirecting the customers to new location"
  },
  {
    "id": "2a0096b0-85df-4fce-8f5d-e12eb65d18d0",
    "templateName": "DisabledAccountSigninAttemptsByIP.yaml",
    "validationFailReason": "Since the content moved to new location, created dummy file with guidence for redirecting the customers to new location"
  },
  {
    "id": "afac3fac-bbd9-4dfa-a2b1-b974982cd6ab",
    "templateName": "Signins-From-VPS-Providers.yaml",
    "validationFailReason": "Since the content moved to new location, created dummy file with guidence for redirecting the customers to new location"
  },
  {
    "id": "0fb3574a-3b04-415c-9eb8-512c5bea775f",
    "templateName": "Signins-from-NordVPN-Providers.yaml",
    "validationFailReason": "Since the content moved to new location, created dummy file with guidence for redirecting the customers to new location"
  },
  {
    "id": "10486bfd-70f6-4ba6-9ffb-1217c31d8deb",
    "templateName": "StsRefreshTokenModification.yaml",
    "validationFailReason": "Since the content moved to new location, created dummy file with guidence for redirecting the customers to new location"
  },
  {
    "id": "e8a66d91-2de6-4050-8eb5-e12d190e96dc",
    "templateName": "SuspiciousSignintoPrivilegedAccount.yaml",
    "validationFailReason": "Since the content moved to new location, created dummy file with guidence for redirecting the customers to new location"
  },
  {
    "id": "9ef19cf3-3478-437c-a5f5-7718bd317183",
    "templateName": "UserGrantedAccess_GrantsOthersAccess.yaml",
    "validationFailReason": "Since the content moved to new location, created dummy file with guidence for redirecting the customers to new location"
  },
  {
    "id": "0f28250d-5a01-4be3-83f0-6e16199652d0",
    "templateName": "Malicious_Inbox_Rule.yaml",
    "validationFailReason": "Since the content moved to new location, created dummy file with guidence for redirecting the customers to new location"
  },
  {
    "id": "dcc82219-c8e4-474a-9bbd-3169c138160e",
    "templateName": "MultipleTeamsDeletes.yaml",
    "validationFailReason": "Since the content moved to new location, created dummy file with guidence for redirecting the customers to new location"
  },
  {
    "id": "84c1c385-c3b7-4885-a92f-285e8411be2b",
    "templateName": "Office_MailForwarding.yaml",
    "validationFailReason": "Since the content moved to new location, created dummy file with guidence for redirecting the customers to new location"
  },
  {
    "id": "2458128d-a3c7-4af3-9476-f8a9bbb24f49",
    "templateName": "office_policytampering.yaml",
    "validationFailReason": "Since the content moved to new location, created dummy file with guidence for redirecting the customers to new location"
  },
  {
    "id": "3821c666-f600-49dd-ac2a-19c61bcae619",
    "templateName": "Office_Uploaded_Executables.yaml",
    "validationFailReason": "Since the content moved to new location, created dummy file with guidence for redirecting the customers to new location"
  },
  {
    "id": "642f20de-b4cb-4cf3-8879-6073ef504fcd",
    "templateName": "RareOfficeOperations.yaml",
    "validationFailReason": "Since the content moved to new location, created dummy file with guidence for redirecting the customers to new location"
  },
  {
    "id": "8630a18a-60a1-428a-ae63-59b5129a1c72",
    "templateName": "SharePoint_Downloads_byNewIP.yaml",
    "validationFailReason": "Since the content moved to new location, created dummy file with guidence for redirecting the customers to new location"
  },
  {
    "id": "c4f6f1e2-2cbb-4e48-90f4-cd8c11b45483",
    "templateName": "SharePoint_Downloads_byNewUserAgent.yaml",
    "validationFailReason": "Since the content moved to new location, created dummy file with guidence for redirecting the customers to new location"
  },
  {
    "id": "ad6882a8-7749-471e-b7d6-6c7e42a8eca3",
    "templateName": "StrontiumCredHarvesting.yaml",
    "validationFailReason": "Since the content moved to new location, created dummy file with guidence for redirecting the customers to new location"
  },
  {
    "id": "c1c2d0a6-aab4-4f6d-8786-8bb0d37eba03",
    "templateName": "exchange_auditlogdisabled.yaml",
    "validationFailReason": "Since the content moved to new location, created dummy file with guidence for redirecting the customers to new location"
  },
  {
    "id": "e027ec78-39eb-4cdc-8fda-ed41c8cd3d4f",
    "templateName": "External User added to Team and immediately uploads file.yaml",
    "validationFailReason": "Since the content moved to new location, created dummy file with guidence for redirecting the customers to new location"
  },
  {
    "id": "ea60f4af-d37c-442f-a83e-6d9f9c5d0d2d",
    "templateName": "ExternalUserAddedRemovedInTeams.yaml",
    "validationFailReason": "Since the content moved to new location, created dummy file with guidence for redirecting the customers to new location"
  },
  {
    "id": "a0dde092-d143-449d-8cbc-b5e4b5b261b8",
    "templateName": "Mail_redirect_via_ExO_transport_rule.yaml",
    "validationFailReason": "Since the content moved to new location, created dummy file with guidence for redirecting the customers to new location"
  },
  {
    "id": "94f9ffe1-7d9a-4fe9-8949-93322f090d04",
    "templateName": "MailItemsAccessedTimeSeries.yaml",
    "validationFailReason": "Since the content moved to new location, created dummy file with guidence for redirecting the customers to new location"
  },
  {
    "id": "80456d9e-6fd4-11ed-aaa7-87fe23a5a9c4",
    "templateName": "ExternalUserAddedRemovedInTeams_HuntVersion.yaml",
    "validationFailReason": "Since the content moved to new location, created dummy file with guidence for redirecting the customers to new location"
  },
  {
    "id": "804570c8-6fd4-11ed-aaa8-3365d1f2a229",
    "templateName": "AnomolousUserAccessingOtherUsersMailbox.yaml",
    "validationFailReason": "Since the content moved to new location, created dummy file with guidence for redirecting the customers to new location"
  },
  {
    "id": "8045710e-6fd4-11ed-aaa9-bba9e9e32da9",
    "templateName": "WindowsReservedFileNamesOnOfficeFileServices.yaml",
    "validationFailReason": "Since the content moved to new location, created dummy file with guidence for redirecting the customers to new location"
  },
  {
    "id": "80457136-6fd4-11ed-aaaa-bb6bde6b7259",
    "templateName": "UserAddToTeamsAndUploadsFile.yaml",
    "validationFailReason": "Since the content moved to new location, created dummy file with guidence for redirecting the customers to new location"
  },
  {
    "id": "80457154-6fd4-11ed-aaab-bbdc2a72ca08",
    "templateName": "TeamsFilesUploaded.yaml",
    "validationFailReason": "Since the content moved to new location, created dummy file with guidence for redirecting the customers to new location"
  },
  {
    "id": "8045717c-6fd4-11ed-aaac-5f8ae810c44f",
    "templateName": "double_file_ext_exes.yaml",
    "validationFailReason": "Since the content moved to new location, created dummy file with guidence for redirecting the customers to new location"
  },
  {
    "id": "804571a4-6fd4-11ed-aaad-ff7d3c4c320c",
    "templateName": "sharepoint_downloads.yaml",
    "validationFailReason": "Since the content moved to new location, created dummy file with guidence for redirecting the customers to new location"
  },
  {
    "id": "804571cc-6fd4-11ed-aaae-1f20f5f80e73",
    "templateName": "powershell_or_nonbrowser_MailboxLogin.yaml",
    "validationFailReason": "Since the content moved to new location, created dummy file with guidence for redirecting the customers to new location"
  },
  {
    "id": "80457212-6fd4-11ed-aab0-5f10cb6ef07d",
    "templateName": "OfficeMailForwarding_hunting.yaml",
    "validationFailReason": "Since the content moved to new location, created dummy file with guidence for redirecting the customers to new location"
  },
  {
    "id": "80457230-6fd4-11ed-aab1-8f2a540d3bbc",
    "templateName": "ExternalUserFromNewOrgAddedToTeams.yaml",
    "validationFailReason": "Since the content moved to new location, created dummy file with guidence for redirecting the customers to new location"
  },
  {
    "id": "80457258-6fd4-11ed-aab2-7b8775c65927",
    "templateName": "Mail_redirect_via_ExO_transport_rule_hunting.yaml",
    "validationFailReason": "Since the content moved to new location, created dummy file with guidence for redirecting the customers to new location"
  },
  {
    "id": "80457276-6fd4-11ed-aab3-4b896bf3d0c8",
    "templateName": "MultipleTeamsDeletes.yaml",
    "validationFailReason": "Since the content moved to new location, created dummy file with guidence for redirecting the customers to new location"
  },
  {
    "id": "8045729e-6fd4-11ed-aab4-4b0d5d503128",
    "templateName": "MultiTeamBot.yaml",
    "validationFailReason": "Since the content moved to new location, created dummy file with guidence for redirecting the customers to new location"
  },
  {
    "id": "804572c6-6fd4-11ed-aab5-eb054d2b19b2",
    "templateName": "MultiTeamOwner.yaml",
    "validationFailReason": "Since the content moved to new location, created dummy file with guidence for redirecting the customers to new location"
  },
  {
    "id": "804572ee-6fd4-11ed-aab6-6b48e66d78dc",
    "templateName": "new_adminaccountactivity.yaml",
    "validationFailReason": "Since the content moved to new location, created dummy file with guidence for redirecting the customers to new location"
  },
  {
    "id": "8045730c-6fd4-11ed-aab7-b330235d721e",
    "templateName": "new_sharepoint_downloads_by_IP.yaml",
    "validationFailReason": "Since the content moved to new location, created dummy file with guidence for redirecting the customers to new location"
  },
  {
    "id": "80457334-6fd4-11ed-aab8-272fa377d740",
    "templateName": "new_sharepoint_downloads_by_UserAgent.yaml",
    "validationFailReason": "Since the content moved to new location, created dummy file with guidence for redirecting the customers to new location"
  },
  {
    "id": "8045735c-6fd4-11ed-aab9-c398e5e6c591",
    "templateName": "New_WindowsReservedFileNamesOnOfficeFileServices.yaml",
    "validationFailReason": "Since the content moved to new location, created dummy file with guidence for redirecting the customers to new location"
  },
  {
    "id": "80457384-6fd4-11ed-aaba-036dbd3b13f3",
    "templateName": "NewBotAddedToTeams.yaml",
    "validationFailReason": "Since the content moved to new location, created dummy file with guidence for redirecting the customers to new location"
  },
  {
    "id": "804573ac-6fd4-11ed-aabb-a7ea58f63edb",
    "templateName": "nonowner_MailboxLogin.yaml",
    "validationFailReason": "Since the content moved to new location, created dummy file with guidence for redirecting the customers to new location"
  },
  {
    "id": "b226c3e4-b909-45ef-9c03-5ae9db8dc2de",
    "templateName": "AzureKeyVaultAccessManipulation.yaml",
    "validationFailReason": "Since the content moved to new location, created dummy file with guidence for redirecting the customers to new location"
  },
  {
    "id": "fedcfc8f-8bc5-463e-ad35-ae68790f7d65",
    "templateName": "AzureResourceAssignedPublicIP.yaml",
    "validationFailReason": "Since the content moved to new location, created dummy file with guidence for redirecting the customers to new location"
  },
  {
    "id": "216630a8-b01a-4028-a987-659eabc6c3bc",
    "templateName": "AdFind_Usage.yaml",
    "validationFailReason": "Since the content moved to new location, created dummy file with guidence for redirecting the customers to new location"
  },
  {
    "id": "e7494988-910e-49a2-83fb-0d3ff0a3bb3e",
    "templateName": "CredentialDumpingServiceInstallation.yaml",
    "validationFailReason": "Since the content moved to new location, created dummy file with guidence for redirecting the customers to new location"
  },
  {
    "id": "81becf02-9f95-456c-8dba-661f5383dcf2",
    "templateName": "CredentialDumpingToolsFileArtifacts.yaml",
    "validationFailReason": "Since the content moved to new location, created dummy file with guidence for redirecting the customers to new location"
  },
  {
    "id": "d5496a8e-7651-463c-8430-da0d96e5528e",
    "templateName": "powershell_empire.yaml",
    "validationFailReason": "Since the content moved to new location, created dummy file with guidence for redirecting the customers to new location"
  },
  {
    "id": "49ac87df-b0e4-417d-b915-20185f669833",
    "templateName": "CobaltDNSBeacon.yaml",
    "validationFailReason": "Since the content moved to new location, created dummy file with guidence for redirecting the customers to new location"
  },
  {
    "id": "11c3b83c-39e6-4ad1-8067-90eac05b27b3",
    "templateName": "PotentialImpacketExecution.yaml",
    "validationFailReason": "Since the content moved to new location, created dummy file with guidence for redirecting the customers to new location"
  },
  {
    "id": "e8f35698-1bdd-4f8d-b416-8d1e4f7ae195",
    "templateName": "FileEntity_OfficeActivity.yaml",
    "validationFailReason": "Since the content moved to new location, created dummy file with guidence for redirecting the customers to new location"
  },
  {
    "id": "4fb17aa0-d404-4a66-aa68-b37156c8c506",
    "templateName": "FileEntity_SecurityEvent.yaml",
    "validationFailReason": "Since the content moved to new location, created dummy file with guidence for redirecting the customers to new location"
  },
  {
    "id": "d5a41ea2-3dbb-476f-94fe-8df6521af740",
    "templateName": "FileEntity_Syslog.yaml",
    "validationFailReason": "Since the content moved to new location, created dummy file with guidence for redirecting the customers to new location"
  },
  {
    "id": "c23db0e9-0caa-4904-96fb-e72d2317b0af",
    "templateName": "FileEntity_VMConnection.yaml",
    "validationFailReason": "Since the content moved to new location, created dummy file with guidence for redirecting the customers to new location"
  },
  {
    "id": "629ecb36-3d3c-4567-8e13-7688b0ed4414",
    "templateName": "FileEntity_WireData.yaml",
    "validationFailReason": "Since the content moved to new location, created dummy file with guidence for redirecting the customers to new location"
  },
  {
    "id": "1e010080-cadc-40f2-a281-f5c43c56d15c",
    "templateName": "DomainEntity_CommonSecurityLog.yaml",
    "validationFailReason": "Since the content moved to new location, created dummy file with guidence for redirecting the customers to new location"
  },
  {
    "id": "08e2db6e-18a8-44b8-a3fe-3f7d90a0e94f",
    "templateName": "DomainEntity_DnsEvents.yaml",
    "validationFailReason": "Since the content moved to new location, created dummy file with guidence for redirecting the customers to new location"
  },
  {
    "id": "433db69c-98e2-4a62-a007-0ca6a6268d32",
    "templateName": "DomainEntity_PaloAlto.yaml",
    "validationFailReason": "Since the content moved to new location, created dummy file with guidence for redirecting the customers to new location"
  },
  {
    "id": "d2599aab-5956-432a-a73a-2674f0b7f000",
    "templateName": "DomainEntity_SecurityAlert.yaml",
    "validationFailReason": "Since the content moved to new location, created dummy file with guidence for redirecting the customers to new location"
  },
  {
    "id": "e2ee2c85-1caf-409f-b57d-22c64ae3e196",
    "templateName": "DomainEntity_Syslog.yaml",
    "validationFailReason": "Since the content moved to new location, created dummy file with guidence for redirecting the customers to new location"
  },
  {
    "id": "d9cc42ff-4485-4762-9726-6ecfe96a609c",
    "templateName": "DomainEntity_imWebSession.yaml",
    "validationFailReason": "Since the content moved to new location, created dummy file with guidence for redirecting the customers to new location"
  },
  {
    "id": "ac77f22a-7280-4f24-abc4-988bd13dc38e",
    "templateName": "EmailEntity_AzureActivity.yaml",
    "validationFailReason": "Since the content moved to new location, created dummy file with guidence for redirecting the customers to new location"
  },
  {
    "id": "9af36b10-cab1-4372-9cbc-46a2f008ed49",
    "templateName": "EmailEntity_OfficeActivity.yaml",
    "validationFailReason": "Since the content moved to new location, created dummy file with guidence for redirecting the customers to new location"
  },
  {
    "id": "6bb63ef4-9083-4dc3-bc48-7aeb569b13b2",
    "templateName": "EmailEntity_PaloAlto.yaml",
    "validationFailReason": "Since the content moved to new location, created dummy file with guidence for redirecting the customers to new location"
  },
  {
    "id": "6db4b928-4029-454e-a4e3-cf761db681e8",
    "templateName": "EmailEntity_SecurityAlert.yaml",
    "validationFailReason": "Since the content moved to new location, created dummy file with guidence for redirecting the customers to new location"
  },
  {
    "id": "e098d139-17f2-4ac7-b80d-fcf40dde423f",
    "templateName": "EmailEntity_SecurityEvent.yaml",
    "validationFailReason": "Since the content moved to new location, created dummy file with guidence for redirecting the customers to new location"
  },
  {
    "id": "6d33f647-149a-4339-9db7-0cbf7d7c4e60",
    "templateName": "EmailEntity_SigninLogs.yaml",
    "validationFailReason": "Since the content moved to new location, created dummy file with guidence for redirecting the customers to new location"
  },
  {
    "id": "6bbefa0a-d0f2-4a45-91a5-9b8f332edb41",
    "templateName": "FileHashEntity_CommonSecurityLog.yaml",
    "validationFailReason": "Since the content moved to new location, created dummy file with guidence for redirecting the customers to new location"
  },
  {
    "id": "2729127c-fc57-4bc8-9c4f-0ddec154e737",
    "templateName": "FileHashEntity_SecurityEvent.yaml",
    "validationFailReason": "Since the content moved to new location, created dummy file with guidence for redirecting the customers to new location"
  },
  {
    "id": "c3591644-c626-4b21-9513-48b6e6671d1c",
    "templateName": "IPEntity_AWSCloudTrail.yaml",
    "validationFailReason": "Since the content moved to new location, created dummy file with guidence for redirecting the customers to new location"
  },
  {
    "id": "af732dbd-af8d-42e6-8b62-a69150a0d35d",
    "templateName": "IPEntity_AppServiceHTTPLogs.yaml",
    "validationFailReason": "Since the content moved to new location, created dummy file with guidence for redirecting the customers to new location"
  },
  {
    "id": "2e98fb56-1cd4-40c0-97fa-7005244206ec",
    "templateName": "IPEntity_AzureActivity.yaml",
    "validationFailReason": "Since the content moved to new location, created dummy file with guidence for redirecting the customers to new location"
  },
  {
    "id": "299e2855-1197-47ef-9684-e65037b7d200",
    "templateName": "IPEntity_AzureFirewall.yaml",
    "validationFailReason": "Since the content moved to new location, created dummy file with guidence for redirecting the customers to new location"
  },
  {
    "id": "39790330-df61-427b-a315-0aad296ab755",
    "templateName": "IPEntity_AzureKeyVault.yaml",
    "validationFailReason": "Since the content moved to new location, created dummy file with guidence for redirecting the customers to new location"
  },
  {
    "id": "a5bc4f1d-a51a-4882-bb1b-a0fd11fb156a",
    "templateName": "IPEntity_AzureNetworkAnalytics.yaml",
    "validationFailReason": "Since the content moved to new location, created dummy file with guidence for redirecting the customers to new location"
  },
  {
    "id": "1fdf0323-ec15-4828-9782-e4fc29278ae7",
    "templateName": "IPEntity_AzureSQL.yaml",
    "validationFailReason": "Since the content moved to new location, created dummy file with guidence for redirecting the customers to new location"
  },
  {
    "id": "3da03ca8-f09d-4ef3-b1a2-5c5326dcffcf",
    "templateName": "IPEntity_CustomSecurityLog.yaml",
    "validationFailReason": "Since the content moved to new location, created dummy file with guidence for redirecting the customers to new location"
  },
  {
    "id": "7569d97b-6166-4d7c-82a4-73fb2a53c0ed",
    "templateName": "IPEntity_DnsEvents.yaml",
    "validationFailReason": "Since the content moved to new location, created dummy file with guidence for redirecting the customers to new location"
  },
  {
    "id": "1cf29277-c906-4f59-a8fa-6b8662e00b2a",
    "templateName": "IPEntity_OfficeActivity.yaml",
    "validationFailReason": "Since the content moved to new location, created dummy file with guidence for redirecting the customers to new location"
  },
  {
    "id": "cf09fd1c-aeaa-49fc-a471-a7aafc2174c0",
    "templateName": "IPEntity_VMConnection.yaml",
    "validationFailReason": "Since the content moved to new location, created dummy file with guidence for redirecting the customers to new location"
  },
  {
    "id": "4e497233-983d-472f-b696-e7205a7cdeb0",
    "templateName": "IPEntity_W3CIISLog.yaml",
    "validationFailReason": "Since the content moved to new location, created dummy file with guidence for redirecting the customers to new location"
  },
  {
    "id": "13f9a355-c09d-4e44-bf92-1c3aa800278e",
    "templateName": "IPEntity_imWebSession.yaml",
    "validationFailReason": "Since the content moved to new location, created dummy file with guidence for redirecting the customers to new location"
  },
  {
    "id": "f43ca70c-614f-4c86-bf77-6cd37f51a787",
    "templateName": "IPentity_SigninLogs.yaml",
    "validationFailReason": "Since the content moved to new location, created dummy file with guidence for redirecting the customers to new location"
  },
  {
    "id": "690f4f6d-8a8c-4791-a9c3-1a716d350eab",
    "templateName": "URLEntity_AuditLogs.yaml",
    "validationFailReason": "Since the content moved to new location, created dummy file with guidence for redirecting the customers to new location"
  },
  {
    "id": "ef706d36-91e2-4335-b81e-b96303f95e14",
    "templateName": "URLEntity_OfficeActivity.yaml",
    "validationFailReason": "Since the content moved to new location, created dummy file with guidence for redirecting the customers to new location"
  },
  {
    "id": "577522eb-a970-4a77-98f9-80612adebbcc",
    "templateName": "URLEntity_PaloAlto.yaml",
    "validationFailReason": "Since the content moved to new location, created dummy file with guidence for redirecting the customers to new location"
  },
  {
    "id": "b1a1623b-32a7-4b6d-a45f-3ee41911a2a8",
    "templateName": "URLEntity_SecurityAlerts.yaml",
    "validationFailReason": "Since the content moved to new location, created dummy file with guidence for redirecting the customers to new location"
  },
  {
    "id": "e0284ea8-882b-4a68-a189-954a1f41f35e",
    "templateName": "URLEntity_Syslog.yaml",
    "validationFailReason": "Since the content moved to new location, created dummy file with guidence for redirecting the customers to new location"
  },
  {
    "id": "7bce901b-9bc8-4948-8dfc-8f68878092d5",
    "templateName": "ServerOrientedWithUserOrientedAdministration.yaml",
    "validationFailReason": "The name 'canonicalName' does not refer to any known column, table, variable or function."
  },
  {
    "id": "7bce901b-9bc8-4948-8dfc-8f68878092d5",
    "templateName": "ServerOrientedWithUserOrientedAdministration.yaml",
    "validationFailReason": "The name 'userPrincipalName' does not refer to any known column, table, variable or function."
  },
  {
    "id": "7bce901b-9bc8-4948-8dfc-8f68878092d5",
    "templateName": "ServerOrientedWithUserOrientedAdministration.yaml",
    "validationFailReason": "The name 'objectGUID' does not refer to any known column, table, variable or function."
  },
  {
    "id": "7bce901b-9bc8-4948-8dfc-8f68878092d5",
    "templateName": "ServerOrientedWithUserOrientedAdministration.yaml",
    "validationFailReason": "The name 'sAMAccountName' does not refer to any known column, table, variable or function."
 },
 {
    "id": "2438bfb0-4217-4b0c-917a-34566d11d3e8",
    "templateName": "AADHybridHealthADFSNewServer.yaml",
    "validationFailReason": "Since the content moved to new location, created dummy file with guidence for redirecting the customers to new location"
  },
  {
    "id": "e7af6711-6eb2-43bd-b9b8-4aa2193f5b54",
    "templateName": "AADHybridHealthADFSServiceDelete.yaml",
    "validationFailReason": "Since the content moved to new location, created dummy file with guidence for redirecting the customers to new location"
  },
  {
    "id": "49677316-622c-4935-a033-490a17b10d3f",
    "templateName": "AADHybridHealthADFSSuspApp.yaml",
    "validationFailReason": "Since the content moved to new location, created dummy file with guidence for redirecting the customers to new location"
  },
  {
    "id": "4f2dd864-d7fb-4874-b1a7-da9a82db0b2a",
    "templateName": "Creating_Anomalous_Number_Of_Resources_detection.yaml",
    "validationFailReason": "Since the content moved to new location, created dummy file with guidence for redirecting the customers to new location"
  },
  {
    "id": "4b1083c9-3147-4409-b6f2-808d2d247856",
    "templateName": "Creation_of_Expensive_Computes_in_Azure.yaml",
    "validationFailReason": "Since the content moved to new location, created dummy file with guidence for redirecting the customers to new location"
  },
  {
    "id": "bbb39a4b-9d88-49c3-a08f-321146fe1af1",
    "templateName": "Granting_Permissions_To_Account_detection.yaml",
    "validationFailReason": "Since the content moved to new location, created dummy file with guidence for redirecting the customers to new location"
  },
  {
    "id": "dea7b33f-9c4d-4437-84b5-aa8436e406d7",
    "templateName": "New-CloudShell-User.yaml",
    "validationFailReason": "Since the content moved to new location, created dummy file with guidence for redirecting the customers to new location"
  },
  {
    "id": "1d4b66f1-9ab1-49a6-aed4-2ff4d8adf4ef",
    "templateName": "NewResourceGroupsDeployedTo.yaml",
    "validationFailReason": "Since the content moved to new location, created dummy file with guidence for redirecting the customers to new location"
  },
  {
    "id": "50b055d6-c726-4be0-b2e5-2f81227b6290",
    "templateName": "NRT_Creation_of_Expensive_Computes_in_Azure.yaml",
    "validationFailReason": "Since the content moved to new location, created dummy file with guidence for redirecting the customers to new location"
  },
  {
    "id": "e0aa0b90-addb-4c42-8a1a-d3327dc7ebff",
    "templateName": "RareOperations.yaml",
    "validationFailReason": "Since the content moved to new location, created dummy file with guidence for redirecting the customers to new location"
  },
  {
    "id": "cbc96b1a-efd8-42b6-aeae-db9dbc555819",
    "templateName": "NRT-AADHybridHealthADFSNewServer.yaml",
    "validationFailReason": "Since the content moved to new location, created dummy file with guidence for redirecting the customers to new location"
  },
  {
    "id": "39234d5e-6869-489c-9803-30077ef17419",
    "templateName": "TimeSeriesAnomaly_Mass_Cloud_Resource_Deletions.yaml",
    "validationFailReason": "Since the content moved to new location, created dummy file with guidence for redirecting the customers to new location"
  },
  {
    "id": "15d2ee4a-3c49-41a0-a8e9-a86d1827532d",
    "templateName": "Granting_Permissions_to_Account.yaml",
    "validationFailReason": "Since the content moved to new location, created dummy file with guidence for redirecting the customers to new location"
  },
  {
    "id": "c3a0996e-76d2-4713-9c32-a421b2210b2c",
    "templateName": "PortOpenedForAzureResource.yaml",
    "validationFailReason": "Since the content moved to new location, created dummy file with guidence for redirecting the customers to new location"
  },
  {
    "id": "a88a1c7f-915c-400b-8e2e-37b802066017",
    "templateName": "AzureSentinelWorkbooks_AdministrativeOperation.yaml",
    "validationFailReason": "Since the content moved to new location, created dummy file with guidence for redirecting the customers to new location"
  },
  {
    "id": "bc672304-7544-44f9-b634-26ed98093767",
    "templateName": "AzureVirtualNetworkSubnets_AdministrativeOperationset.yaml",
    "validationFailReason": "Since the content moved to new location, created dummy file with guidence for redirecting the customers to new location"
  },
  {
    "id": "f761816b-71ca-42d0-a26d-2434621933ba",
    "templateName": "Common_Deployed_Resources.yaml",
    "validationFailReason": "Since the content moved to new location, created dummy file with guidence for redirecting the customers to new location"
  },
  {
    "id": "6374d3b9-5fe2-4025-b6d7-621a5755fc8b",
    "templateName": "Creating_Anomalous_Number_Of_Resources.yaml",
    "validationFailReason": "Since the content moved to new location, created dummy file with guidence for redirecting the customers to new location"
  },
  {
    "id": "a10a33bd-b31b-4249-bf3f-68e141782b18",
    "templateName": "AnalyticsRulesAdministrativeOperations.yaml",
    "validationFailReason": "Since the content moved to new location, created dummy file with guidence for redirecting the customers to new location"
  },
  {
    "id": "1820b16e-8c42-4458-b1b3-41443e0c5518",
    "templateName": "Anomalous_Listing_Of_Storage_Keys.yaml",
    "validationFailReason": "Since the content moved to new location, created dummy file with guidence for redirecting the customers to new location"
  },
  {
    "id": "815ed3e6-73be-4af7-9811-eb92e90357ed",
    "templateName": "AnomalousAzureOperationModel.yaml",
    "validationFailReason": "Since the content moved to new location, created dummy file with guidence for redirecting the customers to new location"
  },
  {
    "id": "5c1086ae-4298-4772-9e11-d1be506d1d11",
    "templateName": "AzureAdministrationFromVPS.yaml",
    "validationFailReason": "Since the content moved to new location, created dummy file with guidence for redirecting the customers to new location"
  },
  {
    "id": "c868574f-7301-4eff-b4e3-60a3145f8a97",
    "templateName": "AzureNSG_AdministrativeOperations.yaml",
    "validationFailReason": "Since the content moved to new location, created dummy file with guidence for redirecting the customers to new location"
  },
  {
    "id": "8c076f9f-ebc5-4018-8795-e1ed4879f68e",
    "templateName": "AzureRunCommandFromAzureIP.yaml",
    "validationFailReason": "Since the content moved to new location, created dummy file with guidence for redirecting the customers to new location"
  },
  {
    "id": "9d19882e-6380-4ca8-bae3-ac8bd0e3c852",
    "templateName": "AzureSentinelConnectors_AdministrativeOperations.yaml",
    "validationFailReason": "Since the content moved to new location, created dummy file with guidence for redirecting the customers to new location"
  },
  {
    "id": "cf97363c-aa66-4069-bf02-68941f3a1cb1",
    "templateName": "Rare_Custom_Script_Extension.yaml",
    "validationFailReason": "Since the content moved to new location, created dummy file with guidence for redirecting the customers to new location"
  },
  {
    "id": "5dcdd936-da7a-44ee-9ecf-efee9425fa53",
    "templateName": "NetworkEndpointCorrelation.yaml",
    "validationFailReason": "Since the content moved to new location, created dummy file with guidence for redirecting the customers to new location"
  },
  {
    "id": "8607dcbc-ba62-42c6-9076-8aec11279c92",
    "templateName": "NewUserAgentLast24h.yaml",
    "validationFailReason": "Since the content moved to new location, created dummy file with guidence for redirecting the customers to new location"
  },
  {
    "id": "b7b9051d-ce6c-45a1-bb33-2e106db10be5",
    "templateName": "B64IPInURL.yaml",
    "validationFailReason": "Since the content moved to new location, created dummy file with guidence for redirecting the customers to new location"
  },
  {
    "id": "10d67da4-b434-4b77-ab33-c4e24afe0591",
    "templateName": "RiskyCommandB64EncodedInUrl.yaml",
    "validationFailReason": "Since the content moved to new location, created dummy file with guidence for redirecting the customers to new location"
  },
  {
    "id": "4d52434d-c5cf-4e46-9a0c-d22a8b9f3d60",
    "templateName": "UseragentExploitPentest.yaml",
    "validationFailReason": "Since the content moved to new location, created dummy file with guidence for redirecting the customers to new location"
  },
  {
    "id": "cf40c2f6-2d70-4ff4-9d7b-c6ae12282b0a",
    "templateName": "IPEntity_DuoSecurity.yaml",
    "validationFailReason": "Since the content moved to new location, created dummy file with guidence for redirecting the customers to new location"
  },
  {
    "id": "a73bd4e7-3408-4c2a-8066-4e22452d1425",
    "templateName": "SQL-Failed SQL Logons.yaml",
    "validationFailReason": "Since the content moved to new location, created dummy file with guidence for redirecting the customers to new location"
  },
  {
    "id": "938af80b-6727-44bb-8694-c399e326b5e8",
    "templateName": "SQL-MultipleFailedLogon_FromSameIP.yaml",
    "validationFailReason": "Since the content moved to new location, created dummy file with guidence for redirecting the customers to new location"
  },
  {
    "id": "a303d4cd-2ca3-4f0b-a46c-8be9f64182fc",
    "templateName": "SQL-MultipleFailedLogon_InShortSpan.yaml",
    "validationFailReason": "Since the content moved to new location, created dummy file with guidence for redirecting the customers to new location"
  },
  {
    "id": "792d3c90-66ce-4c35-809b-6b66e7d2f9d9",
    "templateName": "SQL-New_UserCreated.yaml",
    "validationFailReason": "Since the content moved to new location, created dummy file with guidence for redirecting the customers to new location"
  },
  {
    "id": "1df731d9-0d6c-4ea3-9498-fca874e45d0c",
    "templateName": "SQL-UserAdded_to_SecurityAdmin.yaml",
    "validationFailReason": "Since the content moved to new location, created dummy file with guidence for redirecting the customers to new location"
  },
  {
    "id": "a0384314-baf6-4bf9-8cfd-2952697d71dd",
    "templateName": "SQL-UserDeletedFromDatabase.yaml",
    "validationFailReason": "Since the content moved to new location, created dummy file with guidence for redirecting the customers to new location"
  },
  {
    "id": "b36464d3-0135-4df0-a5b0-0d61bc6e2da5",
    "templateName": "SQL-UserRemovedFromSecurityAdmin.yaml",
    "validationFailReason": "Since the content moved to new location, created dummy file with guidence for redirecting the customers to new location"
  },
  {
    "id": "8f20e85c-33e2-42cd-80ff-0ae7fa504b58",
    "templateName": "SQL-UserRemovedFromServerRole.yaml",
    "validationFailReason": "Since the content moved to new location, created dummy file with guidence for redirecting the customers to new location"
  },
  {
    "id": "45ba87e7-e052-4dd4-b68b-789d3f9b507f",
    "templateName": "SQL-UserRoleChanged.yaml",
    "validationFailReason": "Since the content moved to new location, created dummy file with guidence for redirecting the customers to new location"
  },
  {
    "id": "2850f994-0815-4b67-814c-c6281099b861",
    "templateName": "Dev-0270PowershellSep2022.yaml",
    "validationFailReason": "Since the content moved to new location, created dummy file with guidence for redirecting the customers to new location"
  },
  {
    "id": "a0303f4d-1eb2-417d-a02a-fedeb31821d4",
    "templateName": "Dev-0270RegistryIOCSep2022.yaml",
    "validationFailReason": "Since the content moved to new location, created dummy file with guidence for redirecting the customers to new location"
  },
  {
    "id": "5cea0706-86b7-4a00-8b4e-e5b2b78316fd",
    "templateName": "Dev-0270WMICDiscoverySep2022.yaml",
    "validationFailReason": "Since the content moved to new location, created dummy file with guidence for redirecting the customers to new location"
  },
  {
    "id": "63645035-93cc-40e3-b9cc-a5ffeacf82f0",
    "templateName": "ProofpointPODBinaryInAttachment.yaml",
    "validationFailReason": "Since the content moved to new location, created dummy file with guidence for redirecting the customers to new location"
  },
  {
    "id": "d26f70bb-cc10-499a-8360-cdabeed0258c",
    "templateName": "ProofpointPODDataExfiltrationToPrivateEmail.yaml",
    "validationFailReason": "Since the content moved to new location, created dummy file with guidence for redirecting the customers to new location"
  },
  {
    "id": "6377ad71-a68f-48b0-98a8-dc6a4d7a05fd",
    "templateName": "ProofpointPODHighRiskNotDiscarded.yaml",
    "validationFailReason": "Since the content moved to new location, created dummy file with guidence for redirecting the customers to new location"
  },
  {
    "id": "e3a396c8-2c78-43b3-9650-15bf226b2a67",
    "templateName": "ProofpointPODMultipleArchivedAttachmentsToSameRecipient.yaml",
    "validationFailReason": "Since the content moved to new location, created dummy file with guidence for redirecting the customers to new location"
  },
  {
    "id": "5d4cf6cf-3aca-4298-a6c2-360fcaa43ff3",
    "templateName": "ProofpointPODMultipleLargeEmailsToSameRecipient.yaml",
    "validationFailReason": "Since the content moved to new location, created dummy file with guidence for redirecting the customers to new location"
  },
  {
    "id": "2d1b3bfc-4647-4b48-8fff-faabc3210866",
    "templateName": "ProofpointPODMultipleProtectedEmailsToUnknownRecipient.yaml",
    "validationFailReason": "Since the content moved to new location, created dummy file with guidence for redirecting the customers to new location"
  },
  {
    "id": "e6028912-5c26-4eef-80dc-ea785771e01a",
    "templateName": "ProofpointPODSuspiciousAttachment.yaml",
    "validationFailReason": "Since the content moved to new location, created dummy file with guidence for redirecting the customers to new location"
  },
  {
    "id": "8e111d19-fe03-4205-aa39-9ddeef3fb23a",
    "templateName": "ProofpointPODWeakCiphers.yaml",
    "validationFailReason": "Since the content moved to new location, created dummy file with guidence for redirecting the customers to new location"
  },
  {
    "id": "826bd4b8-6fb2-11ed-a14d-7f86986dd42d",
    "templateName": "ProofpointPODHighScoreSuspectValue.yaml",
    "validationFailReason": "Since the content moved to new location, created dummy file with guidence for redirecting the customers to new location"
  },
  {
    "id": "826bd8fa-6fb2-11ed-a14e-d33d5809058a",
    "templateName": "ProofpointPODLargeOutboundEmails.yaml",
    "validationFailReason": "Since the content moved to new location, created dummy file with guidence for redirecting the customers to new location"
  },
  {
    "id": "826bd940-6fb2-11ed-a14f-db057fd91a76",
    "templateName": "ProofpointPODRecipientsHighNumberDiscardReject.yaml",
    "validationFailReason": "Since the content moved to new location, created dummy file with guidence for redirecting the customers to new location"
  },
  {
    "id": "826bd972-6fb2-11ed-a150-837b68593a8e",
    "templateName": "ProofpointPODRecipientsLargeNumberOfCorruptedEmails.yaml",
    "validationFailReason": "Since the content moved to new location, created dummy file with guidence for redirecting the customers to new location"
  },
  {
    "id": "826bd99a-6fb2-11ed-a151-0be010c9700a",
    "templateName": "ProofpointPODSendersLargeNumberOfCorruptedEmails.yaml",
    "validationFailReason": "Since the content moved to new location, created dummy file with guidence for redirecting the customers to new location"
  },
  {
    "id": "826bd9c2-6fb2-11ed-a152-ff12ca35c88e",
    "templateName": "ProofpointPODSuspiciousFileTypesInAttachments.yaml",
    "validationFailReason": "Since the content moved to new location, created dummy file with guidence for redirecting the customers to new location"
  },
  {
    "id": "826bd9ea-6fb2-11ed-a153-57d6ef85adfe",
    "templateName": "ProofpointPODHighScoreAdultValue.yaml",
    "validationFailReason": "Since the content moved to new location, created dummy file with guidence for redirecting the customers to new location"
  },
  {
    "id": "826bda12-6fb2-11ed-a154-832181844031",
    "templateName": "ProofpointPODHighScoreMalwareValue.yaml",
    "validationFailReason": "Since the content moved to new location, created dummy file with guidence for redirecting the customers to new location"
  },
  {
    "id": "826bda44-6fb2-11ed-a155-eb5d8f41b479",
    "templateName": "ProofpointPODHighScorePhishValue.yaml",
    "validationFailReason": "Since the content moved to new location, created dummy file with guidence for redirecting the customers to new location"
  },
  {
    "id": "826bda6c-6fb2-11ed-a156-e3bee5b06d53",
    "templateName": "ProofpointPODHighScoreSpamValue.yaml",
    "validationFailReason": "Since the content moved to new location, created dummy file with guidence for redirecting the customers to new location"
  },
  {
    "id": "26cf7f7c-a1bb-4dae-a2fd-6b25060e8e6a",
    "templateName": "ZincOctober2022_AVHits_IOC.yaml",
    "validationFailReason": "Since the content moved to new location, created dummy file with guidence for redirecting the customers to new location"
  },
  {
    "id": "5c21eb3b-afe5-4d38-be4a-58465f6a51f7",
    "templateName": "ZincOctober2022_Filename_Commandline_IOC.yaml",
    "validationFailReason": "Since the content moved to new location, created dummy file with guidence for redirecting the customers to new location"
  },
  {
    "id": "04651b8c-813b-4280-b0f2-fba37af08902",
    "templateName": "ZincOctober2022_IP_Domain_Hash_IOC.yaml",
    "validationFailReason": "Since the content moved to new location, created dummy file with guidence for redirecting the customers to new location"
  },
  {
<<<<<<< HEAD
    "id": "16d0fc8a-04d2-4c98-8e66-312a045d042c",
    "templateName": "MaliciousWAFSessions.yaml",
=======
    "id": "b776c001-fec5-4954-96b1-602e56f8399e",
    "templateName": "DumpingLSASSProcessIntoaFile.yaml",
    "validationFailReason": "Since the content moved to new location, created dummy file with guidence for redirecting the customers to new location"
  },
  {
    "id": "59ed5e53-23b7-4ed3-b144-7d5863ca5335",
    "templateName": "LateralMovementViaDCOM.yaml",
    "validationFailReason": "Since the content moved to new location, created dummy file with guidence for redirecting the customers to new location"
  },
  {
    "id": "13a38884-79b5-4d04-ae61-b2747b3d7296",
    "templateName": "MacroInvokingShellBrowserWindowCOMObjects.yaml",
    "validationFailReason": "Since the content moved to new location, created dummy file with guidence for redirecting the customers to new location"
  },
  {
    "id": "59b6e6b6-f967-413c-b110-55328b31d9e2",
    "templateName": "PotentialRemoteDesktopTunneling.yaml",
    "validationFailReason": "Since the content moved to new location, created dummy file with guidence for redirecting the customers to new location"
  },
  {
    "id": "acf86ae4-a493-4acd-95a7-8123fbf3b554",
    "templateName": "RegistryPersistenceViaAppCertDLLModification.yaml",
    "validationFailReason": "Since the content moved to new location, created dummy file with guidence for redirecting the customers to new location"
  },
  {
    "id": "1045e473-ccd5-4a70-8ba9-f776ca5fd6ab",
    "templateName": "RegistryPersistenceViaAppInt_DLLsModification.yaml",
    "validationFailReason": "Since the content moved to new location, created dummy file with guidence for redirecting the customers to new location"
  },
  {
    "id": "2141523d-e043-4192-b5cf-8a080929c11c",
    "templateName": "SecurityEventLogCleared.yaml",
    "validationFailReason": "Since the content moved to new location, created dummy file with guidence for redirecting the customers to new location"
  },
  {
    "id": "d66805bd-2659-4873-8385-36a9badcb0c6",
    "templateName": "WDigestDowngradeAttack.yaml",
    "validationFailReason": "Since the content moved to new location, created dummy file with guidence for redirecting the customers to new location"
  },
  {
    "id": "cc76793b-9d35-4f06-a243-c344f5ad789d",
    "templateName": "WindowsBinariesExecutedfromNon-DefaultDirectory.yaml",
    "validationFailReason": "Since the content moved to new location, created dummy file with guidence for redirecting the customers to new location"
  },
  {
    "id": "e299a991-e435-4692-ae59-1e495c090139",
    "templateName": "WindowsBinariesLolbinsRenamed.yaml",
    "validationFailReason": "Since the content moved to new location, created dummy file with guidence for redirecting the customers to new location"
  },
  {
    "id": "33ce5aae-a721-4970-8923-03a1e9488be5",
    "templateName": "base64_encoded_pefile.yaml",
    "validationFailReason": "Since the content moved to new location, created dummy file with guidence for redirecting the customers to new location"
  },
  {
    "id": "6927dcf6-af78-43c1-bf82-b9e3e01179cc",
    "templateName": "execute_base64_decodedpayload.yaml",
    "validationFailReason": "Since the content moved to new location, created dummy file with guidence for redirecting the customers to new location"
  },
  {
    "id": "020992d0-4c17-4633-9b3f-8485a158a6fd",
    "templateName": "malware_in_recyclebin.yaml",
    "validationFailReason": "Since the content moved to new location, created dummy file with guidence for redirecting the customers to new location"
  },
  {
    "id": "80e284b1-af29-4e92-bb08-466d709afb16",
    "templateName": "BackupDeletion.yaml",
    "validationFailReason": "Since the content moved to new location, created dummy file with guidence for redirecting the customers to new location"
  },
  {
    "id": "a27a8907-bc7a-4a3c-aa6d-d5d19b54832b",
    "templateName": "Certutil-LOLBins.yaml",
    "validationFailReason": "Since the content moved to new location, created dummy file with guidence for redirecting the customers to new location"
  },
  {
    "id": "62d07703-b192-4a13-b4e9-18594eb4f0f2",
    "templateName": "FileExecutionWithOneCharacterInTheName.yaml",
    "validationFailReason": "Since the content moved to new location, created dummy file with guidence for redirecting the customers to new location"
  },
  {
    "id": "a77f1518-7aeb-42d6-87da-1ebb30160760",
    "templateName": "PersistViaIFEORegistryKey.yaml",
    "validationFailReason": "Since the content moved to new location, created dummy file with guidence for redirecting the customers to new location"
  },
  {
    "id": "d653db8d-3512-40ea-b8ac-b7cd0c36d71a",
    "templateName": "PotentialMicrosoftSecurityServicesTampering.yaml",
    "validationFailReason": "Since the content moved to new location, created dummy file with guidence for redirecting the customers to new location"
  },
  {
    "id": "0434ad80-c059-40eb-9d8a-ce4e75d5897b",
    "templateName": "RemoteLoginPerformedwithWMI.yaml",
    "validationFailReason": "Since the content moved to new location, created dummy file with guidence for redirecting the customers to new location"
  },
  {
    "id": "5f8c7e58-e105-47bd-a87f-7488111beb82",
    "templateName": "RemoteScheduledTaskCreationUpdateUsingATSVCNamedPipe.yaml",
    "validationFailReason": "Since the content moved to new location, created dummy file with guidence for redirecting the customers to new location"
  },
  {
    "id": "a9c5c660-e2cf-4229-89a7-4266467ca94c",
    "templateName": "ScheduledTaskCreationUpdateFromUserWritableDrectory.yaml",
    "validationFailReason": "Since the content moved to new location, created dummy file with guidence for redirecting the customers to new location"
  },
  {
    "id": "18b565c8-79c7-44f2-84eb-ffc4b509900c",
    "templateName": "SignedBinaryProxyExecutionRundll32.yaml",
    "validationFailReason": "Since the content moved to new location, created dummy file with guidence for redirecting the customers to new location"
  },
  {
    "id": "aa96fa15-a3a0-4772-9409-321306b04836",
    "templateName": "UnicodeObfuscationInCommandLine.yaml",
>>>>>>> cc304461
    "validationFailReason": "Since the content moved to new location, created dummy file with guidence for redirecting the customers to new location"
  }
]<|MERGE_RESOLUTION|>--- conflicted
+++ resolved
@@ -1945,10 +1945,11 @@
     "validationFailReason": "Since the content moved to new location, created dummy file with guidence for redirecting the customers to new location"
   },
   {
-<<<<<<< HEAD
     "id": "16d0fc8a-04d2-4c98-8e66-312a045d042c",
     "templateName": "MaliciousWAFSessions.yaml",
-=======
+    "validationFailReason": "Since the content moved to new location, created dummy file with guidence for redirecting the customers to new location"
+  },
+  {
     "id": "b776c001-fec5-4954-96b1-602e56f8399e",
     "templateName": "DumpingLSASSProcessIntoaFile.yaml",
     "validationFailReason": "Since the content moved to new location, created dummy file with guidence for redirecting the customers to new location"
@@ -2061,7 +2062,6 @@
   {
     "id": "aa96fa15-a3a0-4772-9409-321306b04836",
     "templateName": "UnicodeObfuscationInCommandLine.yaml",
->>>>>>> cc304461
     "validationFailReason": "Since the content moved to new location, created dummy file with guidence for redirecting the customers to new location"
   }
 ]