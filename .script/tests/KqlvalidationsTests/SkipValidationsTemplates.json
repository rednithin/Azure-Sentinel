--- conflicted
+++ resolved
@@ -1175,7 +1175,6 @@
     "validationFailReason": "Since the content moved to new location, created dummy file with guidence for redirecting the customers to new location"
   },
   {
-<<<<<<< HEAD
     "id": "0f28250d-5a01-4be3-83f0-6e16199652d0",
     "templateName": "Malicious_Inbox_Rule.yaml",
     "validationFailReason": "Since the content moved to new location, created dummy file with guidence for redirecting the customers to new location"
@@ -1331,7 +1330,9 @@
   {
     "id": "804573ac-6fd4-11ed-aabb-a7ea58f63edb",
     "templateName": "nonowner_MailboxLogin.yaml",
-=======
+    "validationFailReason": "Since the content moved to new location, created dummy file with guidence for redirecting the customers to new location"
+  },
+  {
     "id": "216630a8-b01a-4028-a987-659eabc6c3bc",
     "templateName": "AdFind_Usage.yaml",
     "validationFailReason": "Since the content moved to new location, created dummy file with guidence for redirecting the customers to new location"
@@ -1359,7 +1360,6 @@
   {
     "id": "11c3b83c-39e6-4ad1-8067-90eac05b27b3",
     "templateName": "PotentialImpacketExecution.yaml",
->>>>>>> 5495eca7
     "validationFailReason": "Since the content moved to new location, created dummy file with guidence for redirecting the customers to new location"
   },
   {
