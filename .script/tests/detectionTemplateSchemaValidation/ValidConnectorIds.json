[
  "AIVectraDetect",
  "AWS",
  "AWSS3",
  "Agari",
  "AkamaiSecurityEvents",
  "AlcideKAudit",
  "AlsidForAD",
  "ApacheHTTPServer",
  "AristaAwakeSecurity",
  "ArubaClearPass",
  "AzureActiveDirectory",
  "AzureActiveDirectoryIdentityProtection",
  "AzureActivity",
  "AzureAdvancedThreatProtection",
  "AzureFirewall",
  "AzureInformationProtection",
  "AzureKeyVault",
  "AzureKubernetes",
  "AzureMonitor(IIS)",
  "AzureMonitor(VMInsights)",
  "AzureMonitor(WireData)",
  "AzureSecurityCenter",
  "AzureSql",
  "AzureStorageAccount",
  "Barracuda",
  "BarracudaCloudFirewall",
  "BetterMTD",
  "BeyondSecuritybeSECURE",
  "BlackberryCylancePROTECT",
  "BoxDataConnector",
  "BroadcomSymantecDLP",
  "CEF",
  "CheckPoint",
  "CiscoASA",
  "CiscoDuoSecurity",
  "CiscoFirepowerEStreamer",
  "CiscoISE",
  "CiscoMeraki",
  "CiscoSecureEndpoint",
  "CiscoUCS",
  "CiscoUmbrellaDataConnector",
  "CiscoWSA",
  "Citrix",
  "CitrixWAF",
  "CloudflareDataConnector",
  "CognniSentinelDataConnector",
  "ContrastProtect",
  "Corelight",
  "CrowdStrikeFalconEndpointProtection",
  "CyberArk",
  "CyberpionSecurityLogs",
  "DDOS",
  "DNS",
  "Darktrace",
  "DigitalGuardianDLP",
  "Dynamics365",
  "ESETEnterpriseInspector",
  "ESETPROTECT",
  "EsetSMC",
  "ExtraHopNetworks",
  "F5",
  "F5BigIp",
  "ForcepointCasb",
  "ForcepointDlp",
  "ForcepointNgfw",
  "ForgeRock",
  "Fortinet",
  "GWorkspaceRAPI",
  "ImpervaWAFCloudAPI",
  "ImpervaWAFGateway",
  "ImportedConnector",
  "InfobloxCloudDataConnector",
  "InfobloxNIOS",
  "IoT",
  "JuniperSRX",
  "LastPass",
  "LookoutAPI",
  "McAfeeePO",
  "MicrosoftAzurePurview",
  "MicrosoftCloudAppSecurity",
  "MicrosoftDefenderAdvancedThreatProtection",
  "MicrosoftThreatProtection",
  "MorphisecUTPP",
  "NXLogDnsLogs",
  "NXLogLinuxAudit",
  "Netskope",
  "Office365",
  "OfficeATP",
  "OktaSSO",
  "OnapsisPlatform",
  "OneIdentity",
  "OracleDatabaseAudit",
  "OrcaSecurityAlerts",
  "PaloAltoNetworks",
  "PaloAltoPrismaCloud",
  "Perimeter81ActivityLogs",
  "PingFederate",
  "ProofpointPOD",
  "ProofpointTAP",
  "PulseConnectSecure",
  "QualysKB",
  "QualysVulnerabilityManagement",
  "SailPointIdentityNow",
  "SalesforceServiceCloud",
  "SecurityEvents",
  "SemperisDSP",
  "SenservaPro",
  "SentinelOne",
  "SlackAuditAPI",
  "SonicWallFirewall",
  "SonraiDataConnector",
  "SophosCloudOptix",
  "SophosXGFirewall",
  "SquadraTechnologiesSecRmm",
  "SquidProxy",
  "Symantec",
  "SymantecEndpointProtection",
  "SymantecProxySG",
  "SymantecVIP",
  "Syslog",
  "ThreatIntelligence",
  "ThreatIntelligenceTaxii",
  "ThycoticSecretServer_CEF",
  "TrendMicro",
<<<<<<< HEAD
  "TrendMicroApexOne",
=======
  "TrendMicroCAS",
>>>>>>> ea51647e
  "TrendMicroTippingPoint",
  "TrendMicroXDR",
  "UbiquitiUnifi",
  "vArmourAC",
  "VMwareCarbonBlack",
  "VMwareESXi",
  "WAF",
  "WindowsFirewall",
  "WireX_Systems_NFP",
  "ZimperiumMtdAlerts",
  "Zscaler",
  "illusiveAttackManagementSystem",
  "WindowsSecurityEvents",
  "IronNetIronDefense",
  "GCPIAMDataConnector",
  "Illusive",
  "NGINXHTTPServer"
]<|MERGE_RESOLUTION|>--- conflicted
+++ resolved
@@ -123,11 +123,8 @@
   "ThreatIntelligenceTaxii",
   "ThycoticSecretServer_CEF",
   "TrendMicro",
-<<<<<<< HEAD
   "TrendMicroApexOne",
-=======
   "TrendMicroCAS",
->>>>>>> ea51647e
   "TrendMicroTippingPoint",
   "TrendMicroXDR",
   "UbiquitiUnifi",
