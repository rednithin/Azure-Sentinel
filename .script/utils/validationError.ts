--- conflicted
+++ resolved
@@ -9,13 +9,16 @@
   }
 }
 
-<<<<<<< HEAD
 export class LogoValidationError extends Error implements ValidationError {
   public name = "LogoValidationError";
-=======
+  constructor(message?: string) {
+    super(message);
+  }
+}
+
 export class WorkbookTemplatesValidationError extends Error implements ValidationError {
   public name = "WorkbookTemplatesValidationError";
->>>>>>> 676205fe
+
   constructor(message?: string) {
     super(message);
   }
