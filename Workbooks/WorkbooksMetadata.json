[
  {
    "workbookKey": "42CrunchAPIProtectionWorkbook",
    "logoFileName": "42CrunchLogo.svg",
    "description": "Monitor and protect APIs using the 42Crunch API microfirewall",
    "dataTypesDependencies": [
      "apifirewall_log_1_CL"
    ],
    "dataConnectorsDependencies": [
      "42CrunchAPIProtection"
    ],
    "previewImagesFileNames": [
      "42CrunchInstancesBlack.png",
      "42CrunchInstancesWhite.png",
      "42CrunchRequestsBlack.png",
      "42CrunchRequestsWhite.png",
      "42CrunchStatusBlack.png",
      "42CrunchStatusWhite.png"
    ],
    "version": "1.0.0",
    "title": "42Crunch API Protection Workbook",
    "templateRelativePath": "42CrunchAPIProtectionWorkbook.json",
    "subtitle": "",
    "provider": "42Crunch"
  },
  {
    "workbookKey": "AttackSurfaceReduction",
    "logoFileName": "M365securityposturelogo.svg",
    "description": "This workbook helps you implement the ASR rules of Windows/Defender, and to monitor them over time. The workbook can filter on ASR rules in Audit mode and Block mode.",
    "dataTypesDependencies": [
      "DeviceEvents"
    ],
    "dataConnectorsDependencies": [
      "MicrosoftThreatProtection"
    ],
    "previewImagesFileNames": [
      "AttackSurfaceReductionWhite.png",
      "AttackSurfaceReductionBlack.png"
    ],
    "version": "1.0.0",
    "title": "Attack Surface Reduction Dashboard",
    "templateRelativePath": "AttackSurfaceReduction.json",
    "subtitle": "",
    "provider": "Microsoft Sentinel community"
  },
  {
    "workbookKey": "ForcepointNGFWAdvanced",
    "logoFileName": "FPAdvLogo.svg",
    "description": "Gain threat intelligence correlated security and application insights on Forcepoint NGFW (Next Generation Firewall). Monitor Forcepoint logging servers health.",
    "dataTypesDependencies": [
      "CommonSecurityLog",
      "ThreatIntelligenceIndicator"
    ],
    "dataConnectorsDependencies": [
      "ForcepointNgfw",
      "ThreatIntelligence",
      "ForcepointNgfwAma"
    ],
    "previewImagesFileNames": [
      "ForcepointNGFWAdvancedWhite.png",
      "ForcepointNGFWAdvancedBlack.png"
    ],
    "version": "1.0.0",
    "title": "Forcepoint Next Generation Firewall (NGFW) Advanced Workbook",
    "templateRelativePath": "ForcepointNGFWAdvanced.json",
    "subtitle": "",
    "provider": "Forcepoint"
  },
  {
    "workbookKey": "AzureActivityWorkbook",
    "logoFileName": "azureactivity_logo.svg",
    "description": "Gain extensive insight into your organization's Azure Activity by analyzing, and correlating all user operations and events.\nYou can learn about all user operations, trends, and anomalous changes over time.\nThis workbook gives you the ability to drill down into caller activities and summarize detected failure and warning events.",
    "dataTypesDependencies": [
      "AzureActivity"
    ],
    "dataConnectorsDependencies": [
      "AzureActivity"
    ],
    "previewImagesFileNames": [
      "AzureActivityWhite1.png",
      "AzureActivityBlack1.png"
    ],
    "version": "2.0.0",
    "title": "Azure Activity",
    "templateRelativePath": "AzureActivity.json",
    "subtitle": "",
    "provider": "Microsoft"
  },
  {
    "workbookKey": "IdentityAndAccessWorkbook",
    "logoFileName": "Microsoft_logo.svg",
    "description": "Gain insights into Identity and access operations by collecting and analyzing security logs, using the audit and sign-in logs to gather insights into use of Microsoft products.\nYou can view anomalies and trends across login events from all users and machines. This workbook also identifies suspicious entities from login and access events.",
    "dataTypesDependencies": [
      "SecurityEvent"
    ],
    "dataConnectorsDependencies": [
      "SecurityEvents",
      "WindowsSecurityEvents"
    ],
    "previewImagesFileNames": [
      "IdentityAndAccessWhite.png",
      "IdentityAndAccessBlack.png"
    ],
    "version": "1.1.0",
    "title": "Identity & Access",
    "templateRelativePath": "IdentityAndAccess.json",
    "subtitle": "",
    "provider": "Microsoft"
  },
  {
    "workbookKey": "ConditionalAccessTrendsandChangesWorkbook",
    "logoFileName": "Microsoft_logo.svg",
    "description": "Gain insights into Conditional Access Trends and Changes.",
    "dataTypesDependencies": [ "SigninLogs" ],
    "dataConnectorsDependencies": [ "AzureActiveDirectory" ],
    "previewImagesFileNames": [ "catrendsWhite.png", "catrendsBlack.png" ],
    "version": "1.0.0",
    "title": "Conditional Access Trends and Changes",
    "templateRelativePath": "ConditionalAccessTrendsandChanges.json",
    "subtitle": "",
    "provider": "Microsoft",
    "support": {
      "tier": "Community"
    },
    "author": {
      "name": "Microsoft Sentinel Community"
    },
    "source": {
      "kind": "Community"
    },
    "categories": {
      "domains": [ "Identity" ]
    }
  },
  {
    "workbookKey": "CheckPointWorkbook",
    "logoFileName": "checkpoint_logo.svg",
    "description": "Gain insights into Check Point network activities, including number of gateways and servers, security incidents, and identify infected hosts.",
    "dataTypesDependencies": [
      "CommonSecurityLog"
    ],
    "dataConnectorsDependencies": [
      "CheckPoint"
    ],
    "previewImagesFileNames": [
      "CheckPointWhite.png",
      "CheckPointBlack.png"
    ],
    "version": "1.0.0",
    "title": "Check Point Software Technologies",
    "templateRelativePath": "CheckPoint.json",
    "subtitle": "",
    "provider": "Check Point"
  },
  {
    "workbookKey": "CiscoWorkbook",
    "logoFileName": "cisco_logo.svg",
    "description": "Gain insights into your Cisco ASA firewalls by analyzing traffic, events, and firewall operations.\nThis workbook analyzes Cisco ASA threat events and identifies suspicious ports, users, protocols and IP addresses.\nYou can learn about trends across user and data traffic directions, and drill down into the Cisco filter results.\nEasily detect attacks on your organization by monitoring management operations, such as configuration and logins.",
    "dataTypesDependencies": [
      "CommonSecurityLog"
    ],
    "dataConnectorsDependencies": [
      "CiscoASA"
    ],
    "previewImagesFileNames": [
      "CiscoWhite.png",
      "CiscoBlack.png"
    ],
    "version": "1.1.0",
    "title": "Cisco - ASA",
    "templateRelativePath": "Cisco.json",
    "subtitle": "",
    "provider": "Microsoft"
  },
  {
    "workbookKey": "ExchangeOnlineWorkbook",
    "logoFileName": "office365_logo.svg",
    "description": "Gain insights into Microsoft Exchange online by tracing and analyzing all Exchange operations and user activities.\nThis workbook let you monitor user activities, including logins, account operations, permission changes, and mailbox creations to discover suspicious trends among them.",
    "dataTypesDependencies": [
      "OfficeActivity"
    ],
    "dataConnectorsDependencies": [
      "Office365"
    ],
    "previewImagesFileNames": [
      "ExchangeOnlineWhite.png",
      "ExchangeOnlineBlack.png"
    ],
    "version": "2.0.0",
    "title": "Exchange Online",
    "templateRelativePath": "ExchangeOnline.json",
    "subtitle": "",
    "provider": "Microsoft"
  },
  {
    "workbookKey": "PaloAltoOverviewWorkbook",
    "logoFileName": "paloalto_logo.svg",
    "description": "Gain insights and comprehensive monitoring into Palo Alto firewalls by analyzing traffic and activities.\nThis workbook correlates all Palo Alto data with threat events to identify suspicious entities and relationships.\nYou can learn about trends across user and data traffic, and drill down into Palo Alto Wildfire and filter results.",
    "dataTypesDependencies": [
      "CommonSecurityLog"
    ],
    "dataConnectorsDependencies": [
      "PaloAltoNetworks"
    ],
    "previewImagesFileNames": [
      "PaloAltoOverviewWhite1.png",
      "PaloAltoOverviewBlack1.png",
      "PaloAltoOverviewWhite2.png",
      "PaloAltoOverviewBlack2.png",
      "PaloAltoOverviewWhite3.png",
      "PaloAltoOverviewBlack3.png"
    ],
    "version": "1.2.0",
    "title": "Palo Alto overview",
    "templateRelativePath": "PaloAltoOverview.json",
    "subtitle": "",
    "provider": "Microsoft"
  },
  {
    "workbookKey": "PaloAltoNetworkThreatWorkbook",
    "logoFileName": "paloalto_logo.svg",
    "description": "Gain insights into Palo Alto network activities by analyzing threat events.\nYou can extract meaningful security information by correlating data between threats, applications, and time.\nThis workbook makes it easy to track malware, vulnerability, and virus log events.",
    "dataTypesDependencies": [
      "CommonSecurityLog"
    ],
    "dataConnectorsDependencies": [
      "PaloAltoNetworks"
    ],
    "previewImagesFileNames": [
      "PaloAltoNetworkThreatWhite1.png",
      "PaloAltoNetworkThreatBlack1.png",
      "PaloAltoNetworkThreatWhite2.png",
      "PaloAltoNetworkThreatBlack2.png"
    ],
    "version": "1.1.0",
    "title": "Palo Alto Network Threat",
    "templateRelativePath": "PaloAltoNetworkThreat.json",
    "subtitle": "",
    "provider": "Palo Alto Networks"
  },
  {
    "workbookKey": "EsetSMCWorkbook",
    "logoFileName": "eset-logo.svg",
    "description": "Visualize events and threats from Eset Security Management Center.",
    "dataTypesDependencies": [
      "eset_CL"
    ],
    "dataConnectorsDependencies": [
      "EsetSMC"
    ],
    "previewImagesFileNames": [
      "esetSMCWorkbook-black.png",
      "esetSMCWorkbook-white.png"
    ],
    "version": "1.0.0",
    "title": "Eset Security Management Center Overview",
    "templateRelativePath": "esetSMCWorkbook.json",
    "subtitle": "",
    "provider": "Community",
	  "support": {
      "tier": "Community"
    },
    "author": {
      "name": "Tomáš Kubica"
    },
    "source": {
      "kind": "Community"
    },
    "categories": {
      "domains": [ "Security - Others" ]
    }
  },
  {
    "workbookKey": "FortigateWorkbook",
    "logoFileName": "fortinet_logo.svg",
    "description": "Gain insights into Fortigate firewalls by analyzing traffic and activities.\nThis workbook finds correlations in Fortigate threat events and identifies suspicious ports, users, protocols and IP addresses.\nYou can learn about trends across user and data traffic, and drill down into the Fortigate filter results.\nEasily detect attacks on your organization by monitoring management operations such as configuration and logins.",
    "dataTypesDependencies": [
      "CommonSecurityLog"
    ],
    "dataConnectorsDependencies": [
      "Fortinet"
    ],
    "previewImagesFileNames": [
      "FortigateWhite.png",
      "FortigateBlack.png"
    ],
    "version": "1.1.0",
    "title": "FortiGate",
    "templateRelativePath": "Fortigate.json",
    "subtitle": "",
    "provider": "Microsoft"
  },
  {
    "workbookKey": "DnsWorkbook",
    "logoFileName": "dns_logo.svg",
    "description": "Gain extensive insight into your organization's DNS by analyzing, collecting and correlating all DNS events.\nThis workbook exposes a variety of information about suspicious queries, malicious IP addresses and domain operations.",
    "dataTypesDependencies": [
      "DnsInventory",
      "DnsEvents"
    ],
    "dataConnectorsDependencies": [
      "DNS"
    ],
    "previewImagesFileNames": [
      "DnsWhite.png",
      "DnsBlack.png"
    ],
    "version": "1.3.0",
    "title": "DNS",
    "templateRelativePath": "Dns.json",
    "subtitle": "",
    "provider": "Microsoft"
  },
  {
    "workbookKey": "Office365Workbook",
    "logoFileName": "office365_logo.svg",
    "description": "Gain insights into Office 365 by tracing and analyzing all operations and activities. You can drill down into your SharePoint, OneDrive, and Exchange.\nThis workbook lets you find usage trends across users, files, folders, and mailboxes, making it easier to identify anomalies in your network.",
    "dataTypesDependencies": [ 
      "OfficeActivity" 
    ],
    "dataConnectorsDependencies": [ 
      "Office365" 
    ],
    "previewImagesFileNames": [
       "Office365White1.png",
       "Office365Black1.png", 
       "Office365White2.png", 
       "Office365Black2.png", 
       "Office365White3.png", 
       "Office365Black3.png" 
      ],
    "version": "2.0.1",
    "title": "Office 365",
    "templateRelativePath": "Office365.json",
    "subtitle": "",
    "provider": "Microsoft"
  },
  {
    "workbookKey": "SharePointAndOneDriveWorkbook",
    "logoFileName": "office365_logo.svg",
    "description": "Gain insights into SharePoint and OneDrive by tracing and analyzing all operations and activities.\nYou can view trends across user operation, find correlations between users and files, and identify interesting information such as user IP addresses.",
    "dataTypesDependencies": [
      "OfficeActivity"
    ],
    "dataConnectorsDependencies": [
      "Office365"
    ],
    "previewImagesFileNames": [
      "SharePointAndOneDriveBlack1.png",
      "SharePointAndOneDriveBlack2.png",
      "SharePointAndOneDriveWhite1.png",
      "SharePointAndOneDriveWhite2.png"
    ],
    "version": "2.0.0",
    "title": "SharePoint & OneDrive",
    "templateRelativePath": "SharePointAndOneDrive.json",
    "subtitle": "",
    "provider": "Microsoft"
  },
  {
    "workbookKey": "AzureActiveDirectorySigninLogsWorkbook",
    "logoFileName": "azureactivedirectory_logo.svg",
    "description": "Gain insights into Azure Active Directory by connecting Microsoft Sentinel and using the sign-in logs to gather insights around Azure AD scenarios. \nYou can learn about sign-in operations, such as user sign-ins and locations, email addresses, and  IP addresses of your users, as well as failed activities and the errors that triggered the failures.",
    "dataTypesDependencies": [
      "SigninLogs"
    ],
    "dataConnectorsDependencies": [
      "AzureActiveDirectory"
    ],
    "previewImagesFileNames": [
      "AADsigninBlack1.png",
      "AADsigninBlack2.png",
      "AADsigninWhite1.png",
      "AADsigninWhite2.png"
    ],
    "version": "2.4.0",
    "title": "Azure AD Sign-in logs",
    "templateRelativePath": "AzureActiveDirectorySignins.json",
    "subtitle": "",
    "provider": "Microsoft"
  },
  {
    "workbookKey": "VirtualMachinesInsightsWorkbook",
    "logoFileName": "azurevirtualmachine_logo.svg",
    "description": "Gain rich insight into your organization's virtual machines from Azure Monitor, which analyzes and correlates data in your VM network. \nYou will get visibility on your VM parameters and behavior, and will be able to trace sent and received data. \nIdentify malicious attackers and their targets, and drill down into the protocols, source and destination IP addresses,  countries, and ports the attacks occur across.",
    "dataTypesDependencies": [
      "VMConnection",
      "ServiceMapComputer_CL",
      "ServiceMapProcess_CL"
    ],
    "dataConnectorsDependencies": [],
    "previewImagesFileNames": [
      "VMInsightBlack1.png",
      "VMInsightWhite1.png"
    ],
    "version": "1.3.0",
    "title": "VM insights",
    "templateRelativePath": "VirtualMachinesInsights.json",
    "subtitle": "",
    "provider": "Microsoft",
    "support": {
      "tier": "Microsoft"
    },
    "author": {
      "name": "Microsoft Corporation"
    },
    "source": {
      "kind": "Community"
    },
    "categories": {
      "domains": [
        "IT Operations",
        "Platform"
      ]
    }
  },
  {
    "workbookKey": "AzureActiveDirectoryAuditLogsWorkbook",
    "logoFileName": "azureactivedirectory_logo.svg",
    "description": "Gain insights into Azure Active Directory by connecting Microsoft Sentinel and using the audit logs to gather insights around Azure AD scenarios. \nYou can learn about user operations, including password and group management, device activities, and top active users and apps.",
    "dataTypesDependencies": [
      "AuditLogs"
    ],
    "dataConnectorsDependencies": [
      "AzureActiveDirectory"
    ],
    "previewImagesFileNames": [
      "AzureADAuditLogsBlack1.png",
      "AzureADAuditLogsWhite1.png"
    ],
    "version": "1.2.0",
    "title": "Azure AD Audit logs",
    "templateRelativePath": "AzureActiveDirectoryAuditLogs.json",
    "subtitle": "",
    "provider": "Microsoft"
  },
  {
    "workbookKey": "ThreatIntelligenceWorkbook",
    "logoFileName": "Azure_Sentinel.svg",
    "description": "Gain insights into threat indicators ingestion and search for indicators at scale across Microsoft 1st Party, 3rd Party, On-Premises, Hybrid, and Multi-Cloud Workloads. Indicators Search facilitates a simple interface for finding IP, File, Hash, Sender and more across your data. Seamless pivots to correlate indicators with Microsoft Sentinel: Incidents to make your threat intelligence actionable.",
    "dataTypesDependencies": [
      "ThreatIntelligenceIndicator",
      "SecurityIncident"
    ],
    "dataConnectorsDependencies": [
      "ThreatIntelligence",
      "ThreatIntelligenceTaxii"
    ],
    "previewImagesFileNames": [
      "ThreatIntelligenceWhite.png",
      "ThreatIntelligenceBlack.png"
    ],
    "version": "5.0.0",
    "title": "Threat Intelligence",
    "templateRelativePath": "ThreatIntelligence.json",
    "subtitle": "",
    "provider": "Microsoft"
  },
  {
    "workbookKey": "WebApplicationFirewallOverviewWorkbook",
    "logoFileName": "waf_logo.svg",
    "description": "Gain insights into your organization's Azure web application firewall (WAF). You will get a general overview of your application gateway firewall and application gateway access events.",
    "dataTypesDependencies": [
      "AzureDiagnostics"
    ],
    "dataConnectorsDependencies": [
      "WAF"
    ],
    "previewImagesFileNames": [
      "WAFOverviewBlack.png",
      "WAFOverviewWhite.png"
    ],
    "version": "1.1.0",
    "title": "Microsoft Web Application Firewall (WAF) - overview",
    "templateRelativePath": "WebApplicationFirewallOverview.json",
    "subtitle": "",
    "provider": "Microsoft"
  },
  {
    "workbookKey": "WebApplicationFirewallFirewallEventsWorkbook",
    "logoFileName": "waf_logo.svg",
    "description": "Gain insights into your organization's Azure web application firewall (WAF). You will get visibility in to your application gateway firewall. You can view anomalies and trends across all firewall event triggers, attack events, blocked URL addresses and more.",
    "dataTypesDependencies": [
      "AzureDiagnostics"
    ],
    "dataConnectorsDependencies": [
      "WAF"
    ],
    "previewImagesFileNames": [
      "WAFFirewallEventsBlack1.png",
      "WAFFirewallEventsBlack2.png",
      "WAFFirewallEventsWhite1.png",
      "WAFFirewallEventsWhite2.png"
    ],
    "version": "1.1.0",
    "title": "Microsoft Web Application Firewall (WAF) - firewall events",
    "templateRelativePath": "WebApplicationFirewallFirewallEvents.json",
    "subtitle": "",
    "provider": "Microsoft"
  },
  {
    "workbookKey": "WebApplicationFirewallGatewayAccessEventsWorkbook",
    "logoFileName": "waf_logo.svg",
    "description": "Gain insights into your organization's Azure web application firewall (WAF). You will get visibility in to your application gateway access events. You can view anomalies and trends across received and sent data, client IP addresses, URL addresses and more, and drill down into details.",
    "dataTypesDependencies": [
      "AzureDiagnostics"
    ],
    "dataConnectorsDependencies": [
      "WAF"
    ],
    "previewImagesFileNames": [
      "WAFGatewayAccessEventsBlack1.png",
      "WAFGatewayAccessEventsBlack2.png",
      "WAFGatewayAccessEventsWhite1.png",
      "WAFGatewayAccessEventsWhite2.png"
    ],
    "version": "1.2.0",
    "title": "Microsoft Web Application Firewall (WAF) - gateway access events",
    "templateRelativePath": "WebApplicationFirewallGatewayAccessEvents.json",
    "subtitle": "",
    "provider": "Microsoft"
  },
  {
    "workbookKey": "LinuxMachinesWorkbook",
    "logoFileName": "azurevirtualmachine_logo.svg",
    "description": "Gain insights into your workspaces' Linux machines by connecting Microsoft Sentinel and using the logs to gather insights around Linux events and errors.",
    "dataTypesDependencies": [
      "Syslog"
    ],
    "dataConnectorsDependencies": [
      "Syslog"
    ],
    "previewImagesFileNames": [
      "LinuxMachinesWhite.png",
      "LinuxMachinesBlack.png"
    ],
    "version": "1.1.0",
    "title": "Linux machines",
    "templateRelativePath": "LinuxMachines.json",
    "subtitle": "",
    "provider": "Microsoft"
  },
  {
    "workbookKey": "AzureFirewallWorkbook",
    "logoFileName": "AzFirewalls.svg",
    "description": "Gain insights into Azure Firewall events. You can learn about your application and network rules, see metrics for firewall activities across URLs, ports, and addresses across multiple workspaces.",
    "dataTypesDependencies": [
      "AzureDiagnostics"
    ],
    "dataConnectorsDependencies": [
      "AzureFirewall"
    ],
    "previewImagesFileNames": [
      "AzureFirewallWorkbookWhite1.PNG",
      "AzureFirewallWorkbookBlack1.PNG",
      "AzureFirewallWorkbookWhite2.PNG",
      "AzureFirewallWorkbookBlack2.PNG",
      "AzureFirewallWorkbookWhite3.PNG",
      "AzureFirewallWorkbookBlack3.PNG",
      "AzureFirewallWorkbookWhite4.PNG",
      "AzureFirewallWorkbookBlack4.PNG",
      "AzureFirewallWorkbookWhite5.PNG",
      "AzureFirewallWorkbookBlack5.PNG"
    ],
    "version": "1.3.0",
    "title": "Azure Firewall",
    "templateRelativePath": "AzureFirewallWorkbook.json",
    "subtitle": "",
    "provider": "Microsoft"
  },
  {
      "workbookKey": "AzureFirewallWorkbook-StructuredLogs",
      "logoFileName": "AzFirewalls.svg",
      "description": "Gain insights into Azure Firewall events using the new Structured Logs for Azure Firewall. You can learn about your application and network rules, see metrics for firewall activities across URLs, ports, and addresses across multiple workspaces.",
      "dataTypesDependencies": [
          "AZFWNetworkRule",
          "AZFWApplicationRule",
          "AZFWDnsQuery",
          "AZFWThreatIntel"
      ],
      "dataConnectorsDependencies": [
          "AzureFirewall"
      ],
      "previewImagesFileNames": [
          "AzureFirewallWorkbookWhite1.PNG",
          "AzureFirewallWorkbookBlack1.PNG",
          "AzureFirewallWorkbookWhite2.PNG",
          "AzureFirewallWorkbookBlack2.PNG",
          "AzureFirewallWorkbookWhite3.PNG",
          "AzureFirewallWorkbookBlack3.PNG",
          "AzureFirewallWorkbookWhite4.PNG",
          "AzureFirewallWorkbookBlack4.PNG",
          "AzureFirewallWorkbookWhite5.PNG",
          "AzureFirewallWorkbookBlack5.PNG"
      ],
      "version": "1.0.0",
      "title": "Azure Firewall Structured Logs",
      "templateRelativePath": "AzureFirewallWorkbook-StructuredLogs.json",
      "subtitle": "",
      "provider": "Microsoft"
  },
  {
    "workbookKey": "AzureDDoSStandardProtection",
    "logoFileName": "AzDDoS.svg",
    "description": "This workbook visualizes security-relevant Azure DDoS events across several filterable panels. Offering a summary tab, metrics and a investigate tabs across multiple workspaces.",
    "dataTypesDependencies": [
      "AzureDiagnostics"
    ],
    "dataConnectorsDependencies": [
      "DDOS"
    ],
    "previewImagesFileNames": [
      "AzureDDoSWhite1.PNG",
      "AzureDDoSBlack1.PNG",
      "AzureDDoSWhite2.PNG",
      "AzureDDoSBlack2.PNG",
      "AzureDDoSWhite2.PNG",
      "AzureDDoSBlack2.PNG"
    ],
    "version": "1.0.2",
    "title": "Azure DDoS Protection Workbook",
    "templateRelativePath": "AzDDoSStandardWorkbook.json",
    "subtitle": "",
    "provider": "Microsoft"
  },
  {
    "workbookKey": "MicrosoftCloudAppSecurityWorkbook",
    "logoFileName": "Microsoft_logo.svg",
    "description": "Using this workbook, you can identify which cloud apps are being used in your organization, gain insights from usage trends and drill down to a specific user and application.",
    "dataTypesDependencies": [
      "McasShadowItReporting"
    ],
    "dataConnectorsDependencies": [
      "MicrosoftCloudAppSecurity"
    ],
    "previewImagesFileNames": [
      "McasDiscoveryBlack.png",
      "McasDiscoveryWhite.png"
    ],
    "version": "1.2.0",
    "title": "Microsoft Cloud App Security - discovery logs",
    "templateRelativePath": "MicrosoftCloudAppSecurity.json",
    "subtitle": "",
    "provider": "Microsoft"
  },
  {
    "workbookKey": "F5BIGIPSytemMetricsWorkbook",
    "logoFileName": "f5_logo.svg",
    "description": "Gain insight into F5 BIG-IP health and performance.  This workbook provides visibility of various metrics including CPU, memory, connectivity, throughput and disk utilization.",
    "dataTypesDependencies": [
      "F5Telemetry_system_CL",
      "F5Telemetry_AVR_CL"
    ],
    "dataConnectorsDependencies": [
      "F5BigIp"
    ],
    "previewImagesFileNames": [
      "F5SMBlack.png",
      "F5SMWhite.png"
    ],
    "version": "1.1.0",
    "title": "F5 BIG-IP System Metrics",
    "templateRelativePath": "F5BIGIPSystemMetrics.json",
    "subtitle": "",
    "provider": "F5 Networks"
  },
  {
    "workbookKey": "F5NetworksWorkbook",
    "logoFileName": "f5_logo.svg",
    "description": "Gain insights into F5 BIG-IP Application Security Manager (ASM), by analyzing traffic and activities.\nThis workbook provides insight into F5's web application firewall events and identifies attack traffic patterns across multiple ASM instances as well as overall BIG-IP health.",
    "dataTypesDependencies": [
      "F5Telemetry_LTM_CL",
      "F5Telemetry_system_CL",
      "F5Telemetry_ASM_CL"
    ],
    "dataConnectorsDependencies": [
      "F5BigIp"
    ],
    "previewImagesFileNames": [
      "F5White.png",
      "F5Black.png"
    ],
    "version": "1.1.0",
    "title": "F5 BIG-IP ASM",
    "templateRelativePath": "F5Networks.json",
    "subtitle": "",
    "provider": "F5 Networks"
  },
  {
    "workbookKey": "AzureNetworkWatcherWorkbook",
    "logoFileName": "networkwatcher_logo.svg",
    "description": "Gain deeper understanding of your organization's Azure network traffic by analyzing, and correlating Network Security Group flow logs. \nYou can trace malicious traffic flows, and drill down into their protocols, source and destination IP addresses, machines, countries, and subnets. \nThis workbook also helps you protect your network by identifying weak NSG rules.",
    "dataTypesDependencies": [
      "AzureNetworkAnalytics_CL"
    ],
    "dataConnectorsDependencies": [],
    "previewImagesFileNames": [
      "AzureNetworkWatcherWhite.png",
      "AzureNetworkWatcherBlack.png"
    ],
    "version": "1.1.0",
    "title": "Azure Network Watcher",
    "templateRelativePath": "AzureNetworkWatcher.json",
    "subtitle": "",
    "provider": "Microsoft",
    "support": {
      "tier": "Microsoft"
    },
    "author": {
      "name": "Microsoft Corporation"
    },
    "source": {
      "kind": "Community"
    },
    "categories": {
      "domains": [
        "Security - Network"
      ]
    }
  },
  {
    "workbookKey": "ZscalerFirewallWorkbook",
    "logoFileName": "zscaler_logo.svg",
    "description": "Gain insights into your ZIA cloud firewall logs by connecting to Microsoft Sentinel.\nThe Zscaler firewall overview workbook provides an overview and ability to drill down into all cloud firewall activity in your Zscaler instance including non-web related networking events, security events, firewall rules, and bandwidth consumption",
    "dataTypesDependencies": [
      "CommonSecurityLog"
    ],
    "dataConnectorsDependencies": [
      "Zscaler"
    ],
    "previewImagesFileNames": [
      "ZscalerFirewallWhite1.png",
      "ZscalerFirewallBlack1.png",
      "ZscalerFirewallWhite2.png",
      "ZscalerFirewallBlack2.png"
    ],
    "version": "1.1.0",
    "title": "Zscaler Firewall",
    "templateRelativePath": "ZscalerFirewall.json",
    "subtitle": "",
    "provider": "Zscaler"
  },
  {
    "workbookKey": "ZscalerWebOverviewWorkbook",
    "logoFileName": "zscaler_logo.svg",
    "description": "Gain insights into your ZIA web logs by connecting to Microsoft Sentinel.\nThe Zscaler web overview workbook provides a bird's eye view and ability to drill down into all the security and networking events related to web transactions, types of devices, and bandwidth consumption.",
    "dataTypesDependencies": [
      "CommonSecurityLog"
    ],
    "dataConnectorsDependencies": [
      "Zscaler"
    ],
    "previewImagesFileNames": [
      "ZscalerWebOverviewWhite.png",
      "ZscalerWebOverviewBlack.png"
    ],
    "version": "1.1.0",
    "title": "Zscaler Web Overview",
    "templateRelativePath": "ZscalerWebOverview.json",
    "subtitle": "",
    "provider": "Zscaler"
  },
  {
    "workbookKey": "ZscalerThreatsOverviewWorkbook",
    "logoFileName": "zscaler_logo.svg",
    "description": "Gain insights into threats blocked by Zscaler Internet access on your network.\nThe Zscaler threat overview workbook shows your entire threat landscape including blocked malware, IPS/AV rules, and blocked cloud apps. Threats are displayed by threat categories, filetypes, inbound vs outbound threats, usernames, user location, and more.",
    "dataTypesDependencies": [
      "CommonSecurityLog"
    ],
    "dataConnectorsDependencies": [
      "Zscaler"
    ],
    "previewImagesFileNames": [
      "ZscalerThreatsWhite.png",
      "ZscalerThreatsBlack.png"
    ],
    "version": "1.2.0",
    "title": "Zscaler Threats",
    "templateRelativePath": "ZscalerThreats.json",
    "subtitle": "",
    "provider": "Zscaler"
  },
  {
    "workbookKey": "ZscalerOffice365AppsWorkbook",
    "logoFileName": "zscaler_logo.svg",
    "description": "Gain insights into Office 365 use on your network.\nThe Zscaler Office 365 overview workbook shows you the Microsoft apps running on your network and their individual bandwidth consumption. It also helps identify phishing attempts in which attackers disguised themselves as Microsoft services.",
    "dataTypesDependencies": [
      "CommonSecurityLog"
    ],
    "dataConnectorsDependencies": [
      "Zscaler"
    ],
    "previewImagesFileNames": [
      "ZscalerOffice365White.png",
      "ZscalerOffice365Black.png"
    ],
    "version": "1.1.0",
    "title": "Zscaler Office365 Apps",
    "templateRelativePath": "ZscalerOffice365Apps.json",
    "subtitle": "",
    "provider": "Zscaler"
  },
  {
    "workbookKey": "InsecureProtocolsWorkbook",
    "logoFileName": "Microsoft_logo.svg",
    "description": "Gain insights into insecure protocol traffic by collecting and analyzing security events from Microsoft products.\nYou can view analytics and quickly identify use of weak authentication as well as sources of legacy protocol traffic, like NTLM and SMBv1.\nYou will also have the ability to monitor use of weak ciphers, allowing you to find weak spots in your organization's security.",
    "dataTypesDependencies": [
      "SecurityEvent",
      "Event",
      "SigninLogs"
  ],
  "dataConnectorsDependencies": [
      "SecurityEvents",
      "AzureActiveDirectory",
      "WindowsSecurityEvents"
  ],
  "previewImagesFileNames": [
      "InsecureProtocolsWhite1.png",
      "InsecureProtocolsBlack1.png",
      "InsecureProtocolsWhite2.png",
      "InsecureProtocolsBlack2.png"
  ],
  "version": "2.1.0",
  "title": "Insecure Protocols",
  "templateRelativePath": "InsecureProtocols.json",
  "subtitle": "",
  "provider": "Microsoft",
  "support": {
    "tier": "Microsoft"
  },
  "author": {
    "name": "Microsoft Corporation"
  },
  "source": {
    "kind": "Community"
  },
  "categories": {
    "domains": [
      "Security - Others"
    ]
  }
},
  {
    "workbookKey": "AzureInformationProtectionWorkbook",
    "logoFileName": "informationProtection.svg",
    "description": "The Azure Information Protection Usage report workbook provides information on the volume of labeled and protected documents and emails over time, label distribution of files by label type, along with where the label was applied.",
    "dataTypesDependencies": [
      "SecurityEvent",
      "Event",
      "SigninLogs"
  ],
  "dataConnectorsDependencies": [
      "SecurityEvents",
      "AzureActiveDirectory",
      "WindowsSecurityEvents"
  ],
  "previewImagesFileNames": [
      "InsecureProtocolsWhite1.png",
      "InsecureProtocolsBlack1.png",
      "InsecureProtocolsWhite2.png",
      "InsecureProtocolsBlack2.png"
  ],
  "version": "2.1.0",
  "title": "Insecure Protocols",
  "templateRelativePath": "InsecureProtocols.json",
  "subtitle": "",
  "provider": "Microsoft",
  "support": {
    "tier": "Microsoft"
  },
  "author": {
    "name": "Amit Bergman"
  },
  "source": {
    "kind": "Community"
  },
  "categories": {
    "domains": [ "Security - Others" ]
  }
},
  {
    "workbookKey": "AmazonWebServicesNetworkActivitiesWorkbook",
    "logoFileName": "amazon_web_services_Logo.svg",
    "description": "Gain insights into AWS network related resource activities, including the creation, update, and deletions of security groups, network ACLs and routes, gateways, elastic load balancers, VPCs, subnets, and network interfaces.",
    "dataTypesDependencies": [
      "AWSCloudTrail"
    ],
    "dataConnectorsDependencies": [
      "AWS"
    ],
    "previewImagesFileNames": [
      "AwsNetworkActivitiesWhite.png",
      "AwsNetworkActivitiesBlack.png"
    ],
    "version": "1.0.0",
    "title": "AWS Network Activities",
    "templateRelativePath": "AmazonWebServicesNetworkActivities.json",
    "subtitle": "",
    "provider": "Microsoft"
  },
  {
    "workbookKey": "AmazonWebServicesUserActivitiesWorkbook",
    "logoFileName": "amazon_web_services_Logo.svg",
    "description": "Gain insights into AWS user activities, including failed sign-in attempts, IP addresses, regions, user agents, and identity types, as well as potential malicious user activities with assumed roles.",
    "dataTypesDependencies": [
      "AWSCloudTrail"
    ],
    "dataConnectorsDependencies": [
      "AWS"
    ],
    "previewImagesFileNames": [
      "AwsUserActivitiesWhite.png",
      "AwsUserActivitiesBlack.png"
    ],
    "version": "1.0.0",
    "title": "AWS User Activities",
    "templateRelativePath": "AmazonWebServicesUserActivities.json",
    "subtitle": "",
    "provider": "Microsoft"
  },
  {
    "workbookKey": "TrendMicroDeepSecurityAttackActivityWorkbook",
    "logoFileName": "trendmicro_logo.svg",
    "description": "Visualize and gain insights into the MITRE ATT&CK related activity detected by Trend Micro Deep Security.",
    "dataTypesDependencies": [
      "CommonSecurityLog"
    ],
    "dataConnectorsDependencies": [
      "TrendMicro"
    ],
    "previewImagesFileNames": [
      "TrendMicroDeepSecurityAttackActivityWhite.png",
      "TrendMicroDeepSecurityAttackActivityBlack.png"
    ],
    "version": "1.0.0",
    "title": "Trend Micro Deep Security ATT&CK Related Activity",
    "templateRelativePath": "TrendMicroDeepSecurityAttackActivity.json",
    "subtitle": "",
    "provider": "Trend Micro"
  },
  {
    "workbookKey": "TrendMicroDeepSecurityOverviewWorkbook",
    "logoFileName": "trendmicro_logo.svg",
    "description": "Gain insights into your Trend Micro Deep Security security event data by visualizing your Deep Security Anti-Malware, Firewall, Integrity Monitoring, Intrusion Prevention, Log Inspection, and Web Reputation event data.",
    "dataTypesDependencies": [
      "CommonSecurityLog"
    ],
    "dataConnectorsDependencies": [
      "TrendMicro"
    ],
    "previewImagesFileNames": [
      "TrendMicroDeepSecurityOverviewWhite1.png",
      "TrendMicroDeepSecurityOverviewBlack1.png",
      "TrendMicroDeepSecurityOverviewWhite2.png",
      "TrendMicroDeepSecurityOverviewBlack2.png"
    ],
    "version": "1.0.0",
    "title": "Trend Micro Deep Security Events",
    "templateRelativePath": "TrendMicroDeepSecurityOverview.json",
    "subtitle": "",
    "provider": "Trend Micro"
  },
  {
    "workbookKey": "ExtraHopDetectionSummaryWorkbook",
    "logoFileName": "extrahop_logo.svg",
    "description": "Gain insights into ExtraHop Reveal(x) detections by analyzing traffic and activities.\nThis workbook provides an overview of security detections in your organization's network, including high-risk detections and top participants.",
    "dataTypesDependencies": [
      "CommonSecurityLog"
    ],
    "dataConnectorsDependencies": [
      "ExtraHopNetworks"
    ],
    "previewImagesFileNames": [
      "ExtrahopWhite.png",
      "ExtrahopBlack.png"
    ],
    "version": "1.0.0",
    "title": "ExtraHop",
    "templateRelativePath": "ExtraHopDetectionSummary.json",
    "subtitle": "",
    "provider": "ExtraHop Networks"
  },
  {
    "workbookKey": "BarracudaCloudFirewallWorkbook",
    "logoFileName": "barracuda_logo.svg",
    "description": "Gain insights into your Barracuda CloudGen Firewall by analyzing firewall operations and events.\nThis workbook provides insights into rule enforcement, network activities, including number of connections, top users, and helps you identify applications that are popular on your network.",
    "dataTypesDependencies": [
      "CommonSecurityLog",
      "Syslog"
    ],
    "dataConnectorsDependencies": [
      "BarracudaCloudFirewall"
    ],
    "previewImagesFileNames": [
      "BarracudaWhite1.png",
      "BarracudaBlack1.png",
      "BarracudaWhite2.png",
      "BarracudaBlack2.png"
    ],
    "version": "1.0.0",
    "title": "Barracuda CloudGen FW",
    "templateRelativePath": "Barracuda.json",
    "subtitle": "",
    "provider": "Barracuda"
  },
  {
    "workbookKey": "CitrixWorkbook",
    "logoFileName": "citrix_logo.svg",
    "description": "Citrix Analytics for Security aggregates and correlates information across network traffic, users, files and endpoints in Citrix environments. This generates actionable insights that enable Citrix administrators and security teams to remediate user security threats through automation while optimizing IT operations. Machine learning and artificial intelligence empowers Citrix Analytics for Security to identify and take automated action to prevent data exfiltration. While delivered as a cloud service, Citrix Analytics for Security can generate insights from resources located on-premises, in the cloud, or in hybrid architectures. The Citrix Analytics Workbook further enhances the value of both your Citrix Analytics for Security and Microsoft Sentinel. The Workbook enables you to integrate data sources together, helping you gain even richer insights. It also gives Security Operations (SOC) teams the ability to correlate data from disparate logs, helping you identify and proactively remediate security risk quickly. Additionally, valuable dashboards that were unique to the Citrix Analytics for Security can now be implemented in Sentinel. You can also create new custom Workbooks that were not previously available, helping extend the value of both investments.",
    "dataTypesDependencies": [
      "CitrixAnalytics_userProfile_CL",
      "CitrixAnalytics_riskScoreChange_CL",
      "CitrixAnalytics_indicatorSummary_CL",
      "CitrixAnalytics_indicatorEventDetails_CL"
  ],
  "dataConnectorsDependencies": [
      "Citrix"
  ],
  "previewImagesFileNames": [
      "CitrixWhite.png",
      "CitrixBlack.png"
  ],
    "version": "2.1.0",
    "title": "Citrix Analytics",
    "templateRelativePath": "Citrix.json",
    "subtitle": "",
    "provider": "Citrix Systems Inc."
  },
  {
    "workbookKey": "OneIdentityWorkbook",
    "logoFileName": "oneIdentity_logo.svg",
    "description": "This simple workbook gives an overview of sessions going through your SafeGuard for Privileged Sessions device.",
    "dataTypesDependencies": [
      "CommonSecurityLog"
    ],
    "dataConnectorsDependencies": [
      "OneIdentity"
    ],
    "previewImagesFileNames": [
      "OneIdentityWhite.png",
      "OneIdentityBlack.png"
    ],
    "version": "1.0.0",
    "title": "One Identity",
    "templateRelativePath": "OneIdentity.json",
    "subtitle": "",
    "provider": "One Identity LLC.",
	  "support": {
      "tier": "Community"
    },
    "author": {
      "name": "Amit Bergman"
    },
    "source": {
      "kind": "Community"
    },
    "categories": {
      "domains": [ "Identity" ]
    }
  },
  {
    "workbookKey": "SecurityStatusWorkbook",
    "logoFileName": "Azure_Sentinel.svg",
    "description": "This workbook gives an overview of Security Settings for VMs and Azure Arc.",
    "dataTypesDependencies": [
      "CommonSecurityLog",
      "SecurityEvent",
      "Syslog"
    ],
    "dataConnectorsDependencies": [],
    "previewImagesFileNames": [
      "AzureSentinelSecurityStatusBlack.png",
      "AzureSentinelSecurityStatusWhite.png"
    ],
    "version": "1.3.0",
    "title": "Security Status",
    "templateRelativePath": "SecurityStatus.json",
    "subtitle": "",
    "provider": "Microsoft",
    "author": {
      "name": "Microsoft"
    },
    "support": {
      "tier": "Microsoft"
    },
    "categories": {
      "verticals": [],
      "domains": [
        "IT Operations",
        "Security - Others",
        "Compliance"
      ]
    }
  },
  {
    "workbookKey": "AzureSentinelSecurityAlertsWorkbook",
    "logoFileName": "Azure_Sentinel.svg",
    "description": "Security Alerts dashboard for alerts in your Microsoft Sentinel environment.",
    "dataTypesDependencies": [
      "SecurityAlert"
    ],
    "dataConnectorsDependencies": [],
    "previewImagesFileNames": [
      "AzureSentinelSecurityAlertsWhite.png",
      "AzureSentinelSecurityAlertsBlack.png"
    ],
    "version": "1.1.0",
    "title": "Security Alerts",
    "templateRelativePath": "AzureSentinelSecurityAlerts.json",
    "subtitle": "",
    "provider": "Microsoft"
  },
  {
    "workbookKey": "SquadraTechnologiesSecRMMWorkbook",
    "logoFileName": "SquadraTechnologiesLogo.svg",
    "description": "This workbook gives an overview of security data for removable storage activity such as USB thumb drives and USB connected mobile devices.",
    "dataTypesDependencies": [
      "secRMM_CL"
    ],
    "dataConnectorsDependencies": [
      "SquadraTechnologiesSecRmm"
    ],
    "previewImagesFileNames": [
      "SquadraTechnologiesSecRMMWhite.PNG",
      "SquadraTechnologiesSecRMMBlack.PNG"
    ],
    "version": "1.0.0",
    "title": "Squadra Technologies SecRMM - USB removable storage security",
    "templateRelativePath": "SquadraTechnologiesSecRMM.json",
    "subtitle": "",
    "provider": "Squadra Technologies"
  },
  {
    "workbookKey": "IoT-Alerts",
    "logoFileName": "IoTIcon.svg",
    "description": "Gain insights into your IoT data workloads from Azure IoT Hub managed deployments, monitor alerts across all your IoT Hub deployments, detect devices at risk and act upon potential threats.",
    "dataTypesDependencies": [
      "SecurityAlert"
    ],
    "dataConnectorsDependencies": [
      "IoT"
    ],
    "previewImagesFileNames": [
      "IOTBlack1.png",
      "IOTWhite1.png"
    ],
    "version": "1.2.0",
    "title": "Azure Defender for IoT Alerts",
    "templateRelativePath": "IOT_Alerts.json",
    "subtitle": "",
    "provider": "Microsoft",
    "support": {
      "tier": "Community"
    },
    "author": {
      "name": "morshabi"
    },
    "source": {
      "kind": "Community"
    },
    "categories": {
      "domains": [
        "Internet of Things (IoT)"
      ]
    }
  },
  {
    "workbookKey": "IoTAssetDiscovery",
    "logoFileName": "IoTIcon.svg",
    "description": "IoT Devices asset discovery from Firewall logs By Azure Defender for IoT",
    "dataTypesDependencies": [
      "CommonSecurityLog"
    ],
    "dataConnectorsDependencies": [
      "Fortinet"
    ],
    "previewImagesFileNames": [
      "workbook-iotassetdiscovery-screenshot-Black.PNG",
      "workbook-iotassetdiscovery-screenshot-White.PNG"
    ],
    "version": "1.0.0",
    "title": "IoT Asset Discovery",
    "templateRelativePath": "IoTAssetDiscovery.json",
    "subtitle": "",
    "provider": "Microsoft",
    "support": {
      "tier": "Community"
    },
    "author": {
      "name": "jomeczyk"
    },
    "source": {
      "kind": "Community"
    },
    "categories": {
      "domains": [
        "Internet of Things (IoT)"
      ]
    } 
   },
  {
    "workbookKey": "ForcepointCASBWorkbook",
    "logoFileName": "FP_Green_Emblem_RGB-01.svg",
    "description": "Get insights on user risk with the Forcepoint CASB (Cloud Access Security Broker) workbook.",
    "dataTypesDependencies": [
      "CommonSecurityLog"
    ],
    "dataConnectorsDependencies": [
      "ForcepointCasb"
    ],
    "previewImagesFileNames": [
      "ForcepointCASBWhite.png",
      "ForcepointCASBBlack.png"
    ],
    "version": "1.0.0",
    "title": "Forcepoint Cloud Access Security Broker (CASB)",
    "templateRelativePath": "ForcepointCASB.json",
    "subtitle": "",
    "provider": "Forcepoint"
  },
  {
    "workbookKey": "ForcepointNGFWWorkbook",
    "logoFileName": "FP_Green_Emblem_RGB-01.svg",
    "description": "Get insights on firewall activities with the Forcepoint NGFW (Next Generation Firewall) workbook.",
    "dataTypesDependencies": [
      "CommonSecurityLog"
    ],
    "dataConnectorsDependencies": [
      "ForcepointNgfw"
    ],
    "previewImagesFileNames": [
      "ForcepointNGFWWhite.png",
      "ForcepointNGFWBlack.png"
    ],
    "version": "1.0.0",
    "title": "Forcepoint Next Generation Firewall (NGFW)",
    "templateRelativePath": "ForcepointNGFW.json",
    "subtitle": "",
    "provider": "Forcepoint"
  },
  {
    "workbookKey": "ForcepointDLPWorkbook",
    "logoFileName": "FP_Green_Emblem_RGB-01.svg",
    "description": "Get insights on DLP incidents with the Forcepoint DLP (Data Loss Prevention) workbook.",
    "dataTypesDependencies": [
      "ForcepointDLPEvents_CL"
    ],
    "dataConnectorsDependencies": [
      "ForcepointDlp"
    ],
    "previewImagesFileNames": [
      "ForcepointDLPWhite.png",
      "ForcepointDLPBlack.png"
    ],
    "version": "1.0.0",
    "title": "Forcepoint Data Loss Prevention (DLP)",
    "templateRelativePath": "ForcepointDLP.json",
    "subtitle": "",
    "provider": "Forcepoint"
  },
  {
    "workbookKey": "ZimperiumMTDWorkbook",
    "logoFileName": "ZIMPERIUM-logo_square2.svg",
    "description": "This workbook provides insights on Zimperium Mobile Threat Defense (MTD) threats and mitigations.",
    "dataTypesDependencies": [
      "ZimperiumThreatLog_CL",
      "ZimperiumMitigationLog_CL"
    ],
    "dataConnectorsDependencies": [
      "ZimperiumMtdAlerts"
    ],
    "previewImagesFileNames": [
      "ZimperiumWhite.png",
      "ZimperiumBlack.png"
    ],
    "version": "1.0.0",
    "title": "Zimperium Mobile Threat Defense (MTD)",
    "templateRelativePath": "ZimperiumWorkbooks.json",
    "subtitle": "",
    "provider": "Zimperium"
  },
  {
    "workbookKey": "AzureAuditActivityAndSigninWorkbook",
    "logoFileName": "azureactivedirectory_logo.svg",
    "description": "Gain insights into Azure Active Directory Audit, Activity and Signins with one workbook. This workbook can be used by Security and Azure administrators.",
    "dataTypesDependencies": [
      "AzureActivity",
      "AuditLogs",
      "SigninLogs"
    ],
    "dataConnectorsDependencies": [
      "AzureActiveDirectory"
    ],
    "previewImagesFileNames": [
      "AzureAuditActivityAndSigninWhite1.png",
      "AzureAuditActivityAndSigninWhite2.png",
      "AzureAuditActivityAndSigninBlack1.png",
      "AzureAuditActivityAndSigninBlack2.png"
    ],
    "version": "1.2.0",
    "title": "Azure AD Audit, Activity and Sign-in logs",
    "templateRelativePath": "AzureAuditActivityAndSignin.json",
    "subtitle": "",
    "provider": "Microsoft Sentinel community",
    "support": {
      "tier": "Community"
    },
    "author": {
      "name": "Sem Tijsseling"
    },
    "source": {
      "kind": "Community"
    },
    "categories": {
      "domains": [
        "Identity"
      ]
    }
    },
  {
    "workbookKey": "WindowsFirewall",
    "logoFileName": "Microsoft_logo.svg",
    "description": "Gain insights into Windows Firewall logs in combination with security and Azure signin logs",
    "dataTypesDependencies": [
      "WindowsFirewall",
      "SecurityEvent",
      "SigninLogs"
    ],
    "dataConnectorsDependencies": [
      "SecurityEvents",
      "WindowsFirewall",
      "WindowsSecurityEvents"
    ],
    "previewImagesFileNames": [
      "WindowsFirewallWhite1.png",
      "WindowsFirewallWhite2.png",
      "WindowsFirewallBlack1.png",
      "WindowsFirewallBlack2.png"
    ],
    "version": "1.0.0",
    "title": "Windows Firewall",
    "templateRelativePath": "WindowsFirewall.json",
    "subtitle": "",
    "provider": "Microsoft Sentinel community"
  },
  {
    "workbookKey": "EventAnalyzerwWorkbook",
    "logoFileName": "Azure_Sentinel.svg",
    "description": "The Event Analyzer workbook allows to explore, audit and speed up analysis of Windows Event Logs, including all event details and attributes, such as security, application, system, setup, directory service, DNS and others.",
    "dataTypesDependencies": [
      "SecurityEvent"
    ],
    "dataConnectorsDependencies": [
      "SecurityEvents",
      "WindowsSecurityEvents"
    ],
    "previewImagesFileNames": [
      "EventAnalyzer-Workbook-White.png",
      "EventAnalyzer-Workbook-Black.png"
    ],
    "version": "1.0.0",
    "title": "Event Analyzer",
    "templateRelativePath": "EventAnalyzer.json",
    "subtitle": "",
    "provider": "Microsoft Sentinel community"
  },
  {
    "workbookKey": "ASC-ComplianceandProtection",
    "logoFileName": "Azure_Sentinel.svg",
    "description": "Gain insight into regulatory compliance, alert trends, security posture, and more with this workbook based on Azure Security Center data.",
    "dataTypesDependencies": [
      "SecurityAlert",
      "ProtectionStatus",
      "SecurityRecommendation",
      "SecurityBaseline",
      "SecurityBaselineSummary",
      "Update",
      "ConfigurationChange"
    ],
    "dataConnectorsDependencies": [
      "AzureSecurityCenter"
    ],
    "previewImagesFileNames": [
      "ASCCaPBlack.png",
      "ASCCaPWhite.png"
    ],
    "version": "1.2.0",
    "title": "ASC Compliance and Protection",
    "templateRelativePath": "ASC-ComplianceandProtection.json",
    "subtitle": "",
    "provider": "Microsoft Sentinel community",
    "support": {
      "tier": "Community"
    },
    "author": {
      "name": "Matt Lowe"
    },
    "source": {
      "kind": "Community"
    },
    "categories": {
      "domains": [
        "Security - Cloud Security"
      ]
    }  
  },
  {
    "workbookKey": "AIVectraDetectWorkbook",
    "logoFileName": "AIVectraDetect.svg",
    "description": "Start investigating network attacks surfaced by Vectra Detect directly from Sentinel. View critical hosts, accounts, campaigns and detections. Also monitor Vectra system health and audit logs.",
    "dataTypesDependencies": [
      "CommonSecurityLog"
    ],
    "dataConnectorsDependencies": [
      "AIVectraDetect"
    ],
    "previewImagesFileNames": [
      "AIVectraDetectWhite1.png",
      "AIVectraDetectBlack1.png"
    ],
    "version": "1.1.1",
    "title": "Vectra AI Detect",
    "templateRelativePath": "AIVectraDetectWorkbook.json",
    "subtitle": "",
    "provider": "Vectra AI"
  },
  {
    "workbookKey": "Perimeter81OverviewWorkbook",
    "logoFileName": "Perimeter81_Logo.svg",
    "description": "Gain insights and comprehensive monitoring into your Perimeter 81 account by analyzing activities.",
    "dataTypesDependencies": [
      "Perimeter81_CL"
    ],
    "dataConnectorsDependencies": [
      "Perimeter81ActivityLogs"
    ],
    "previewImagesFileNames": [
      "Perimeter81OverviewWhite1.png",
      "Perimeter81OverviewBlack1.png",
      "Perimeter81OverviewWhite2.png",
      "Perimeter81OverviewBlack2.png"
    ],
    "version": "1.0.0",
    "title": "Perimeter 81 Overview",
    "templateRelativePath": "Perimeter81OverviewWorkbook.json",
    "subtitle": "",
    "provider": "Perimeter 81"
  },
  {
    "workbookKey": "SymantecProxySGWorkbook",
    "logoFileName": "symantec_logo.svg",
    "description": "Gain insight into Symantec ProxySG by analyzing, collecting and correlating proxy data.\nThis workbook provides visibility into ProxySG Access logs",
    "dataTypesDependencies": [
      "Syslog"
    ],
    "dataConnectorsDependencies": [
      "SymantecProxySG"
    ],
    "previewImagesFileNames": [
      "SymantecProxySGWhite.png",
      "SymantecProxySGBlack.png"
    ],
    "version": "1.0.0",
    "title": "Symantec ProxySG",
    "templateRelativePath": "SymantecProxySG.json",
    "subtitle": "",
    "provider": "Symantec"
  },
  {
    "workbookKey": "IllusiveASMWorkbook",
    "logoFileName": "illusive_logo_workbook.svg",
    "description": "Gain insights into your organization's Cyber Hygiene and Attack Surface risk.\nIllusive ASM automates discovery and clean-up of credential violations, allows drill-down inspection of pathways to critical assets, and provides risk insights that inform intelligent decision-making to reduce attacker mobility.",
    "dataTypesDependencies": [
      "CommonSecurityLog"
    ],
    "dataConnectorsDependencies": [
      "illusiveAttackManagementSystem"
    ],
    "previewImagesFileNames": [
      "IllusiveASMWhite.png",
      "IllusiveASMBlack.png"
    ],
    "version": "1.0.0",
    "title": "Illusive ASM Dashboard",
    "templateRelativePath": "IllusiveASM.json",
    "subtitle": "",
    "provider": "Illusive"
  },
  {
    "workbookKey": "IllusiveADSWorkbook",
    "logoFileName": "illusive_logo_workbook.svg",
    "description": "Gain insights into unauthorized lateral movement in your organization's network.\nIllusive ADS is designed to paralyzes attackers and eradicates in-network threats by creating a hostile environment for the attackers across all the layers of the attack surface.",
    "dataTypesDependencies": [
      "CommonSecurityLog"
    ],
    "dataConnectorsDependencies": [
      "illusiveAttackManagementSystem"
    ],
    "previewImagesFileNames": [
      "IllusiveADSWhite.png",
      "IllusiveADSBlack.png"
    ],
    "version": "1.0.0",
    "title": "Illusive ADS Dashboard",
    "templateRelativePath": "IllusiveADS.json",
    "subtitle": "",
    "provider": "Illusive"
  },
  {
    "workbookKey": "PulseConnectSecureWorkbook",
    "logoFileName": "Azure_Sentinel.svg",
    "description": "Gain insight into Pulse Secure VPN by analyzing, collecting and correlating vulnerability data.\nThis workbook provides visibility into user VPN activities",
    "dataTypesDependencies": [
      "Syslog"
    ],
    "dataConnectorsDependencies": [
      "PulseConnectSecure"
    ],
    "previewImagesFileNames": [
      "PulseConnectSecureWhite.png",
      "PulseConnectSecureBlack.png"
    ],
    "version": "1.0.0",
    "title": "Pulse Connect Secure",
    "templateRelativePath": "PulseConnectSecure.json",
    "subtitle": "",
    "provider": "Pulse Secure"
  },
  {
    "workbookKey": "InfobloxNIOSWorkbook",
    "logoFileName": "infoblox_logo.svg",
    "description": "Gain insight into Infoblox NIOS by analyzing, collecting and correlating DHCP and DNS data.\nThis workbook provides visibility into DHCP and DNS traffic",
    "dataTypesDependencies": [
      "Syslog"
    ],
    "dataConnectorsDependencies": [
      "InfobloxNIOS"
    ],
    "previewImagesFileNames": [
      "InfobloxNIOSWhite.png",
      "InfobloxNIOSBlack.png"
    ],
    "version": "1.1.0",
    "title": "Infoblox NIOS",
    "templateRelativePath": "Infoblox-Workbook-V2.json",
    "subtitle": "",
    "provider": "Infoblox"
  },
  {
    "workbookKey": "SymantecVIPWorkbook",
    "logoFileName": "symantec_logo.svg",
    "description": "Gain insight into Symantec VIP by analyzing, collecting and correlating strong authentication data.\nThis workbook provides visibility into user authentications",
    "dataTypesDependencies": [
      "Syslog"
    ],
    "dataConnectorsDependencies": [
      "SymantecVIP"
    ],
    "previewImagesFileNames": [
      "SymantecVIPWhite.png",
      "SymantecVIPBlack.png"
    ],
    "version": "1.0.0",
    "title": "Symantec VIP",
    "templateRelativePath": "SymantecVIP.json",
    "subtitle": "",
    "provider": "Symantec"
  },
  {
    "workbookKey": "ProofPointTAPWorkbook",
    "logoFileName": "proofpointlogo.svg",
    "description": "Gain extensive insight into Proofpoint Targeted Attack Protection (TAP) by analyzing, collecting and correlating TAP log events.\nThis workbook provides visibility into message and click events that were permitted, delivered, or blocked",
    "dataTypesDependencies": [
      "ProofPointTAPMessagesBlocked_CL",
      "ProofPointTAPMessagesDelivered_CL",
      "ProofPointTAPClicksPermitted_CL",
      "ProofPointTAPClicksBlocked_CL"
    ],
    "dataConnectorsDependencies": [
      "ProofpointTAP"
    ],
    "previewImagesFileNames": [
      "ProofpointTAPWhite.png",
      "ProofpointTAPBlack.png"
    ],
    "version": "1.0.0",
    "title": "Proofpoint TAP",
    "templateRelativePath": "ProofpointTAP.json",
    "subtitle": "",
    "provider": "Proofpoint"
  },
  {
    "workbookKey": "QualysVMWorkbook",
    "logoFileName": "qualys_logo.svg",
    "description": "Gain insight into Qualys Vulnerability Management by analyzing, collecting and correlating vulnerability data.\nThis workbook provides visibility into vulnerabilities detected from vulnerability scans",
    "dataTypesDependencies": [
      "QualysHostDetection_CL"
    ],
    "dataConnectorsDependencies": [
      "QualysVulnerabilityManagement"
    ],
    "previewImagesFileNames": [
      "QualysVMWhite.png",
      "QualysVMBlack.png"
    ],
    "version": "1.0.0",
    "title": "Qualys Vulnerability Management",
    "templateRelativePath": "QualysVM.json",
    "subtitle": "",
    "provider": "Qualys"
  },
  {
    "workbookKey": "QualysVMV2Workbook",
    "logoFileName": "qualys_logo.svg",
    "description": "Gain insight into Qualys Vulnerability Management by analyzing, collecting and correlating vulnerability data.\nThis workbook provides visibility into vulnerabilities detected from vulnerability scans",
    "dataTypesDependencies": [
      "QualysHostDetectionV2_CL"
    ],
    "dataConnectorsDependencies": [
      "QualysVulnerabilityManagement"
    ],
    "previewImagesFileNames": [
      "QualysVMWhite.png",
      "QualysVMBlack.png"
    ],
    "version": "1.0.0",
    "title": "Qualys Vulnerability Management",
    "templateRelativePath": "QualysVMv2.json",
    "subtitle": "",
    "provider": "Qualys"
  },
  {
    "workbookKey": "GitHubSecurity",
    "logoFileName": "GitHub.svg",
    "description": "Gain insights to GitHub activities that may be interesting for security.",
    "dataTypesDependencies": [
      "Github_CL",
      "GitHubRepoLogs_CL"
    ],
    "dataConnectorsDependencies": [],
    "previewImagesFileNames": [
      "GitHubSecurityWhite.png",
      "GitHubSecurityBlack.png"
    ],
    "version": "1.0.0",
    "title": "GitHub Security",
    "templateRelativePath": "GitHubSecurityWorkbook.json",
    "subtitle": "",
    "provider": "Microsoft Sentinel community"
  },
  {
    "workbookKey": "VisualizationDemo",
    "logoFileName": "Azure_Sentinel.svg",
    "description": "Learn and explore the many ways of displaying information within Microsoft Sentinel workbooks",
    "dataTypesDependencies": [
      "SecurityAlert"
    ],
    "dataConnectorsDependencies": [],
    "previewImagesFileNames": [
      "VisualizationDemoBlack.png",
      "VisualizationDemoWhite.png"
    ],
    "version": "1.0.0",
    "title": "Visualizations Demo",
    "templateRelativePath": "VisualizationDemo.json",
    "subtitle": "",
    "provider": "Microsoft Sentinel Community",
    "support": {
      "tier": "Community"
    },
    "author": {
      "name": "Matt Lowe"
    },
    "source": {
      "kind": "Community"
    },
    "categories": {
      "domains": [
        "Platform"
      ]
    }
  },
  {
    "workbookKey": "SophosXGFirewallWorkbook",
    "logoFileName": "sophos_logo.svg",
    "description": "Gain insight into Sophos XG Firewall by analyzing, collecting and correlating firewall data.\nThis workbook provides visibility into network traffic",
    "dataTypesDependencies": [
      "Syslog"
    ],
    "dataConnectorsDependencies": [
      "SophosXGFirewall"
    ],
    "previewImagesFileNames": [
      "SophosXGFirewallWhite.png",
      "SophosXGFirewallBlack.png"
    ],
    "version": "1.0.0",
    "title": "Sophos XG Firewall",
    "templateRelativePath": "SophosXGFirewall.json",
    "subtitle": "",
    "provider": "Sophos"
  },
  {
    "workbookKey": "SysmonThreatHuntingWorkbook",
    "logoFileName": "sysmonthreathunting_logo.svg",
    "description": "Simplify your threat hunts using Sysmon data mapped to MITRE ATT&CK data. This workbook gives you the ability to drilldown into system activity based on known ATT&CK techniques as well as other threat hunting entry points such as user activity, network connections or virtual machine Sysmon events.\nPlease note that for this workbook to work you must have deployed Sysmon on your virtual machines in line with the instructions at https://github.com/BlueTeamLabs/sentinel-attack/wiki/Onboarding-sysmon-data-to-Azure-Sentinel",
    "dataTypesDependencies": [
      "Event"
    ],
    "dataConnectorsDependencies": [],
    "previewImagesFileNames": [
      "SysmonThreatHuntingWhite1.png",
      "SysmonThreatHuntingBlack1.png"
    ],
    "version": "1.4.0",
    "title": "Sysmon Threat Hunting",
    "templateRelativePath": "SysmonThreatHunting.json",
    "subtitle": "",
    "provider": "Microsoft Sentinel community",
    "support": {
      "tier": "Community"
    },
    "author": {
      "name": "Edoardo Gerosa"
    },
    "source": {
      "kind": "Community"
    },
    "categories": {
      "domains": [
        "Security - Threat Protection",
        "Application"
      ]
    }
  },
  {
    "workbookKey": "WebApplicationFirewallWAFTypeEventsWorkbook",
    "logoFileName": "webapplicationfirewall(WAF)_logo.svg",
    "description": "Gain insights into your organization's Azure web application firewall (WAF) across various services such as Azure Front Door Service and Application Gateway. You can view event triggers, full messages, attacks over time, among other data. Several aspects of the workbook are interactable to allow users to further understand their data",
    "dataTypesDependencies": [
      "AzureDiagnostics"
    ],
    "dataConnectorsDependencies": [
      "WAF"
    ],
    "previewImagesFileNames": [
      "WAFFirewallWAFTypeEventsBlack1.PNG",
      "WAFFirewallWAFTypeEventsBlack2.PNG",
      "WAFFirewallWAFTypeEventsBlack3.PNG",
      "WAFFirewallWAFTypeEventsBlack4.PNG",
      "WAFFirewallWAFTypeEventsWhite1.png",
      "WAFFirewallWAFTypeEventsWhite2.PNG",
      "WAFFirewallWAFTypeEventsWhite3.PNG",
      "WAFFirewallWAFTypeEventsWhite4.PNG"
    ],
    "version": "1.1.0",
    "title": "Microsoft Web Application Firewall (WAF) - Azure WAF",
    "templateRelativePath": "WebApplicationFirewallWAFTypeEvents.json",
    "subtitle": "",
    "provider": "Microsoft"
  },
  {
    "workbookKey": "OrcaAlertsOverviewWorkbook",
    "logoFileName": "Orca_logo.svg",
    "description": "A visualized overview of Orca security alerts.\nExplore, analize and learn about your security posture using Orca alerts Overview",
    "dataTypesDependencies": [
      "OrcaAlerts_CL"
    ],
    "dataConnectorsDependencies": [
      "OrcaSecurityAlerts"
    ],
    "previewImagesFileNames": [
      "OrcaAlertsWhite.png",
      "OrcaAlertsBlack.png"
    ],
    "version": "1.1.0",
    "title": "Orca alerts overview",
    "templateRelativePath": "OrcaAlerts.json",
    "subtitle": "",
    "provider": "Orca Security"
  },
  {
    "workbookKey": "CyberArkWorkbook",
    "logoFileName": "CyberArk_Logo.svg",
    "description": "The CyberArk Syslog connector allows you to easily connect all your CyberArk security solution logs with your Microsoft Sentinel, to view dashboards, create custom alerts, and improve investigation. Integration between CyberArk and Microsoft Sentinel makes use of the CEF Data Connector to properly parse and display CyberArk Syslog messages.",
    "dataTypesDependencies": [
      "CommonSecurityLog"
    ],
    "dataConnectorsDependencies": [
      "CyberArk"
    ],
    "previewImagesFileNames": [
      "CyberArkActivitiesWhite.PNG",
      "CyberArkActivitiesBlack.PNG"
    ],
    "version": "1.1.0",
    "title": "CyberArk EPV Events",
    "templateRelativePath": "CyberArkEPV.json",
    "subtitle": "",
    "provider": "CyberArk"
  },
  {
    "workbookKey": "UserEntityBehaviorAnalyticsWorkbook",
    "logoFileName": "Azure_Sentinel.svg",
    "description": "Identify compromised users and insider threats using User and Entity Behavior Analytics. Gain insights into anomalous user behavior from baselines learned from behavior patterns",
    "dataTypesDependencies": [
      "BehaviorAnalytics"
    ],
    "dataConnectorsDependencies": [],
    "previewImagesFileNames": [
      "UserEntityBehaviorAnalyticsBlack1.png",
      "UserEntityBehaviorAnalyticsWhite1.png"
    ],
    "version": "1.2.0",
    "title": "User And Entity Behavior Analytics",
    "templateRelativePath": "UserEntityBehaviorAnalytics.json",
    "subtitle": "",
    "provider": "Microsoft",
    "support": {
      "tier": "Microsoft"
    },
    "author": {
      "name": "Microsoft Corporation"
    },
    "source": {
      "kind": "Community"
    },
    "categories": {
      "domains": [
        "User Behavior (UEBA)"
      ]
    }
  },
  {
    "workbookKey": "CitrixWAF",
    "logoFileName": "citrix_logo.svg",
    "description": "Gain insight into the Citrix WAF logs",
    "dataTypesDependencies": [
      "CommonSecurityLog"
    ],
    "dataConnectorsDependencies": [
      "CitrixWAF"
    ],
    "previewImagesFileNames": [
      "CitrixWAFBlack.png",
      "CitrixWAFWhite.png"
    ],
    "version": "1.0.0",
    "title": "Citrix WAF (Web App Firewall)",
    "templateRelativePath": "CitrixWAF.json",
    "subtitle": "",
    "provider": "Citrix Systems Inc."
  },
  {
    "workbookKey": "UnifiSGWorkbook",
    "logoFileName": "Azure_Sentinel.svg",
    "description": "Gain insights into Unifi Security Gateways analyzing traffic and activities.",
    "dataTypesDependencies": [
      "CommonSecurityLog"
    ],
    "dataConnectorsDependencies": [],
    "previewImagesFileNames": [
      "UnifiSGBlack.png",
      "UnifiSGWhite.png"
    ],
    "version": "1.0.0",
    "title": "Unifi Security Gateway",
    "templateRelativePath": "UnifiSG.json",
    "subtitle": "",
    "provider": "Microsoft Sentinel community",
    "support": {
      "tier": "Community"
    },
    "author": {
      "name": "SecurityJedi"
    },
    "source": {
      "kind": "Community"
    },
    "categories": {
      "domains": [
        "Security - Network"
      ]
    }
  },
  {
    "workbookKey": "UnifiSGNetflowWorkbook",
    "logoFileName": "Azure_Sentinel.svg",
    "description": "Gain insights into Unifi Security Gateways analyzing traffic and activities using Netflow.",
    "dataTypesDependencies": [
      "netflow_CL"
    ],
    "dataConnectorsDependencies": [],
    "previewImagesFileNames": [
      "UnifiSGNetflowBlack.png",
      "UnifiSGNetflowWhite.png"
    ],
    "version": "1.0.0",
    "title": "Unifi Security Gateway - NetFlow",
    "templateRelativePath": "UnifiSGNetflow.json",
    "subtitle": "",
    "provider": "Microsoft Sentinel community",
    "support": {
      "tier": "Community"
    },
    "author": {
      "name": "SecurityJedi"
    },
    "source": {
      "kind": "Community"
    },
    "categories": {
      "domains": [
        "Security - Network"
      ]
    }
  },
  {
    "workbookKey": "NormalizedNetworkEventsWorkbook",
    "logoFileName": "Azure_Sentinel.svg",
    "description": "See insights on multiple networking appliances and other network sessions, that have been parsed or mapped to the normalized networking sessions table. Note this requires enabling parsers for the different products - to learn more, visit https://aka.ms/sentinelnormalizationdocs",
    "dataTypesDependencies": [],
    "dataConnectorsDependencies": [],
    "previewImagesFileNames": [
      "NormalizedNetworkEventsWhite.png",
      "NormalizedNetworkEventsBlack.png"
    ],
    "version": "1.0.0",
    "title": "Normalized network events",
    "templateRelativePath": "NormalizedNetworkEvents.json",
    "subtitle": "",
    "provider": "Microsoft",
    "support": {
      "tier": "Community"
    },
    "author": {
      "name": "yoav fransis"
    },
    "source": {
      "kind": "Community"
    },
    "categories": {
      "domains": [
        "Networking"
      ]
    }
  },
  {
    "workbookKey": "WorkspaceAuditingWorkbook",
    "logoFileName": "Azure_Sentinel.svg",
    "description": "Workspace auditing report\r\nUse this report to understand query runs across your workspace.",
    "dataTypesDependencies": [
      "LAQueryLogs"
    ],
    "dataConnectorsDependencies": [],
    "previewImagesFileNames": [
      "WorkspaceAuditingWhite.png",
      "WorkspaceAuditingBlack.png"
    ],
    "version": "1.0.0",
    "title": "Workspace audit",
    "templateRelativePath": "WorkspaceAuditing.json",
    "subtitle": "",
    "provider": "Microsoft Sentinel community",
    "support": {
      "tier": "Community"
    },
    "author": {
      "name": "Sarah Young"
    },
    "source": {
      "kind": "Community"
    },
    "categories": {
      "domains": [
        "IT Operations"
      ]
    }
  },
  {
    "workbookKey": "MITREATTACKWorkbook",
    "logoFileName": "Azure_Sentinel.svg",
    "description": "Workbook to showcase MITRE ATT&CK Coverage for Microsoft Sentinel",
    "dataTypesDependencies": [
      "SecurityAlert"
  ],
    "dataConnectorsDependencies": [],
    "previewImagesFileNames": [
      "MITREATTACKWhite1.PNG",
      "MITREATTACKWhite2.PNG",
      "MITREATTACKBlack1.PNG",
      "MITREATTACKBlack2.PNG"
    ],
    "version": "1.0.1",
    "title": "MITRE ATT&CK Workbook",
    "templateRelativePath": "MITREAttack.json",
    "subtitle": "",
    "provider": "Microsoft Sentinel community"
  },
  {
    "workbookKey": "BETTERMTDWorkbook",
    "logoFileName": "BETTER_MTD_logo.svg",
    "description": "Workbook using the BETTER Mobile Threat Defense (MTD) connector, to give insights into your mobile devices, installed application and overall device security posture.",
    "dataTypesDependencies": [
      "BetterMTDDeviceLog_CL",
      "BetterMTDAppLog_CL",
      "BetterMTDIncidentLog_CL",
      "BetterMTDNetflowLog_CL"
    ],
    "dataConnectorsDependencies": [
      "BetterMTD"
    ],
    "previewImagesFileNames": [
      "BetterMTDWorkbookPreviewWhite1.png",
      "BetterMTDWorkbookPreviewWhite2.png",
      "BetterMTDWorkbookPreviewWhite3.png",
      "BetterMTDWorkbookPreviewBlack1.png",
      "BetterMTDWorkbookPreviewBlack2.png",
      "BetterMTDWorkbookPreviewBlack3.png"
    ],
    "version": "1.1.0",
    "title": "BETTER Mobile Threat Defense (MTD)",
    "templateRelativePath": "BETTER_MTD_Workbook.json",
    "subtitle": "",
    "provider": "BETTER Mobile"
  },
  {
    "workbookKey": "AlsidIoEWorkbook",
    "logoFileName": "Alsid.svg",
    "description": "Workbook showcasing the state and evolution of your Alsid for AD Indicators of Exposures alerts.",
    "dataTypesDependencies": [
      "AlsidForADLog_CL"
    ],
    "dataConnectorsDependencies": [
      "AlsidForAD"
    ],
    "previewImagesFileNames": [
      "AlsidIoEBlack1.png",
      "AlsidIoEBlack2.png",
      "AlsidIoEBlack3.png",
      "AlsidIoEWhite1.png",
      "AlsidIoEWhite2.png",
      "AlsidIoEWhite3.png"
    ],
    "version": "1.0.0",
    "title": "Alsid for AD | Indicators of Exposure",
    "templateRelativePath": "AlsidIoE.json",
    "subtitle": "",
    "provider": "Alsid"
  },
  {
    "workbookKey": "AlsidIoAWorkbook",
    "logoFileName": "Alsid.svg",
    "description": "Workbook showcasing the state and evolution of your Alsid for AD Indicators of Attack alerts.",
    "dataTypesDependencies": [
      "AlsidForADLog_CL"
    ],
    "dataConnectorsDependencies": [
      "AlsidForAD"
    ],
    "previewImagesFileNames": [
      "AlsidIoABlack1.png",
      "AlsidIoABlack2.png",
      "AlsidIoABlack3.png",
      "AlsidIoAWhite1.png",
      "AlsidIoAWhite2.png",
      "AlsidIoAWhite3.png"
    ],
    "version": "1.0.0",
    "title": "Alsid for AD | Indicators of Attack",
    "templateRelativePath": "AlsidIoA.json",
    "subtitle": "",
    "provider": "Alsid"
  },
  {
    "workbookKey": "InvestigationInsightsWorkbook",
    "logoFileName": "Microsoft_logo.svg",
    "description": "Help analysts gain insight into incident, bookmark and entity data through the Investigation Insights Workbook. This workbook provides common queries and detailed visualizations to help an analyst investigate suspicious activities quickly with an easy to use interface. Analysts can start their investigation from a Microsoft Sentinel incident, bookmark, or by simply entering the entity data into the workbook manually.",
    "dataTypesDependencies": [
      "AuditLogs",
      "AzureActivity",
      "CommonSecurityLog",
      "OfficeActivity",
      "SecurityEvent",
      "SigninLogs",
      "ThreatIntelligenceIndicator"
  ],
  "dataConnectorsDependencies": [
      "AzureActivity",
      "SecurityEvents",
      "Office365",
      "AzureActiveDirectory",
      "ThreatIntelligence",
      "ThreatIntelligenceTaxii",
      "WindowsSecurityEvents"
  ],
  "previewImagesFileNames": [
      "InvestigationInsightsWhite1.png",
      "InvestigationInsightsBlack1.png",
      "InvestigationInsightsWhite2.png",
      "InvestigationInsightsBlack2.png"
  ],
  "version": "1.4.0",
  "title": "Investigation Insights",
  "templateRelativePath": "InvestigationInsights.json",
  "subtitle": "",
  "provider": "Microsoft Sentinel community",
  "support": {
    "tier": "Community"
  },
  "author": {
    "name": "Brian Delaney & Jon Shectman"
  },
  "source": {
    "kind": "Community"
  },
  "categories": {
    "domains": [ "Security - Others" ]
  }
  },
  {
    "workbookKey": "AksSecurityWorkbook",
    "logoFileName": "Kubernetes_services.svg",
    "description": "See insights about the security of your AKS clusters. The workbook helps to identify sensitive operations in the clusters and get insights based on Azure Defender alerts.",
    "dataTypesDependencies": [
      "SecurityAlert",
      "AzureDiagnostics"
    ],
    "dataConnectorsDependencies": [
      "AzureSecurityCenter",
      "AzureKubernetes"
    ],
    "previewImagesFileNames": [
      "AksSecurityWhite.png",
      "AksSecurityBlack.png"
    ],
    "version": "1.5.0",
    "title": "Azure Kubernetes Service (AKS) Security",
    "templateRelativePath": "AksSecurity.json",
    "subtitle": "",
    "provider": "Microsoft"
  },
  {
    "workbookKey": "AzureKeyVaultWorkbook",
    "logoFileName": "KeyVault.svg",
    "description": "See insights about the security of your Azure key vaults. The workbook helps to identify sensitive operations in the key vaults and get insights based on Azure Defender alerts.",
    "dataTypesDependencies": [
      "SecurityAlert",
      "AzureDiagnostics"
    ],
    "dataConnectorsDependencies": [
      "AzureSecurityCenter",
      "AzureKeyVault"
    ],
    "previewImagesFileNames": [
      "AkvSecurityWhite.png",
      "AkvSecurityBlack.png"
    ],
    "version": "1.1.0",
    "title": "Azure Key Vault Security",
    "templateRelativePath": "AzureKeyVaultWorkbook.json",
    "subtitle": "",
    "provider": "Microsoft"
  },
  {
    "workbookKey": "IncidentOverview",
    "logoFileName": "Azure_Sentinel.svg",
    "description": "The Incident Overview workbook is designed to assist in triaging and investigation by providing in-depth information about the incident, including:\r\n* General information\r\n* Entity data\r\n* Triage time (time between incident creation and first response)\r\n* Mitigation time (time between incident creation and closing)\r\n* Comments\r\n\r\nCustomize this workbook by saving and editing it. \r\nYou can reach this workbook template from the incidents panel as well. Once you have customized it, the link from the incident panel will open the customized workbook instead of the template.\r\n",
    "dataTypesDependencies": [
      "SecurityAlert",
      "SecurityIncident"
    ],
    "dataConnectorsDependencies": [],
    "previewImagesFileNames": [
      "IncidentOverviewBlack1.png",
      "IncidentOverviewWhite1.png",
      "IncidentOverviewBlack2.png",
      "IncidentOverviewWhite2.png"
    ],
    "version": "2.1.0",
    "title": "Incident overview",
    "templateRelativePath": "IncidentOverview.json",
    "subtitle": "",
    "provider": "Microsoft"
  },
  {
    "workbookKey": "SecurityOperationsEfficiency",
    "logoFileName": "Azure_Sentinel.svg",
    "description": "Security operations center managers can view overall efficiency metrics and measures regarding the performance of their team. They can find operations by multiple indicators over time including severity, MITRE tactics, mean time to triage, mean time to resolve and more. The SOC manager can develop a picture of the performance in both general and specific areas over time and use it to improve efficiency.",
    "dataTypesDependencies": [
      "SecurityAlert",
      "SecurityIncident"
    ],
    "dataConnectorsDependencies": [],
    "previewImagesFileNames": [
      "SecurityEfficiencyWhite1.png",
      "SecurityEfficiencyWhite2.png",
      "SecurityEfficiencyBlack1.png",
      "SecurityEfficiencyBlack2.png"
  ],
  "version": "1.5.0",
  "title": "Security Operations Efficiency",
  "templateRelativePath": "SecurityOperationsEfficiency.json",
  "subtitle": "",
  "provider": "Microsoft",
  "support": {
    "tier": "Microsoft"
  },
  "author": {
    "name": "Microsoft Corporation"
  },
  "source": {
    "kind": "Community"
  },
  "categories": {
    "domains": [ "IT Operations", "Security - Others" ]
  }
  },
  {
    "workbookKey": "DataCollectionHealthMonitoring",
    "logoFileName": "Azure_Sentinel.svg",
    "description": "Gain insights into your workspace's data ingestion status. In this workbook, you can view additional monitors and detect anomalies that will help you determine your workspace's data collection health.",
    "dataTypesDependencies": [],
    "dataConnectorsDependencies": [],
    "previewImagesFileNames": [
        "HealthMonitoringWhite1.png",
        "HealthMonitoringWhite2.png",
        "HealthMonitoringWhite3.png",
        "HealthMonitoringBlack1.png",
        "HealthMonitoringBlack2.png",
        "HealthMonitoringBlack3.png"
    ],
    "version": "1.0.0",
    "title": "Data collection health monitoring",
    "templateRelativePath": "DataCollectionHealthMonitoring.json",
    "subtitle": "",
    "provider": "Microsoft",
    "support": { "tier": "Community" },
    "author": { "name": "morshabi" },
    "source": { "kind": "Community" },
    "categories": { "domains": [ "IT Operations", "Platform" ] }
  },
  {
    "workbookKey": "OnapsisAlarmsWorkbook",
    "logoFileName": "onapsis_logo.svg",
    "description": "Gain insights into what is going on in your SAP Systems with this overview of the alarms triggered in the Onapsis Platform. Incidents are enriched with context and next steps to help your Security team respond effectively.",
    "dataTypesDependencies": [
      "CommonSecurityLog"
    ],
    "dataConnectorsDependencies": [
      "OnapsisPlatform"
    ],
    "previewImagesFileNames": [
      "OnapsisWhite1.PNG",
      "OnapsisBlack1.PNG",
      "OnapsisWhite2.PNG",
      "OnapsisBlack2.PNG"
    ],
    "version": "1.0.0",
    "title": "Onapsis Alarms Overview",
    "templateRelativePath": "OnapsisAlarmsOverview.json",
    "subtitle": "",
    "provider": "Onapsis"
  },
  {
    "workbookKey": "DelineaWorkbook",
    "logoFileName": "DelineaLogo.svg",
    "description": "The Delinea Secret Server Syslog connector",
    "dataTypesDependencies": [
      "CommonSecurityLog"
    ],
    "dataConnectorsDependencies": [
      "DelineaSecretServer_CEF"
    ],
    "previewImagesFileNames": [
      "DelineaWorkbookWhite.PNG",
      "DelineaWorkbookBlack.PNG"
    ],
    "version": "1.0.0",
    "title": "Delinea Secret Server Workbook",
    "templateRelativePath": "DelineaWorkbook.json",
    "subtitle": "",
    "provider": "Delinea"
  },
  {
    "workbookKey": "ForcepointCloudSecurityGatewayWorkbook",
    "logoFileName": "Forcepoint_new_logo.svg",
    "description": "Use this report to understand query runs across your workspace.",
    "dataTypesDependencies": [
      "CommonSecurityLog"
    ],
    "dataConnectorsDependencies": [
      "ForcepointCSG"
    ],
    "previewImagesFileNames": [
      "ForcepointCloudSecurityGatewayWhite.png",
      "ForcepointCloudSecurityGatewayBlack.png"
    ],
    "version": "1.0.0",
    "title": "Forcepoint Cloud Security Gateway Workbook",
    "templateRelativePath": "ForcepointCloudSecuirtyGatewayworkbook.json",
    "subtitle": "",
    "provider": "Forcepoint"
  },
  {
    "workbookKey": "IntsightsIOCWorkbook",
    "logoFileName": "IntSights_logo.svg",
    "description": "This Microsoft Sentinel workbook provides an overview of Indicators of Compromise (IOCs) and their correlations allowing users to analyze and visualize indicators based on severity, type, and other parameters.",
    "dataTypesDependencies": [
      "ThreatIntelligenceIndicator",
      "SecurityAlert"
  ],
  "dataConnectorsDependencies": [
      "ThreatIntelligenceTaxii"
  ],
  "previewImagesFileNames": [
      "IntsightsIOCWhite.png",
      "IntsightsMatchedWhite.png",
      "IntsightsMatchedBlack.png",
      "IntsightsIOCBlack.png"
  ],
    "version": "2.0.0",
    "title": "IntSights IOC Workbook",
    "templateRelativePath": "IntsightsIOCWorkbook.json",
    "subtitle": "",
    "provider": "IntSights Cyber Intelligence"
  },
  {
    "workbookKey": "DarktraceSummaryWorkbook",
    "logoFileName": "Darktrace.svg",
    "description": "A workbook containing relevant KQL queries to help you visualise the data in model breaches from the Darktrace Connector",
    "dataTypesDependencies": [
      "CommonSecurityLog"
    ],
    "dataConnectorsDependencies": [
      "Darktrace"
    ],
    "previewImagesFileNames": [
      "AIA-DarktraceSummaryWhite.png",
      "AIA-DarktraceSummaryBlack.png"
    ],
    "version": "1.1.0",
    "title": "AI Analyst Darktrace Model Breach Summary",
    "templateRelativePath": "AIA-Darktrace.json",
    "subtitle": "",
    "provider": "Darktrace"
  },
  {
    "workbookKey": "TrendMicroXDR",
    "logoFileName": "trendmicro_logo.svg",
    "description": "Gain insights from Trend Vision One with this overview of the Alerts triggered.",
    "dataTypesDependencies": [
      "TrendMicro_XDR_WORKBENCH_CL"
  ],
  "dataConnectorsDependencies": [
      "TrendMicroXDR"
  ],
  "previewImagesFileNames": [
      "TrendMicroXDROverviewWhite.png",
      "TrendMicroXDROverviewBlack.png"
  ],
  "version": "1.3.0",
    "title": "Trend Vision One Alert Overview",
    "templateRelativePath": "TrendMicroXDROverview.json",
    "subtitle": "",
    "provider": "Trend Micro"
  },
  {
    "workbookKey": "CyberpionOverviewWorkbook",
    "logoFileName": "cyberpion_logo.svg",
    "description": "Use Cyberpion's Security Logs and this workbook, to get an overview of your online assets, gain insights into their current state, and find ways to better secure your ecosystem.",
    "dataTypesDependencies": [
      "CyberpionActionItems_CL"
    ],
    "dataConnectorsDependencies": [
      "CyberpionSecurityLogs"
    ],
    "previewImagesFileNames": [
      "CyberpionActionItemsBlack.png",
      "CyberpionActionItemsWhite.png"
    ],
    "version": "1.0.0",
    "title": "Cyberpion Overview",
    "templateRelativePath": "CyberpionOverviewWorkbook.json",
    "subtitle": "",
    "provider": "Cyberpion"
  },
  {
    "workbookKey": "SolarWindsPostCompromiseHuntingWorkbook",
    "logoFileName": "MSTIC-Logo.svg",
    "description": "This hunting workbook is intended to help identify activity related to the Solorigate compromise and subsequent attacks discovered in December 2020",
    "dataTypesDependencies": [
      "CommonSecurityLog",
      "SigninLogs",
      "AuditLogs",
      "AADServicePrincipalSignInLogs",
      "OfficeActivity",
      "BehaviorAnalytics",
      "SecurityEvent",
      "DeviceProcessEvents",
      "SecurityAlert",
      "DnsEvents"
    ],
    "dataConnectorsDependencies": [
      "AzureActiveDirectory",
      "SecurityEvents",
      "Office365",
      "MicrosoftThreatProtection",
      "DNS",
      "WindowsSecurityEvents"
    ],
    "previewImagesFileNames": [
      "SolarWindsPostCompromiseHuntingWhite.png",
      "SolarWindsPostCompromiseHuntingBlack.png"
    ],
    "version": "1.5.0",
    "title": "SolarWinds Post Compromise Hunting",
    "templateRelativePath": "SolarWindsPostCompromiseHunting.json",
    "subtitle": "",
    "provider": "Microsoft",
	  "support": {
      "tier": "Microsoft"
    },
    "author": {
      "name": "Shain"
    },
    "source": {
      "kind": "Community"
    },
    "categories": {
      "domains": [ "Security - Others" ]
    }
  },
  {
    "workbookKey": "ProofpointPODWorkbook",
    "logoFileName": "proofpointlogo.svg",
    "description": "Gain insights into your Proofpoint on Demand Email Security activities, including maillog and messages data. The Workbook provides users with an executive dashboard showing the reporting capabilities, message traceability and monitoring.",
    "dataTypesDependencies": [
      "ProofpointPOD_maillog_CL",
      "ProofpointPOD_message_CL"
    ],
    "dataConnectorsDependencies": [
      "ProofpointPOD"
    ],
    "previewImagesFileNames": [
      "ProofpointPODMainBlack1.png",
      "ProofpointPODMainBlack2.png",
      "ProofpointPODMainWhite1.png",
      "ProofpointPODMainWhite2.png",
      "ProofpointPODMessageSummaryBlack.png",
      "ProofpointPODMessageSummaryWhite.png",
      "ProofpointPODTLSBlack.png",
      "ProofpointPODTLSWhite.png"
    ],
    "version": "1.0.0",
    "title": "Proofpoint On-Demand Email Security",
    "templateRelativePath": "ProofpointPOD.json",
    "subtitle": "",
    "provider": "Proofpoint"
  },
  {
    "workbookKey": "CiscoUmbrellaWorkbook",
    "logoFileName": "cisco_logo.svg",
    "description": "Gain insights into Cisco Umbrella activities, including the DNS, Proxy and Cloud Firewall data. Workbook shows general information along with threat landscape including categories, blocked destinations and URLs.",
    "dataTypesDependencies": [
      "Cisco_Umbrella_dns_CL",
      "Cisco_Umbrella_proxy_CL",
      "Cisco_Umbrella_ip_CL",
      "Cisco_Umbrella_cloudfirewall_CL"
    ],
    "dataConnectorsDependencies": [
      "CiscoUmbrellaDataConnector"
    ],
    "previewImagesFileNames": [
      "CiscoUmbrellaDNSBlack1.png",
      "CiscoUmbrellaDNSBlack2.png",
      "CiscoUmbrellaDNSWhite1.png",
      "CiscoUmbrellaDNSWhite2.png",
      "CiscoUmbrellaFirewallBlack.png",
      "CiscoUmbrellaFirewallWhite.png",
      "CiscoUmbrellaMainBlack1.png",
      "CiscoUmbrellaMainBlack2.png",
      "CiscoUmbrellaMainWhite1.png",
      "CiscoUmbrellaMainWhite2.png",
      "CiscoUmbrellaProxyBlack1.png",
      "CiscoUmbrellaProxyBlack2.png",
      "CiscoUmbrellaProxyWhite1.png",
      "CiscoUmbrellaProxyWhite2.png"
    ],
    "version": "1.0.0",
    "title": "Cisco Umbrella",
    "templateRelativePath": "CiscoUmbrella.json",
    "subtitle": "",
    "provider": "Cisco"
  },
  {
    "workbookKey": "AnalyticsEfficiencyWorkbook",
    "logoFileName": "Azure_Sentinel.svg",
    "description": "Gain insights into the efficacy of your analytics rules. In this workbook you can analyze and monitor the analytics rules found in your workspace to achieve better performance by your SOC.",
    "dataTypesDependencies": [
      "SecurityAlert",
      "SecurityIncident"
    ],
    "dataConnectorsDependencies": [],
    "previewImagesFileNames": [
      "AnalyticsEfficiencyBlack.png",
      "AnalyticsEfficiencyWhite.png"
    ],
    "version": "1.2.0",
    "title": "Analytics Efficiency",
    "templateRelativePath": "AnalyticsEfficiency.json",
    "subtitle": "",
    "provider": "Microsoft"
  },
  {
    "workbookKey": "WorkspaceUsage",
    "logoFileName": "Azure_Sentinel.svg",
    "description": "Gain insights into your workspace's usage. In this workbook, you can view your workspace's data consumption, latency, recommended tasks and Cost and Usage statistics.",
    "dataTypesDependencies": [],
    "dataConnectorsDependencies": [],
    "previewImagesFileNames": [
      "WorkspaceUsageBlack.png",
      "WorkspaceUsageWhite.png"
    ],
    "version": "1.6.0",
    "title": "Workspace Usage Report",
    "templateRelativePath": "WorkspaceUsage.json",
    "subtitle": "",
    "provider": "Microsoft Sentinel community",
    "support": {
      "tier": "Community"
    },
    "author": {
      "name": "Clive Watson"
    },
    "source": {
      "kind": "Community"
    },
    "categories": {
      "domains": [
        "IT Operations"
      ]
    }
  },
  {
    "workbookKey": "SentinelCentral",
    "logoFileName": "Azure_Sentinel.svg",
    "description": "Use this report to view Incident (and Alert data) across many workspaces, this works with Azure Lighthouse and across any subscription you have access to.",
    "dataTypesDependencies": [
      "SecurityIncident"
  ],
    "dataConnectorsDependencies": [],
    "previewImagesFileNames": [
      "SentinelCentralBlack.png",
      "SentinelCentralWhite.png"
    ],
    "version": "2.1.1",
    "title": "Microsoft Sentinel Central",
    "templateRelativePath": "SentinelCentral.json",
    "subtitle": "",
    "provider": "Microsoft Sentinel community"
  },
  {
    "workbookKey": "CognniIncidentsWorkbook",
    "logoFileName": "cognni-logo.svg",
    "description": "Gain intelligent insights into the risks to your important financial, legal, HR, and governance information. This workbook lets you monitor your at-risk information to determine when and why incidents occurred, as well as who was involved. These incidents are broken into high, medium, and low risk incidents for each information category.",
    "dataTypesDependencies": [
      "CognniIncidents_CL"
    ],
    "dataConnectorsDependencies": [
      "CognniSentinelDataConnector"
    ],
    "previewImagesFileNames": [
      "CognniBlack.PNG",
      "CognniWhite.PNG"
    ],
    "version": "1.0.0",
    "title": "Cognni Important Information Incidents",
    "templateRelativePath": "CognniIncidentsWorkbook.json",
    "subtitle": "",
    "provider": "Cognni"
  },
  {
    "workbookKey": "pfsense",
    "logoFileName": "pfsense_logo.svg",
    "description": "Gain insights into pfsense logs from both filterlog and nginx.",
    "dataTypesDependencies": [
      "CommonSecurityLog"
    ],
    "dataConnectorsDependencies": [],
    "previewImagesFileNames": [
      "pfsenseBlack.png",
      "pfsenseWhite.png"
    ],
    "version": "1.0.0",
    "title": "pfsense",
    "templateRelativePath": "pfsense.json",
    "subtitle": "",
    "provider": "Microsoft Sentinel community",
    "support": {
      "tier": "Community"
    },
    "author": {
      "name": "dicolanl"
    },
    "source": {
      "kind": "Community"
    },
    "categories": {
      "domains": [
        "Security - Network"
      ]
    }
  },
  {
    "workbookKey": "ExchangeCompromiseHunting",
    "logoFileName": "MSTIC-Logo.svg",
    "description": "This workbook is intended to help defenders in responding to the Exchange Server vulnerabilities disclosed in March 2021, as well as hunting for potential compromise activity. More details on these vulnearbilities can be found at: https://aka.ms/exchangevulns",
    "dataTypesDependencies": [
      "SecurityEvent",
      "W3CIISLog"
    ],
    "dataConnectorsDependencies": [
      "SecurityEvents",
      "AzureMonitor(IIS)",
      "WindowsSecurityEvents"
    ],
    "previewImagesFileNames": [
      "ExchangeBlack.png",
      "ExchangeWhite.png"
    ],
    "version": "1.0.0",
    "title": "Exchange Compromise Hunting",
    "templateRelativePath": "ExchangeCompromiseHunting.json",
    "subtitle": "",
    "provider": "Microsoft",
    "support": {
      "tier": "Community"
    },
    "author": {
      "name": "Pete Bryan"
    },
    "source": {
      "kind": "Community"
    },
    "categories": {
      "domains": [
        "Security - Threat Protection"
      ]
    }
  },
  {
    "workbookKey": "SOCProcessFramework",
    "logoFileName": "Azure_Sentinel.svg",
    "description": "Built by Microsoft's Sentinel GBB's - This workbook contains years of SOC Best Practices and is intended to help SOCs mature and leverage industry standards in Operationalizing their SOC in using Microsoft Sentinel. It contains Processes and Procedures every SOC should consider and builds a high level of operational excellence.",
    "dataTypesDependencies": [],
    "dataConnectorsDependencies": [],
    "previewImagesFileNames": [
      "SOCProcessFrameworkCoverImage1White.png",
      "SOCProcessFrameworkCoverImage1Black.png",
      "SOCProcessFrameworkCoverImage2White.png",
      "SOCProcessFrameworkCoverImage2Black.png"
    ],
    "version": "1.1.0",
    "title": "SOC Process Framework",
    "templateRelativePath": "SOCProcessFramework.json",
    "subtitle": "",
    "provider": "Microsoft Sentinel Community"
  },
  {
    "workbookKey": "Building_a_SOCLargeStaffWorkbook",
    "logoFileName": "Azure_Sentinel.svg",
    "description": "Built by Microsoft's Sentinel GBB's - This workbook contains years of SOC Best Practices and is intended to help SOCs mature and leverage industry standards in Operationalizing their SOC in using Microsoft Sentinel. It contains Processes and Procedures every SOC should consider and builds a high level of operational excellence.",
    "dataTypesDependencies": [],
    "dataConnectorsDependencies": [],
    "previewImagesFileNames": [
        "SOCProcessFrameworkCoverImage1White.png",
        "SOCProcessFrameworkCoverImage1Black.png",
        "SOCProcessFrameworkCoverImage2White.png",
        "SOCProcessFrameworkCoverImage2Black.png"
    ],
    "version": "1.1.0",
    "title": "SOC Large Staff",
    "templateRelativePath": "Building_a_SOCLargeStaff.json",
    "subtitle": "",
    "provider": "Microsoft Sentinel Community"
},
{
    "workbookKey": "Building_a_SOCMediumStaffWorkbook",
    "logoFileName": "Azure_Sentinel.svg",
    "description": "Built by Microsoft's Sentinel GBB's - This workbook contains years of SOC Best Practices and is intended to help SOCs mature and leverage industry standards in Operationalizing their SOC in using Microsoft Sentinel. It contains Processes and Procedures every SOC should consider and builds a high level of operational excellence.",
    "dataTypesDependencies": [],
    "dataConnectorsDependencies": [],
    "previewImagesFileNames": [
        "SOCProcessFrameworkCoverImage1White.png",
        "SOCProcessFrameworkCoverImage1Black.png",
        "SOCProcessFrameworkCoverImage2White.png",
        "SOCProcessFrameworkCoverImage2Black.png"
    ],
    "version": "1.1.0",
    "title": "SOC Medium Staff",
    "templateRelativePath": "Building_a_SOCMediumStaff.json",
    "subtitle": "",
    "provider": "Microsoft Sentinel Community"
},
{
    "workbookKey": "Building_a_SOCPartTimeStaffWorkbook",
    "logoFileName": "Azure_Sentinel.svg",
    "description": "Built by Microsoft's Sentinel GBB's - This workbook contains years of SOC Best Practices and is intended to help SOCs mature and leverage industry standards in Operationalizing their SOC in using Microsoft Sentinel. It contains Processes and Procedures every SOC should consider and builds a high level of operational excellence.",
    "dataTypesDependencies": [],
    "dataConnectorsDependencies": [],
    "previewImagesFileNames": [
        "SOCProcessFrameworkCoverImage1White.png",
        "SOCProcessFrameworkCoverImage1Black.png",
        "SOCProcessFrameworkCoverImage2White.png",
        "SOCProcessFrameworkCoverImage2Black.png"
    ],
    "version": "1.1.0",
    "title": "SOC Part Time Staff",
    "templateRelativePath": "Building_a_SOCPartTimeStaff.json",
    "subtitle": "",
    "provider": "Microsoft Sentinel Community"
},
{
    "workbookKey": "Building_a_SOCSmallStaffWorkbook",
    "logoFileName": "Azure_Sentinel.svg",
    "description": "Built by Microsoft's Sentinel GBB's - This workbook contains years of SOC Best Practices and is intended to help SOCs mature and leverage industry standards in Operationalizing their SOC in using Microsoft Sentinel. It contains Processes and Procedures every SOC should consider and builds a high level of operational excellence.",
    "dataTypesDependencies": [],
    "dataConnectorsDependencies": [],
    "previewImagesFileNames": [
        "SOCProcessFrameworkCoverImage1White.png",
        "SOCProcessFrameworkCoverImage1Black.png",
        "SOCProcessFrameworkCoverImage2White.png",
        "SOCProcessFrameworkCoverImage2Black.png"
    ],
    "version": "1.1.0",
    "title": "SOC Small Staff",
    "templateRelativePath": "Building_a_SOCSmallStaff.json",
    "subtitle": "",
    "provider": "Microsoft Sentinel Community"
},
{
    "workbookKey": "SOCIRPlanningWorkbook",
    "logoFileName": "Azure_Sentinel.svg",
    "description": "Built by Microsoft's Sentinel GBB's - This workbook contains years of SOC Best Practices and is intended to help SOCs mature and leverage industry standards in Operationalizing their SOC in using Microsoft Sentinel. It contains Processes and Procedures every SOC should consider and builds a high level of operational excellence.",
    "dataTypesDependencies": [],
    "dataConnectorsDependencies": [],
    "previewImagesFileNames": [
        "SOCProcessFrameworkCoverImage1White.png",
        "SOCProcessFrameworkCoverImage1Black.png",
        "SOCProcessFrameworkCoverImage2White.png",
        "SOCProcessFrameworkCoverImage2Black.png"
    ],
    "version": "1.1.0",
    "title": "SOC IR Planning",
    "templateRelativePath": "SOCIRPlanning.json",
    "subtitle": "",
    "provider": "Microsoft Sentinel Community"
},
{
    "workbookKey": "UpdateSOCMaturityScoreWorkbook",
    "logoFileName": "Azure_Sentinel.svg",
    "description": "Built by Microsoft's Sentinel GBB's - This workbook contains years of SOC Best Practices and is intended to help SOCs mature and leverage industry standards in Operationalizing their SOC in using Microsoft Sentinel. It contains Processes and Procedures every SOC should consider and builds a high level of operational excellence.",
    "dataTypesDependencies": [],
    "dataConnectorsDependencies": [],
    "previewImagesFileNames": [
        "SOCProcessFrameworkCoverImage1White.png",
        "SOCProcessFrameworkCoverImage1Black.png",
        "SOCProcessFrameworkCoverImage2White.png",
        "SOCProcessFrameworkCoverImage2Black.png"
    ],
    "version": "1.1.0",
    "title": "Update SOC Maturity Score",
    "templateRelativePath": "UpdateSOCMaturityScore.json",
    "subtitle": "",
    "provider": "Microsoft Sentinel Community"
},
  {
    "workbookKey": "Microsoft365SecurityPosture",
    "logoFileName": "M365securityposturelogo.svg",
    "description": "This workbook presents security posture data collected from Azure Security Center, M365 Defender, Defender for Endpoint, and Microsoft Cloud App Security. This workbook relies on the M365 Security Posture Playbook in order to bring the data in.",
    "dataTypesDependencies": [
      "M365SecureScore_CL",
      "MDfESecureScore_CL",
      "MDfEExposureScore_CL",
      "MDfERecommendations_CL",
      "MDfEVulnerabilitiesList_CL",
      "McasShadowItReporting"
    ],
    "dataConnectorsDependencies": [],
    "previewImagesFileNames": [
      "M365securitypostureblack.png",
      "M365securityposturewhite.png"
    ],
    "version": "1.0.0",
    "title": "Microsoft 365 Security Posture",
    "templateRelativePath": "M365SecurityPosture.json",
    "subtitle": "",
    "provider": "Microsoft Sentinel Community",
    "support": {
      "tier": "Community"
    },
    "author": {
      "name": "Matt Lowe"
    },
    "source": {
      "kind": "Community"
    },
    "categories": {
      "domains": [
        "Security - Others"
      ]
    }
  },
  {
    "workbookKey": "AzureSentinelCost",
    "logoFileName": "Azure_Sentinel.svg",
    "description": "This workbook provides an estimated cost across the main billed items in Microsoft Sentinel: ingestion, retention and automation. It also provides insight about the possible impact of the Microsoft 365 E5 offer.",
    "dataTypesDependencies": [
      "Usage"
  ],
  "dataConnectorsDependencies": [],
  "previewImagesFileNames": [
      "AzureSentinelCostWhite.png",
      "AzureSentinelCostBlack.png"
  ],
  "version": "1.5.1",
    "title": "Microsoft Sentinel Cost",
    "templateRelativePath": "AzureSentinelCost.json",
    "subtitle": "",
    "provider": "Microsoft Sentinel Community"
  },
  {
    "workbookKey": "ADXvsLA",
    "logoFileName": "Azure_Sentinel.svg",
    "description": "This workbook shows the tables from Microsoft Sentinel which are backed up in ADX. It also provides a comparison between the entries in the Microsoft Sentinel tables and the ADX tables. Lastly some general information about the queries and ingestion on ADX is shown.",
    "dataTypesDependencies": [],
    "dataConnectorsDependencies": [],
    "previewImagesFileNames": [
      "ADXvsLABlack.PNG",
      "ADXvsLAWhite.PNG"
    ],
    "version": "1.0.0",
    "title": "ADXvsLA",
    "templateRelativePath": "ADXvsLA.json",
    "subtitle": "",
    "provider": "Microsoft Sentinel Community",
    "support": {
      "tier": "Community"
    },
    "author": {
      "name": "Naomi"
    },
    "source": {
      "kind": "Community"
    },
    "categories": {
      "domains": [
        "Platform"
      ]
    }
  },
  {
    "workbookKey": "MicrosoftDefenderForOffice365",
    "logoFileName": "office365_logo.svg",
    "description": "Gain insights into your Microsoft Defender for Office 365 raw data logs.  This workbook lets you look at trends in email senders, attachments and embedded URL data to find anomalies. You can also search by, sender, recipient, subject, attachment or embedded URL to find where the related messages have been sent.",
    "dataTypesDependencies": [
      "EmailEvents",
      "EmailUrlInfo",
      "EmailAttachmentInfo"
    ],
    "dataConnectorsDependencies": [],
    "previewImagesFileNames": [
      "MDOWhite1.png",
      "MDOBlack1.png",
      "MDOWhite2.png",
      "MDOBlack2.png"
    ],
    "version": "1.0.0",
    "title": "Microsoft Defender For Office 365",
    "templateRelativePath": "MicrosoftDefenderForOffice365.json",
    "subtitle": "",
    "provider": "Microsoft Sentinel Community",
    "support": {
        "tier": "Community"
      },
      "author": {
        "name": "Brian Delaney"
      },
      "source": {
        "kind": "Community"
      },
      "categories": {
        "domains": [ "Security - Others" ]
      }
  },
  {
    "workbookKey": "ProofPointThreatDashboard",
    "logoFileName": "proofpointlogo.svg",
    "description": "Provides an overview of email threat activity based on log data provided by ProofPoint",
    "dataTypesDependencies": [
      "ProofpointPOD_message_CL",
      "ProofpointPOD_maillog_CL",
      "ProofPointTAPClicksBlocked_CL",
      "ProofPointTAPClicksPermitted_CL",
      "ProofPointTAPMessagesBlocked_CL",
      "ProofPointTAPMessagesDelivered_CL"
    ],
    "dataConnectorsDependencies": [
      "ProofpointTAP",
      "ProofpointPOD"
    ],
    "previewImagesFileNames": [
      "ProofPointThreatDashboardBlack1.png",
      "ProofPointThreatDashboardWhite1.png"
    ],
    "version": "1.0.0",
    "title": "ProofPoint Threat Dashboard",
    "templateRelativePath": "ProofPointThreatDashboard.json",
    "subtitle": "",
    "provider": "Microsoft Sentinel Community",
    "support": {
      "tier": "Community"
    },
    "author": {
      "name": "reprise99"
    },
    "source": {
      "kind": "Community"
    },
    "categories": {
      "domains": [
        "Security - Others"
      ]
    }
  },
  {
    "workbookKey": "AMAmigrationTracker",
    "logoFileName": "Azure_Sentinel.svg",
    "description": "See what Azure and Azure Arc servers have Log Analytics agent or Azure Monitor agent installed. Review what DCR (data collection rules) apply to your machines and whether you are collecting logs from those machines into your selected workspaces.",
    "dataTypesDependencies": [],
    "dataConnectorsDependencies": [],
    "previewImagesFileNames": [
      "AMAtrackingWhite1.png",
      "AMAtrackingWhite2.png",
      "AMAtrackingWhite3.png",
      "AMAtrackingWhite4.png",
      "AMAtrackingBlack1.png",
      "AMAtrackingBlack2.png",
      "AMAtrackingBlack3.png",
      "AMAtrackingBlack4.png"
    ],
    "version": "1.1.0",
    "title": "AMA migration tracker",
    "templateRelativePath": "AMAmigrationTracker.json",
    "subtitle": "",
    "provider": "Microsoft Sentinel Community",
    "support": {
      "tier": "Community"
    },
    "author": {
      "name": "mariavaladas"
    },
    "source": {
      "kind": "Community"
    },
    "categories": {
      "domains": [
        "Platform",
        "Migration"
      ]
    }
  },
  {
    "workbookKey": "AdvancedKQL",
    "logoFileName": "Azure_Sentinel.svg",
    "description": "This interactive Workbook is designed to improve your KQL proficiency by using a use-case driven approach.",
    "dataTypesDependencies": [],
    "dataConnectorsDependencies": [],
    "previewImagesFileNames": [
      "AdvancedKQLWhite.png",
      "AdvancedKQLBlack.png"
    ],
    "version": "1.3.0",
    "title": "Advanced KQL for Microsoft Sentinel",
    "templateRelativePath": "AdvancedKQL.json",
    "subtitle": "",
    "provider": "Microsoft Sentinel Community"
  },
  {
    "workbookKey": "DSTIMWorkbook",
    "logoFileName": "DSTIM.svg",
    "description": "Identify sensitive data blast radius (i.e., who accessed sensitive data, what kinds of sensitive data, from where and when) in a given data security incident investigation or as part of Threat Hunting. Prioritize your investigation based on insights provided with integrations with Watchlists(VIPUsers, TerminatedEmployees and HighValueAssets), Threat Intelligence feed, UEBA baselines and much more.",
    "dataTypesDependencies": [
      "DSMAzureBlobStorageLogs",
      "DSMDataClassificationLogs",
      "DSMDataLabelingLogs",
      "Anomalies",
      "ThreatIntelligenceIndicator",
      "AADManagedIdentitySignInLogs",
      "SecurityAlert",
      "SigninLogs"
    ],
    "dataConnectorsDependencies": [],
    "previewImagesFileNames": [
      "DSTIMWorkbookBlack.png",
      "DSTIMWorkbookWhite.png"
    ],
    "version": "1.9.0",
    "title": "Data Security - Sensitive Data Impact Assessment",
    "templateRelativePath": "DSTIMWorkbook.json",
    "subtitle": "",
    "provider": "Microsoft",
    "featureFlag": "DSTIMWorkbook",
    "support": {
      "tier": "Community"
    },
    "author": {
      "name": "avital-m"
    },
    "source": {
      "kind": "Community"
    },
    "categories": {
      "domains": [
        "Security - Others"
      ]
    }
  },
  {
    "workbookKey": "IntrotoKQLWorkbook",
    "logoFileName": "Azure_Sentinel.svg",
    "description": "Learn and practice the Kusto Query Language. This workbook introduces and provides 100 to 200 level content for new and existing users looking to learn KQL. This workbook will be updated with content over time.",
    "dataTypesDependencies": [],
    "dataConnectorsDependencies": [],
    "previewImagesFileNames": [
      "IntrotoKQL-black.png",
      "IntrotoKQL-white.png"
    ],
    "version": "1.0.0",
    "title": "Intro to KQL",
    "templateRelativePath": "IntrotoKQL.json",
    "subtitle": "",
    "provider": "Microsoft Sentinel Community"
  },
  {
    "workbookKey": "Log4jPostCompromiseHuntingWorkbook",
    "logoFileName": "Log4j.svg",
    "description": "This hunting workbook is intended to help identify activity related to the Log4j compromise discovered in December 2021.",
    "dataTypesDependencies": [
      "SecurityNestedRecommendation",
      "AzureDiagnostics",
      "OfficeActivity",
      "W3CIISLog",
      "AWSCloudTrail",
      "SigninLogs",
      "AADNonInteractiveUserSignInLogs",
      "imWebSessions",
      "imNetworkSession"
    ],
    "dataConnectorsDependencies": [],
    "previewImagesFileNames": [
      "Log4jPostCompromiseHuntingBlack.png",
      "Log4jPostCompromiseHuntingWhite.png"
    ],
    "version": "1.0.0",
    "title": "Log4j Post Compromise Hunting",
    "templateRelativePath": "Log4jPostCompromiseHunting.json",
    "subtitle": "",
    "provider": "Microsoft Sentinel Community",
	  "support": {
      "tier": "Microsoft"
    },
    "author": {
      "name": "Samik Roy"
    },
    "source": {
      "kind": "Community"
    },
    "categories": {
      "domains": [ "Security - Threat Protection" ]
    }
  },
{
  "workbookKey": "Log4jImpactAssessmentWorkbook",
  "logoFileName": "Log4j.svg",
  "description": "This hunting workbook is intended to help identify activity related to the Log4j compromise discovered in December 2021.",
  "dataTypesDependencies": [
      "SecurityIncident",
      "SecurityAlert",
      "AzureSecurityCenter",
      "MDfESecureScore_CL",
      "MDfEExposureScore_CL",
      "MDfERecommendations_CL",
      "MDfEVulnerabilitiesList_CL"
  ],
  "dataConnectorsDependencies": [],
  "previewImagesFileNames": [
    "Log4jPostCompromiseHuntingBlack.png",
    "Log4jPostCompromiseHuntingWhite.png"
  ],
  "version": "1.0.0",
  "title": "Log4j Impact Assessment",
  "templateRelativePath": "Log4jImpactAssessment.json",
  "subtitle": "",
  "provider": "Microsoft Sentinel Community"
},
  {
    "workbookKey": "UserMap",
    "logoFileName": "Azure_Sentinel.svg",
    "description": "This Workbook shows MaliciousIP, User SigninLog Data (this shows user Signin Locations and distance between as well as order visited) and WAF information.",
    "dataTypesDependencies": [
      "SigninLogs",
      "AzureDiagnostics",
      "WireData",
      "VMconnection",
      "CommonSecurityLog",
      "WindowsFirewall",
      "W3CIISLog",
      "DnsEvents"
    ],
    "dataConnectorsDependencies": [
      "AzureActiveDirectory"
    ],
    "previewImagesFileNames": [
      "UserMapBlack.png",
      "UserMapWhite.png"
    ],
    "version": "1.0.0",
    "title": "User Map information",
    "templateRelativePath": "UserMap.json",
    "subtitle": "",
    "provider": "Microsoft Sentinel Community",
    "support": {
      "tier": "Community"
    },
    "author": {
      "name": "Clive Watson"
    },
    "source": {
      "kind": "Community"
    },
    "categories": {
      "domains": [
        "Security - Threat Protection"
      ]
    }
  },
  {
    "workbookKey": "AWSS3",
    "logoFileName": "amazon_web_services_Logo.svg",
    "description": "This workbook shows quick summary of AWS S3 data (AWSCloudTrail, AWSGuardDuty, AWSVPCFlow). To visulaize the data, make sure you configure AWS S3 connector and data geting ingested into Sentinel",
    "dataTypesDependencies": [
      "AWSCloudTrail",
      "AWSGuardDuty",
      "AWSVPCFlow"
    ],
    "dataConnectorsDependencies": [
      "AWSS3"
    ],
    "previewImagesFileNames": [
      "AWSS3Black.png",
      "AWSS3White.png",
      "AWSS3White1.png"
    ],
    "version": "1.0.0",
    "title": "AWS S3 Workbook",
    "templateRelativePath": "AWSS3.json",
    "subtitle": "",
    "provider": "Microsoft Sentinel Community",
    "support": {
      "tier": "Community"
    },
    "author": {
      "name": "Clive Watson"
    },
    "source": {
      "kind": "Community"
    },
    "categories": {
      "domains": [
        "Security - Cloud Security"
      ]
    }
  },
  {
    "workbookKey": "LogSourcesAndAnalyticRulesCoverageWorkbook",
    "logoFileName": "Azure_Sentinel.svg",
    "description": "This workbook is intended to show how the different tables in a Log Analytics workspace are being used by the different Microsoft Sentinel features, like analytics, hunting queries, playbooks and queries in general.",
    "dataTypesDependencies": [],
    "dataConnectorsDependencies": [],
    "previewImagesFileNames": [
      "LogSourcesAndAnalyticRulesCoverageBlack.png",
      "LogSourcesAndAnalyticRulesCoverageWhite.png"
    ],
    "version": "1.1.0",
    "title": "Log Sources & Analytic Rules Coverage",
    "templateRelativePath": "LogSourcesAndAnalyticRulesCoverage.json",
    "subtitle": "",
    "provider": "Microsoft Sentinel Community",
    "support": {
      "tier": "Community"
    },
    "author": {
      "name": "Eli Forbes"
    },
    "source": {
      "kind": "Community"
    },
    "categories": {
      "domains": [
        "Security - Others"
      ]
    }
  },
  {
    "workbookKey": "CiscoFirepower",
    "logoFileName": "cisco-logo-72px.svg",
    "description": "Gain insights into your Cisco Firepower firewalls. This workbook analyzes Cisco Firepower device logs.",
    "dataTypesDependencies": [
      "CommonSecurityLog"
    ],
    "dataConnectorsDependencies": [],
    "previewImagesFileNames": [
      "CiscoFirepowerBlack.png",
      "CiscoFirepowerWhite.png"
    ],
    "version": "1.0.0",
    "title": "Cisco Firepower",
    "templateRelativePath": "CiscoFirepower.json",
    "subtitle": "",
    "provider": "Microsoft Sentinel Community",
    "support": {
      "tier": "Community"
    },
    "author": {
      "name": "Samik Roy"
    },
    "source": {
      "kind": "Community"
    },
    "categories": {
      "domains": [
        "Security - Network"
      ]
    }
  },
  {
    "workbookKey": "MicrorosftTeams",
    "logoFileName": "microsoftteams.svg",
    "description": "This workbook is intended to identify the activities on Microrsoft Teams.",
    "dataTypesDependencies": [
      "OfficeActivity"
    ],
    "dataConnectorsDependencies": [],
    "previewImagesFileNames": [
      "MicrosoftTeamsBlack.png",
      "MicrosoftTeamsWhite.png"
    ],
    "version": "1.0.0",
    "title": "Microsoft Teams",
    "templateRelativePath": "MicrosoftTeams.json",
    "subtitle": "",
    "provider": "Microsoft Sentinel Community"
  },
  {
    "workbookKey": "ArchivingBasicLogsRetention",
    "logoFileName": "ArchivingBasicLogsRetention.svg",
    "description": "This workbooks shows workspace and table retention periods, basic logs, and search & restore tables. It also allows you to update table retention periods, plans, and delete search or restore tables.",
    "dataTypesDependencies": [],
    "dataConnectorsDependencies": [],
    "previewImagesFileNames": [
      "ArchivingBasicLogsRetentionBlack1.png",
      "ArchivingBasicLogsRetentionWhite1.png"
    ],
    "version": "1.1.0",
    "title": "Archiving, Basic Logs, and Retention",
    "templateRelativePath": "ArchivingBasicLogsRetention.json",
    "subtitle": "",
    "provider": "Microsoft Sentinel Community",
    "support": {
      "tier": "Community"
    },
    "author": {
      "name": "seanstark-ms"
    },
    "source": {
      "kind": "Community"
    },
    "categories": {
      "domains": [
        "Platform",
        "IT Operations"
      ]
    }
  },
{
  "workbookKey": "OktaSingleSignOnWorkbook",
  "logoFileName": "okta_logo.svg",
  "description": "Gain extensive insight into Okta Single Sign-On (SSO) by analyzing, collecting and correlating Audit and Event events.\nThis workbook provides visibility into message and click events that were permitted, delivered, or blocked",
  "dataTypesDependencies": [
      "Okta_CL"
  ],
  "dataConnectorsDependencies": [
      "OktaSSO"
  ],
  "previewImagesFileNames": [
      "OktaSingleSignOnWhite.png",
      "OktaSingleSignOnBlack.png"
  ],
  "version": "1.2",
  "title": "Okta Single Sign-On",
  "templateRelativePath": "OktaSingleSignOn.json",
  "subtitle": "",
  "provider": "Okta"
},
{
  "workbookKey": "CiscoMerakiWorkbook",
  "logoFileName": "cisco-logo-72px.svg",
  "description": "Gain insights into the Events from Cisco Meraki Solution and analyzing all the different types of Security Events. This workbook also helps in identifying the Events from affected devices, IPs and the nodes where malware was successfully detected.\nIP data received in Events is correlated with Threat Intelligence to identify if the reported IP address is known bad based on threat intelligence data.",
  "dataTypesDependencies": [
      "meraki_CL",
      "CiscoMerakiNativePoller",
      "ThreatIntelligenceIndicator"
  ],
  "dataConnectorsDependencies": [
      "CiscoMeraki",
      "CiscoMerakiNativePolling",
      "ThreatIntelligence"
  ],
  "previewImagesFileNames": [
      "CiscoMerakiWorkbookWhite.png",
      "CiscoMerakiWorkbookBlack.png"
  ],
  "version": "1.0.0",
  "title": "CiscoMerakiWorkbook",
  "templateRelativePath": "CiscoMerakiWorkbook.json",
  "subtitle": "",
  "provider": "Microsoft"
},
{
  "workbookKey": "SentinelOneWorkbook",
  "logoFileName": "Azure_Sentinel.svg",
  "description": "Sets the time name for analysis.",
  "dataTypesDependencies": [
      "SentinelOne_CL"
  ],
  "dataConnectorsDependencies": [
      "SentinelOne"
  ],
  "previewImagesFileNames": [
      "SentinelOneBlack.png",
      "SentinelOneWhite.png"
  ],
  "version": "1.0.0",
  "title": "SentinelOneWorkbook",
  "templateRelativePath": "SentinelOne.json",
  "subtitle": "",
  "provider": "Microsoft"
},
{
  "workbookKey": "TrendMicroApexOneWorkbook",
  "logoFileName": "trendmicro_logo.svg",
  "description": "Sets the time name for analysis.",
  "dataTypesDependencies": [
      "CommonSecurityLog"
  ],
  "dataConnectorsDependencies": [
      "TrendMicroApexOne"
  ],
  "previewImagesFileNames": [
      "TrendMicroApexOneBlack.png",
      "TrendMicroApexOneWhite.png"
  ],
  "version": "1.0.0",
  "title": "Trend Micro Apex One",
  "templateRelativePath": "TrendMicroApexOne.json",
  "subtitle": "",
  "provider": "TrendMicro"
},
{
  "workbookKey": "ContrastProtect",
  "logoFileName": "contrastsecurity_logo.svg",
  "description": "Select the time range for this Overview.",
  "dataTypesDependencies": [
      "CommonSecurityLog"
  ],
  "dataConnectorsDependencies": [
      "ContrastProtect"
  ],
  "previewImagesFileNames": [
      "ContrastProtectAllBlack.png",
      "ContrastProtectAllWhite.png",
      "ContrastProtectEffectiveBlack.png",
      "ContrastProtectEffectiveWhite.png",
      "ContrastProtectSummaryBlack.png",
      "ContrastProtectSummaryWhite.png"
  ],
  "version": "1.0.0",
  "title": "Contrast Protect",
  "templateRelativePath": "ContrastProtect.json",
  "subtitle": "",
  "provider": "contrast security"
},
{
  "workbookKey": "ArmorbloxOverview",
  "logoFileName": "armorblox.svg",
  "description": "INCIDENTS FROM SELECTED TIME RANGE",
  "dataTypesDependencies": [
      "Armorblox_CL"
  ],
  "dataConnectorsDependencies": [
      "Armorblox"
  ],
  "previewImagesFileNames": [
      "ArmorbloxOverviewBlack01.png",
      "ArmorbloxOverviewBlack02.png",
      "ArmorbloxOverviewWhite01.png",
      "ArmorbloxOverviewWhite02.png"
  ],
  "version": "1.0.0",
  "title": "Armorblox",
  "templateRelativePath": "ArmorbloxOverview.json",
  "subtitle": "",
  "provider": "Armorblox"
},
{
  "workbookKey": "PaloAltoCDL",
  "logoFileName": "paloalto_logo.svg",
  "description": "Sets the time name for analysis",
  "dataTypesDependencies": [
      "CommonSecurityLog"
  ],
  "dataConnectorsDependencies": [
      "PaloAltoCDL"
  ],
  "previewImagesFileNames": [
      "PaloAltoBlack.png",
      "PaloAltoWhite.png"
  ],
  "version": "1.0.0",
  "title": "Palo Alto Networks Cortex Data Lake",
  "templateRelativePath": "PaloAltoCDL.json",
  "subtitle": "",
  "provider": "Palo Alto Networks"
},
{
  "workbookKey": "VMwareCarbonBlack",
  "logoFileName": "Azure_Sentinel.svg",
  "description": "Sets the time name for analysis",
  "dataTypesDependencies": [
      "CarbonBlackEvents_CL",
      "CarbonBlackAuditLogs_CL",
      "CarbonBlackNotifications_CL"
  ],
  "dataConnectorsDependencies": [
      "VMwareCarbonBlack"
  ],
  "previewImagesFileNames": [
      "VMwareCarbonBlack.png",
      "VMwareCarbonWhite.png"
  ],
  "version": "1.0.0",
  "title": "VMware Carbon Black Cloud",
  "templateRelativePath": "VMwareCarbonBlack.json",
  "subtitle": "",
  "provider": "Microsoft"
},
{
  "workbookKey": "arista-networks",
  "logoFileName": "AristaAwakeSecurity.svg",
  "description": "Sets the time name for analysis",
  "dataTypesDependencies": [
      "CommonSecurityLog"
  ],
  "dataConnectorsDependencies": [
      "AristaAwakeSecurity"
  ],
  "previewImagesFileNames": [
      "AristaAwakeSecurityDevicesBlack.png",
      "AristaAwakeSecurityDevicesWhite.png",
      "AristaAwakeSecurityModelsBlack.png",
      "AristaAwakeSecurityModelsWhite.png",
      "AristaAwakeSecurityOverviewBlack.png",
      "AristaAwakeSecurityOverviewWhite.png"
  ],
  "version": "1.0.0",
  "title": "Arista Awake",
  "templateRelativePath": "AristaAwakeSecurityWorkbook.json",
  "subtitle": "",
  "provider": "Arista Networks"
},
{
  "workbookKey": "TomcatWorkbook",
  "logoFileName": "Azure_Sentinel.svg",
  "description": "Sets the time name for analysis",
  "dataTypesDependencies": [
      "Tomcat_CL"
  ],
  "dataConnectorsDependencies": [
      "ApacheTomcat"
  ],
  "previewImagesFileNames": [
      "TomcatBlack.png",
      "TomcatWhite.png"
  ],
  "version": "1.0.0",
  "title": "ApacheTomcat",
  "templateRelativePath": "Tomcat.json",
  "subtitle": "",
  "provider": "Apache"
},
{
  "workbookKey": "ClarotyWorkbook",
  "logoFileName": "Azure_Sentinel.svg",
  "description": "Sets the time name for analysis",
  "dataTypesDependencies": [
      "CommonSecurityLog"
  ],
  "dataConnectorsDependencies": [
      "Claroty"
  ],
  "previewImagesFileNames": [
      "ClarotyBlack.png",
      "ClarotyWhite.png"
  ],
  "version": "1.0.0",
  "title": "Claroty",
  "templateRelativePath": "ClarotyOverview.json",
  "subtitle": "",
  "provider": "Claroty"
},
{
  "workbookKey": "ApacheHTTPServerWorkbook",
  "logoFileName": "apache.svg",
  "description": "Sets the time name for analysis",
  "dataTypesDependencies": [
      "ApacheHTTPServer_CL"
  ],
  "dataConnectorsDependencies": [
      "ApacheHTTPServer"
  ],
  "previewImagesFileNames": [
      "ApacheHTTPServerOverviewBlack01.png",
      "ApacheHTTPServerOverviewBlack02.png",
      "ApacheHTTPServerOverviewWhite01.png",
      "ApacheHTTPServerOverviewWhite02.png"
  ],
  "version": "1.0.0",
  "title": "Apache HTTP Server",
  "templateRelativePath": "ApacheHTTPServer.json",
  "subtitle": "",
  "provider": "Apache Software Foundation"
},
{
  "workbookKey": "OCIWorkbook",
  "logoFileName": "Azure_Sentinel.svg",
  "description": "Sets the time name for analysis",
  "dataTypesDependencies": [
      "OCI_Logs_CL"
  ],
  "dataConnectorsDependencies": [
      "OracleCloudInfrastructureLogsConnector"
  ],
  "previewImagesFileNames": [
      "OCIBlack.png",
      "OCIWhite.png"
  ],
  "version": "1.0.0",
  "title": "Oracle Cloud Infrastructure",
  "templateRelativePath": "OracleCloudInfrastructureOCI.json",
  "subtitle": "",
  "provider": "Microsoft"
},
{
  "workbookKey": "OracleWeblogicServerWorkbook",
  "logoFileName": "Azure_Sentinel.svg",
  "description": "Sets the time name for analysis",
  "dataTypesDependencies": [
      "OracleWebLogicServer_CL"
  ],
  "dataConnectorsDependencies": [
      "OracleWebLogicServer"
  ],
  "previewImagesFileNames": [
      "OracleWeblogicServerBlack.png",
      "OracleWeblogicServerWhite.png"
  ],
  "version": "1.0.0",
  "title": "Oracle WebLogic Server",
  "templateRelativePath": "OracleWorkbook.json",
  "subtitle": "",
  "provider": "Oracle"
},
{
  "workbookKey": "BitglassWorkbook",
  "logoFileName": "Azure_Sentinel.svg",
  "description": "Sets the time name for analysis",
  "dataTypesDependencies": [
      "BitglassLogs_CL"
  ],
  "dataConnectorsDependencies": [
      "Bitglass"
  ],
  "previewImagesFileNames": [
      "BitglassBlack.png",
      "BitglassWhite.png"
  ],
  "version": "1.0.0",
  "title": "Bitglass",
  "templateRelativePath": "Bitglass.json",
  "subtitle": "",
  "provider": "Bitglass"
},
{
  "workbookKey": "NGINXWorkbook",
  "logoFileName": "Azure_Sentinel.svg",
  "description": "Sets the time name for analysis",
  "dataTypesDependencies": [
      "NGINX_CL"
  ],
  "dataConnectorsDependencies": [
      "NGINXHTTPServer"
  ],
  "previewImagesFileNames": [
      "NGINXOverviewBlack01.png",
      "NGINXOverviewBlack02.png",
      "NGINXOverviewWhite01.png",
      "NGINXOverviewWhite02.png"
  ],
  "version": "1.0.0",
  "title": "NGINX HTTP Server",
  "templateRelativePath": "NGINX.json",
  "subtitle": "",
  "provider": "Microsoft"
},
{
  "workbookKey": "vArmourAppContollerWorkbook",
  "logoFileName": "varmour-logo.svg",
  "description": "Sets the time name for analysis",
  "dataTypesDependencies": [
      "CommonSecurityLog"
  ],
  "dataConnectorsDependencies": [
      "vArmourAC",
      "vArmourACAma"
  ],
  "previewImagesFileNames": [
      "vArmourAppControllerAppBlack.png",
      "vArmourAppControllerAppBlack-1.png",
      "vArmourAppControllerAppBlack-2.png",
      "vArmourAppControllerAppBlack-3.png",
      "vArmourAppControllerAppBlack-4.png",
      "vArmourAppControllerAppBlack-5.png",
      "vArmourAppControllerAppBlack-6.png",
      "vArmourAppControllerAppBlack-7.png",
      "vArmourAppControllerAppWhite.png",
      "vArmourAppControllerAppWhite-1.png",
      "vArmourAppControllerAppWhite-2.png",
      "vArmourAppControllerAppWhite-3.png",
      "vArmourAppControllerAppWhite-4.png",
      "vArmourAppControllerAppWhite-5.png",
      "vArmourAppControllerAppWhite-6.png",
      "vArmourAppControllerAppWhite-7.png"
  ],
  "version": "1.0.0",
  "title": "vArmour Application Controller",
  "templateRelativePath": "vArmour_AppContoller_Workbook.json",
  "subtitle": "",
  "provider": "vArmour"
},
{
  "workbookKey": "CorelightWorkbook",
  "logoFileName": "corelight.svg",
  "description": "Sets the time name for analysis",
  "dataTypesDependencies": [
      "Corelight_CL"
  ],
  "dataConnectorsDependencies": [
      "Corelight"
  ],
  "previewImagesFileNames": [
      "CorelightConnectionsBlack1.png",
      "CorelightConnectionsBlack2.png",
      "CorelightConnectionsWhite1.png",
      "CorelightConnectionsWhite2.png",
      "CorelightDNSBlack1.png",
      "CorelightDNSWhite1.png",
      "CorelightFileBlack1.png",
      "CorelightFileBlack2.png",
      "CorelightFileWhite1.png",
      "CorelightFileWhite2.png",
      "CorelightMainBlack1.png",
      "CorelightMainWhite1.png",
      "CorelightSoftwareBlack1.png",
      "CorelightSoftwareWhite1.png"
  ],
  "version": "1.0.0",
  "title": "Corelight",
  "templateRelativePath": "Corelight.json",
  "subtitle": "",
  "provider": "Corelight"
},
{
  "workbookKey": "LookoutEvents",
  "logoFileName": "lookout.svg",
  "description": "Sets the time name for analysis",
  "dataTypesDependencies": [
      "Lookout_CL"
  ],
  "dataConnectorsDependencies": [
      "LookoutAPI"
  ],
  "previewImagesFileNames": [
      "SampleLookoutWorkBookBlack.png",
      "SampleLookoutWorkBookWhite.png"
  ],
  "version": "1.0.0",
  "title": "Lookout",
  "templateRelativePath": "LookoutEvents.json",
  "subtitle": "",
  "provider": "Lookout"
},
{
  "workbookKey": "sentinel-MicrosoftPurview",
  "logoFileName": "MicrosoftPurview.svg",
  "description": "Sets the time name for analysis",
  "dataTypesDependencies": [
      "AzureDiagnostics"
  ],
  "dataConnectorsDependencies": [
      "MicrosoftAzurePurview"
  ],
  "previewImagesFileNames": [
      ""
  ],
  "version": "1.0.0",
  "title": "Microsoft Purview",
  "templateRelativePath": "MicrosoftPurview.json",
  "subtitle": "",
  "provider": "Microsoft"
},
{
  "workbookKey": "InfobloxCDCB1TDWorkbook",
  "logoFileName": "infoblox_logo.svg",
  "description": "Sets the time name for analysis",
  "dataTypesDependencies": [
      "CommonSecurityLog"
  ],
  "dataConnectorsDependencies": [
      "InfobloxCloudDataConnector"
  ],
  "previewImagesFileNames": [
      "InfobloxCDCB1TDBlack.png",
      "InfobloxCDCB1TDWhite.png"
  ],
  "version": "1.0.0",
  "title": "Infoblox Cloud Data Connector",
  "templateRelativePath": "InfobloxCDCB1TDWorkbook.json",
  "subtitle": "",
  "provider": "InfoBlox"
},
{
  "workbookKey": "UbiquitiUniFiWorkbook",
  "logoFileName": "ubiquiti.svg",
  "description": "Sets the time name for analysis",
  "dataTypesDependencies": [
      "Ubiquiti_CL"
  ],
  "dataConnectorsDependencies": [
      "UbiquitiUnifi"
  ],
  "previewImagesFileNames": [
      "UbiquitiOverviewBlack01.png",
      "UbiquitiOverviewBlack02.png",
      "UbiquitiOverviewWhite01.png",
      "UbiquitiOverviewWhite02.png"
  ],
  "version": "1.0.0",
  "title": "Ubiquiti UniFi",
  "templateRelativePath": "Ubiquiti.json",
  "subtitle": "",
  "provider": "Microsoft"
},
{
  "workbookKey": "VMwareESXiWorkbook",
  "logoFileName": "Azure_Sentinel.svg",
  "description": "Sets the time name for analysis",
  "dataTypesDependencies": [
      "Syslog"
  ],
  "dataConnectorsDependencies": [
      "VMwareESXi"
  ],
  "previewImagesFileNames": [
      "VMWareESXiBlack.png",
      "VMWareESXiWhite.png"
  ],
  "version": "1.0.0",
  "title": "VMware ESXi",
  "templateRelativePath": "VMWareESXi.json",
  "subtitle": "",
  "provider": "Microsoft"
},
{
  "workbookKey": "SnowflakeWorkbook",
  "logoFileName": "Azure_Sentinel.svg",
  "description": "Sets the time name for analysis",
  "dataTypesDependencies": [
      "Snowflake_CL"
  ],
  "dataConnectorsDependencies": [
      "SnowflakeDataConnector"
  ],
  "previewImagesFileNames": [
      "SnowflakeBlack.png",
      "SnowflakeWhite.png"
  ],
  "version": "1.0.0",
  "title": "Snowflake",
  "templateRelativePath": "Snowflake.json",
  "subtitle": "",
  "provider": "Snowflake"
},
{
  "workbookKey": "LastPassWorkbook",
  "logoFileName": "LastPass.svg",
  "description": "Sets the time name for analysis",
  "dataTypesDependencies": [
      "LastPassNativePoller_CL"
  ],
  "dataConnectorsDependencies": [
      "LastPassAPIConnector"
  ],
  "previewImagesFileNames": [
      "LastPassBlack.png",
      "LastPassWhite.png"
  ],
  "version": "1.0.0",
  "title": "Lastpass Enterprise Activity Monitoring",
  "templateRelativePath": "LastPassWorkbook.json",
  "subtitle": "",
  "provider": "LastPass"
},
{
  "workbookKey": "SecurityBridgeWorkbook",
  "logoFileName": "SecurityBridgeLogo-Vector-TM_75x75.svg",
  "description": "Sets the time name for analysis",
  "dataTypesDependencies": [
      "SecurityBridgeLogs"
  ],
  "dataConnectorsDependencies": [
      "SecurityBridgeSAP"
  ],
  "previewImagesFileNames": [""],
  "version": "1.0.0",
  "title": "SecurityBridge App",
  "templateRelativePath": "SecurityBridgeThreatDetectionforSAP.json",
  "subtitle": "",
  "provider": "SecurityBridge"
},
{
  "workbookKey": "PaloAltoPrismaCloudWorkbook",
  "logoFileName": "paloalto_logo.svg",
  "description": "Sets the time name for analysis.",
  "dataTypesDependencies": [
      "PaloAltoPrismaCloudAlert_CL",
      "PaloAltoPrismaCloudAudit_CL"
  ],
  "dataConnectorsDependencies": [
      "PaloAltoPrismaCloud"
  ],
  "previewImagesFileNames": [
      "PaloAltoPrismaCloudBlack01.png",
      "PaloAltoPrismaCloudBlack02.png",
      "PaloAltoPrismaCloudWhite01.png",
      "PaloAltoPrismaCloudWhite02.png"
  ],
  "version": "1.0.0",
  "title": "Palo Alto Prisma",
  "templateRelativePath": "PaloAltoPrismaCloudOverview.json",
  "subtitle": "",
  "provider": "Microsoft"
},
{
  "workbookKey": "PingFederateWorkbook",
  "logoFileName": "PingIdentity.svg",
  "description": "Sets the time name for analysis",
  "dataTypesDependencies": [
      "PingFederateEvent"
  ],
  "dataConnectorsDependencies": [
      "PingFederate"
  ],
  "previewImagesFileNames": [
      "PingFederateBlack1.png",
      "PingFederateWhite1.png"
  ],
  "version": "1.0.0",
  "title": "PingFederate",
  "templateRelativePath": "PingFederate.json",
  "subtitle": "",
  "provider": "Microsoft"
},
{
  "workbookKey": "McAfeeePOWorkbook",
  "logoFileName": "mcafee_logo.svg",
  "description": "Sets the time name for analysis",
  "dataTypesDependencies": [
      "McAfeeEPOEvent"
  ],
  "dataConnectorsDependencies": [
      "McAfeeePO"
  ],
  "previewImagesFileNames": [
      "McAfeeePOBlack1.png",
      "McAfeeePOBlack2.png",
      "McAfeeePOWhite1.png",
      "McAfeeePOWhite2.png"
  ],
  "version": "1.0.0",
  "title": "McAfee ePolicy Orchestrator",
  "templateRelativePath": "McAfeeePOOverview.json",
  "subtitle": "",
  "provider": "Microsoft"
},
{
  "workbookKey": "OracleDatabaseAudit",
  "logoFileName": "oracle_logo.svg",
  "description": "Sets the time name for analysis",
  "dataTypesDependencies": [
      "Syslog"
  ],
  "dataConnectorsDependencies": [
      "OracleDatabaseAudit"
  ],
  "previewImagesFileNames": [
      "OracleDatabaseAuditBlack1.png",
      "OracleDatabaseAuditBlack2.png",
      "OracleDatabaseAuditWhite1.png",
      "OracleDatabaseAuditWhite2.png"
  ],
  "version": "1.0.0",
  "title": "Oracle Database Audit",
  "templateRelativePath": "OracleDatabaseAudit.json",
  "subtitle": "",
  "provider": "Oracle"
},
{
  "workbookKey": "SenservaProAnalyticsWorkbook",
  "logoFileName": "SenservaPro_logo.svg",
  "description": "Sets the time name for analysis",
  "dataTypesDependencies": [
      "SenservaPro_CL"
  ],
  "dataConnectorsDependencies": [
      "SenservaPro"
  ],
  "previewImagesFileNames": [
      "SenservaProAnalyticsBlack.png",
      "SenservaProAnalyticsWhite.png"
  ],
  "version": "1.0.0",
  "title": "SenservaProAnalytics",
  "templateRelativePath": "SenservaProAnalyticsWorkbook.json",
  "subtitle": "",
  "provider": "Senserva Pro"
},
{
  "workbookKey": "SenservaProMultipleWorkspaceWorkbook",
  "logoFileName": "SenservaPro_logo.svg",
  "description": "Sets the time name for analysis",
  "dataTypesDependencies": [
      "SenservaPro_CL"
  ],
  "dataConnectorsDependencies": [
      "SenservaPro"
  ],
  "previewImagesFileNames": [
      "SenservaProMultipleWorkspaceWorkbookBlack.png",
      "SenservaProMultipleWorkspaceWorkbookWhite.png"
  ],
  "version": "1.0.0",
  "title": "SenservaProMultipleWorkspace",
  "templateRelativePath": "SenservaProMultipleWorkspaceWorkbook.json",
  "subtitle": "",
  "provider": "Senserva Pro"
},
{
  "workbookKey": "SenservaProSecureScoreMultiTenantWorkbook",
  "logoFileName": "SenservaPro_logo.svg",
  "description": "Sets the time name for analysis",
  "dataTypesDependencies": [
      "SenservaPro_CL"
  ],
  "dataConnectorsDependencies": [
      "SenservaPro"
  ],
  "previewImagesFileNames": [
      "SenservaProSecureScoreMultiTenantBlack.png",
      "SenservaProSecureScoreMultiTenantWhite.png"
  ],
  "version": "1.0.0",
  "title": "SenservaProSecureScoreMultiTenant",
  "templateRelativePath": "SenservaProSecureScoreMultiTenantWorkbook.json",
  "subtitle": "",
  "provider": "Senserva Pro"
},
{
  "workbookKey": "CiscoSecureEndpointOverviewWorkbook",
  "logoFileName": "cisco-logo-72px.svg",
  "description": "Sets the time name for analysis",
  "dataTypesDependencies": [
      "CiscoSecureEndpoint"
  ],
  "dataConnectorsDependencies": [
      "CiscoSecureEndpoint"
  ],
  "previewImagesFileNames": [
      "CiscoSecureEndpointBlack.png",
      "CiscoSecureEndpointWhite.png"
  ],
  "version": "1.0.0",
  "title": "Cisco Secure Endpoint",
  "templateRelativePath": "Cisco Secure Endpoint Overview.json",
  "subtitle": "",
  "provider": "Cisco"
},
{
  "workbookKey": "InfoSecGlobalWorkbook",
  "logoFileName": "infosecglobal.svg",
  "description": "Sets the time name for analysis.",
  "dataTypesDependencies": [
      "InfoSecAnalytics_CL"
  ],
  "dataConnectorsDependencies": [
      "InfoSecDataConnector"
  ],
  "previewImagesFileNames": [
      "InfoSecGlobalWorkbookBlack.png",
      "InfoSecGlobalWorkbookWhite.png"
  ],
  "version": "1.0.0",
  "title": "AgileSec Analytics Connector",
  "templateRelativePath": "InfoSecGlobal.json",
  "subtitle": "",
  "provider": "InfoSecGlobal"
},
{
  "workbookKey": "CrowdStrikeFalconEndpointProtectionWorkbook",
  "logoFileName": "crowdstrike.svg",
  "description": "Sets the time name for analysis",
  "dataTypesDependencies": [
      "CrowdstrikeReplicatorLogs_CL"
  ],
  "dataConnectorsDependencies": [
      "CrowdstrikeReplicator"
  ],
  "previewImagesFileNames": [
      "CrowdStrikeFalconEndpointProtectionBlack.png",
      "CrowdStrikeFalconEndpointProtectionWhite.png"
  ],
  "version": "1.0.0",
  "title": "CrowdStrike Falcon Endpoint Protection",
  "templateRelativePath": "CrowdStrikeFalconEndpointProtection.json",
  "subtitle": "",
  "provider": "Microsoft"
},
{
  "workbookKey": "IronDefenseAlertDashboard",
  "logoFileName": "IronNet.svg",
  "description": "Sets the time name for analysis",
  "dataTypesDependencies": [
      "CommonSecurityLog"
  ],
  "dataConnectorsDependencies": [
      "IronNetIronDefense"
  ],
  "previewImagesFileNames": [
      "IronDefenseDashboardBlack.png",
      "IronDefenseDashboardWhite.png"
  ],
  "version": "1.0.0",
  "title": "IronDefenseAlertDashboard",
  "templateRelativePath": "IronDefenseAlertDashboard.json",
  "subtitle": "",
  "provider": "Microsoft"
},
{
  "workbookKey": "IronDefenseAlertDetails",
  "logoFileName": "IronNet.svg",
  "description": "Sets the time name for analysis",
  "dataTypesDependencies": [
      "CommonSecurityLog"
  ],
  "dataConnectorsDependencies": [
      "IronNetIronDefense"
  ],
  "previewImagesFileNames": [
      "IronDefenseAlertsBlack.png",
      "IronDefenseAlertsWhite.png"
  ],
  "version": "1.0.0",
  "title": "IronDefenseAlertDetails",
  "templateRelativePath": "IronDefenseAlertDetails.json",
  "subtitle": "",
  "provider": "Microsoft"
},
{
  "workbookKey": "CiscoSEGWorkbook",
  "logoFileName": "cisco-logo-72px.svg",
  "description": "Sets the time name for analysis",
  "dataTypesDependencies": [
      "CommonSecurityLog"
  ],
  "dataConnectorsDependencies": [
      "CiscoSEG"
  ],
  "previewImagesFileNames": [
      "CiscoSEGBlack.png",
      "CiscoSEGWhite.png"
  ],
  "version": "1.0.0",
  "title": "Cisco Secure Email Gateway",
  "templateRelativePath": "CiscoSEG.json",
  "subtitle": "",
  "provider": "Cisco"
},
{
  "workbookKey": "EatonForeseerHealthAndAccess",
  "logoFileName": "Azure_Sentinel.svg",
  "description": "This workbook gives an insight into the health of all the Windows VMs in this subscription running Eaton Foreseer and       the unauthorized access into the Eaton Foreseer application running on these VMs.",
  "dataTypesDependencies": [
      "SecurityEvent"
  ],
  "dataConnectorsDependencies": [],
  "previewImagesFileNames": [
      "EatonForeseerHealthAndAccessBlack.png",
      "EatonForeseerHealthAndAccessWhite.png"
  ],
  "version": "1.0.0",
  "title": "EatonForeseerHealthAndAccess",
  "templateRelativePath": "EatonForeseerHealthAndAccess.json",
  "subtitle": "",
  "provider": "Eaton"
},
{
  "workbookKey": "PCIDSSComplianceWorkbook",
  "logoFileName": "Azure_Sentinel.svg",
  "description": "Choose your subscription and workspace in which PCI assets are deployed",
  "dataTypesDependencies": [
      "AzureDaignostics",
      "SecurityEvent",
      "SecurityAlert",
      "OracleDatabaseAuditEvent",
      "Syslog",
      "Anomalies"
  ],
  "dataConnectorsDependencies": [],
  "previewImagesFileNames": [
      "PCIDSSComplianceBlack01.PNG",
      "PCIDSSComplianceBlack02.PNG",
      "PCIDSSComplianceWhite01.PNG",
      "PCIDSSComplianceWhite02.PNG"
  ],
  "version": "1.0.0",
  "title": "PCI DSS Compliance",
  "templateRelativePath": "PCIDSSCompliance.json",
  "subtitle": "",
  "provider": "Microsoft"
},
{
  "workbookKey": "SonraiSecurityWorkbook",
  "logoFileName": "Sonrai.svg",
  "description": "Sets the time name for analysis",
  "dataTypesDependencies": [
      "Sonrai_Tickets_CL"
  ],
  "dataConnectorsDependencies": [
      "SonraiDataConnector"
  ],
  "previewImagesFileNames": [
      "SonraiWorkbookBlack.png",
      "SonraiWorkbookWhite.png"
  ],
  "version": "1.0.0",
  "title": "Sonrai",
  "templateRelativePath": "Sonrai.json",
  "subtitle": "",
  "provider": "Sonrai"
},
{
  "workbookKey": "SemperisDSPWorkbook",
  "logoFileName": "Semperis.svg",
  "description": "Specify the time range on which to query the data",
  "dataTypesDependencies": [
      "dsp_parser"
  ],
  "dataConnectorsDependencies": [
      "SemperisDSP"
  ],
  "previewImagesFileNames": [
      "SemperisDSPOverview1Black.png",
      "SemperisDSPOverview1White.png",
      "SemperisDSPOverview2Black.png",
      "SemperisDSPOverview2White.png",
      "SemperisDSPOverview3Black.png",
      "SemperisDSPOverview3White.png"
  ],
  "version": "1.0.0",
  "title": "Semperis Directory Services Protector",
  "templateRelativePath": "SemperisDSPWorkbook.json",
  "subtitle": "",
  "provider": "Semperis"
},
{
  "workbookKey": "BoxWorkbook",
  "logoFileName": "box.svg",
  "description": "Sets the time name for analysis",
  "dataTypesDependencies": [
      "BoxEvents_CL"
  ],
  "dataConnectorsDependencies": [
      "BoxDataConnector"
  ],
  "previewImagesFileNames": [
      "BoxBlack1.png",
      "BoxWhite1.png",
      "BoxBlack2.png",
      "BoxWhite2.png"
  ],
  "version": "1.0.0",
  "title": "Box",
  "templateRelativePath": "Box.json",
  "subtitle": "",
  "provider": "Box"
},
{
  "workbookKey": "SymantecEndpointProtection",
  "logoFileName": "symantec_logo.svg",
  "description": "Sets the time name for analysis",
  "dataTypesDependencies": [
      "SymantecEndpointProtection"
  ],
  "dataConnectorsDependencies": [
      "SymantecEndpointProtection"
  ],
  "previewImagesFileNames": [
      "SymantecEndpointProtectionBlack.png",
      "SymantecEndpointProtectionWhite.png"
  ],
  "version": "1.0.0",
  "title": "Symantec Endpoint Protection",
  "templateRelativePath": "SymantecEndpointProtection.json",
  "subtitle": "",
  "provider": "Symantec"
},
{
  "workbookKey": "DynamicThreatModeling&Response",
  "logoFileName": "Azure_Sentinel.svg",
  "description": "Sets the time name for analysis",
  "dataTypesDependencies": [
      "SecurityAlert"
  ],
  "dataConnectorsDependencies": [],
  "previewImagesFileNames": [
      "DynamicThreatModeling&ResponseWhite.png",
      "DynamicThreatModeling&ResponseBlack.png"
  ],
  "version": "1.0.0",
  "title": "Dynamic Threat Modeling Response",
  "templateRelativePath": "DynamicThreatModeling&Response.json",
  "subtitle": "",
  "provider": "Microsoft"
},
{
  "workbookKey": "ThreatAnalysis&Response",
  "logoFileName": "Azure_Sentinel.svg",
  "description": "The Defenders for IoT workbook provide guided investigations for OT entities based on open incidents, alert notifications, and activities for OT assets. They also provide a hunting experience across the MITRE ATT&CK® framework for ICS, and are designed to enable analysts, security engineers, and MSSPs to gain situational awareness of OT security posture.",
  "dataTypesDependencies": [
      "SecurityAlert"
  ],
  "dataConnectorsDependencies": [],
  "previewImagesFileNames": [
      "ThreatAnalysis&ResponseWhite1.png",
      "ThreatAnalysis&ResponseWhite2.png",
      "ThreatAnalysis&ResponseWhite3.png",
      "ThreatAnalysis&ResponseWhite4.png",
      "ThreatAnalysis&ResponseBlack1.png",
      "ThreatAnalysis&ResponseBlack2.png",
      "ThreatAnalysis&ResponseBlack3.png",
      "ThreatAnalysis&ResponseBlack4.png" 
  ],
  "version": "1.0.1",
  "title": "Threat Analysis Response",
  "templateRelativePath": "ThreatAnalysis&Response.json",
  "subtitle": "",
  "provider": "Microsoft"
},
{
  "workbookKey": "TrendMicroCAS",
  "logoFileName": "Trend_Micro_Logo.svg",
  "description": "Sets the time name for analysis",
  "dataTypesDependencies": [
      "TrendMicroCAS_CL"
  ],
  "dataConnectorsDependencies": [
      "TrendMicroCAS"
  ],
  "previewImagesFileNames": [
      "TrendMicroCASBlack.png",
      "TrendMicroCASWhite.png"
  ],
  "version": "1.0.0",
  "title": "TrendMicroCAS",
  "templateRelativePath": "TrendMicroCAS.json",
  "subtitle": "",
  "provider": "TrendMicro"
},
{
  "workbookKey": "GitHubSecurityWorkbook",
  "logoFileName": "GitHub.svg",
  "description": "Gain insights to GitHub activities that may be interesting for security.",
  "dataTypesDependencies": [
      "GitHubAuditLogPolling_CL"
  ],
  "dataConnectorsDependencies": [
      "GitHubEcAuditLogPolling"
  ],
  "previewImagesFileNames": [
    "GitHubSecurityBlack.png",
    "GitHubSecurityWhite.png"
  ],
  "version": "1.0.0",
  "title": "GithubWorkbook",
  "templateRelativePath": "GitHubWorkbook.json",
  "subtitle": "",
  "provider": "Microsoft"
},
{
  "workbookKey": "GCPDNSWorkbook",
  "logoFileName": "google_logo.svg",
  "description": "Sets the time name for analysis",
  "dataTypesDependencies": [
      "GCPCloudDNS"
  ],
  "dataConnectorsDependencies": [
      "GCPDNSDataConnector"
  ],
  "previewImagesFileNames": [
      "GCPDNSBlack.png",
      "GCPDNSWhite.png"
  ],
  "version": "1.0.0",
  "title": "Google Cloud Platform DNS",
  "templateRelativePath": "GCPDNS.json",
  "subtitle": "",
  "provider": "Microsoft"
},
{
  "workbookKey": "AtlassianJiraAuditWorkbook",
    "logoFileName": "atlassian.svg",
  "description": "Sets the time name for analysis",
  "dataTypesDependencies": [
      "AtlassianJiraNativePoller_CL"
  ],
  "dataConnectorsDependencies": [
      "AtlassianJira"
  ],
  "previewImagesFileNames": [
      "AtlassianJiraAuditWhite.png",
      "AtlassianJiraAuditBlack.png"
  ],
  "version": "1.0.0",
  "title": "AtlassianJiraAudit",
  "templateRelativePath": "AtlassianJiraAudit.json",
  "subtitle": "",
  "provider": "Atlassian"
},
{
  "workbookKey": "DigitalGuardianWorkbook",
  "logoFileName": "Azure_Sentinel.svg",
  "description": "Sets the time name for analysis",
  "dataTypesDependencies": [
      "DigitalGuardianDLPEvent"
  ],
  "dataConnectorsDependencies": [
      "DigitalGuardianDLP"
  ],
  "previewImagesFileNames": [
      "DigitalGuardianBlack.png",
      "DigitalGuardianWhite.png"
  ],
  "version": "1.0.0",
  "title": "DigitalGuardianDLP",
  "templateRelativePath": "DigitalGuardian.json",
  "subtitle": "",
  "provider": "Digital Guardian"
},
{
  "workbookKey": "CiscoDuoWorkbook",
  "logoFileName": "cisco-logo-72px.svg",
  "description": "Sets the time name for analysis",
  "dataTypesDependencies": [
      "CiscoDuo_CL"
  ],
  "dataConnectorsDependencies": [
      "CiscoDuoSecurity"
  ],
  "previewImagesFileNames": [
      "CiscoDuoWhite.png",
      "CiscoDuoBlack.png"
  ],
  "version": "1.0.0",
  "title": "CiscoDuoSecurity",
  "templateRelativePath": "CiscoDuo.json",
  "subtitle": "",
  "provider": "Cisco"
},
{
  "workbookKey": "SlackAudit",
  "logoFileName": "slacklogo.svg",
  "description": "Sets the time name for analysis",
  "dataTypesDependencies": [
      "SlackAudit_CL"
  ],
  "dataConnectorsDependencies": [
      "SlackAuditAPI"
  ],
  "previewImagesFileNames": [
      "SlackAuditApplicationActivityBlack1.png",
      "SlackAuditApplicationActivityWhite1.png"
  ],
  "version": "1.0.0",
  "title": "SlackAudit",
  "templateRelativePath": "SlackAudit.json",
  "subtitle": "",
  "provider": "Slack"
},
{
  "workbookKey": "CiscoWSAWorkbook",
  "logoFileName": "cisco-logo-72px.svg",
  "description": "Sets the time name for analysis",
  "dataTypesDependencies": [
      "Syslog"
  ],
  "dataConnectorsDependencies": [
      "CiscoWSA"
  ],
  "previewImagesFileNames": [
      "CiscoWSAWhite.png",
      "CiscoWSABlack.png"
  ],
  "version": "1.0.0",
  "title": "CiscoWSA",
  "templateRelativePath": "CiscoWSA.json",
  "subtitle": "",
  "provider": "Cisco"
},
{
  "workbookKey": "GCP-IAM-Workbook",
  "logoFileName": "google_logo.svg",
  "description": "Sets the time name for analysis",
  "dataTypesDependencies": [
      "GCP_IAM_CL"
  ],
  "dataConnectorsDependencies": [
      "GCPIAMDataConnector"
  ],
  "previewImagesFileNames": [
      "GCPIAMBlack01.png",
      "GCPIAMBlack02.png",
      "GCPIAMWhite01.png",
      "GCPIAMWhite02.png"
  ],
  "version": "1.0.0",
  "title": "Google Cloud Platform IAM",
  "templateRelativePath": "GCP_IAM.json",
  "subtitle": "",
  "provider": "Google"
},
{
  "workbookKey": "ImpervaWAFCloudWorkbook",
  "logoFileName": "Imperva_DarkGrey_final_75x75.svg",
  "description": "Sets the time name for analysis.",
  "dataTypesDependencies": [
      "ImpervaWAFCloud_CL"
  ],
  "dataConnectorsDependencies": [
      "ImpervaWAFCloudAPI"
  ],
  "previewImagesFileNames": [
      "ImpervaWAFCloudBlack01.png",
      "ImpervaWAFCloudBlack02.png",
      "ImpervaWAFCloudWhite01.png",
      "ImpervaWAFCloudWhite02.png"
  ],
  "version": "1.0.0",
  "title": "Imperva WAF Cloud Overview",
  "templateRelativePath": "Imperva WAF Cloud Overview.json",
  "subtitle": "",
  "provider": "Microsoft"
},
{
  "workbookKey": "ZscalerZPAWorkbook",
  "logoFileName": "ZscalerLogo.svg",
  "description": "Select the time range for this Overview.",
  "dataTypesDependencies": [
      "ZPA_CL"
  ],
  "dataConnectorsDependencies": [
      "ZscalerPrivateAccess"
  ],
  "previewImagesFileNames": [
      "ZscalerZPABlack.png",
      "ZscalerZPAWhite.png"
  ],
  "version": "1.0.0",
  "title": "Zscaler Private Access (ZPA)",
  "templateRelativePath": "ZscalerZPA.json",
  "subtitle": "",
  "provider": "Zscaler"
},
{
  "workbookKey": "GoogleWorkspaceWorkbook",
  "logoFileName": "google_logo.svg",
  "description": "Sets the time name for analysis",
  "dataTypesDependencies": [
      "GWorkspace_ReportsAPI_admin_CL",
      "GWorkspace_ReportsAPI_calendar_CL",
      "GWorkspace_ReportsAPI_drive_CL",
      "GWorkspace_ReportsAPI_login_CL",
      "GWorkspace_ReportsAPI_login_CL",
      "GWorkspace_ReportsAPI_mobile_CL"
  ],
  "dataConnectorsDependencies": [
      "GoogleWorkspaceReportsAPI"
  ],
  "previewImagesFileNames": [
      "GoogleWorkspaceBlack.png",
      "GoogleWorkspaceWhite.png"
  ],
  "version": "1.0.0",
  "title": "GoogleWorkspaceReports",
  "templateRelativePath": "GoogleWorkspace.json",
  "subtitle": "",
  "provider": "Microsoft"
},
{
  "workbookKey": "NCProtectWorkbook",
  "logoFileName": "NCProtectIcon.svg",
  "description": "Sets the time name for analysis",
  "dataTypesDependencies": [
      "NCProtectUAL_CL"
  ],
  "dataConnectorsDependencies": [
      "NucleusCyberNCProtect"
  ],
  "previewImagesFileNames": [""],
  "version": "1.0.0",
  "title": "NucleusCyberProtect",
  "templateRelativePath": "NucleusCyber_NCProtect_Workbook.json",
  "subtitle": "",
  "provider": "archTIS"
},
{
  "workbookKey": "CiscoISEWorkbook",
  "logoFileName": "cisco-logo-72px.svg",
  "description": "Sets the time name for analysis",
  "dataTypesDependencies": [
      "Syslog"
  ],
  "dataConnectorsDependencies": [
      "CiscoISE"
  ],
  "previewImagesFileNames": [
    "CiscoISEBlack1.png",
    "CiscoISEBlack2.png",
    "CiscoISEWhite1.png",
    "CiscoISEWhite2.png"
  ],
  "version": "1.0.0",
  "title": "Cisco ISE",
  "templateRelativePath": "CiscoISE.json",
  "subtitle": "",
  "provider": "Cisco"
},
{
  "workbookKey": "IoTOTThreatMonitoringwithDefenderforIoTWorkbook",
  "logoFileName": "Azure_Sentinel.svg",
  "description": "The OT Threat Monitoring with Defender for IoT Workbook features OT filtering for Security Alerts, Incidents, Vulnerabilities and Asset Inventory. The workbook features a dynamic assessment of the MITRE ATT&CK for ICS matrix across your environment to analyze and respond to OT-based threats. This workbook is designed to enable SecOps Analysts, Security Engineers, and MSSPs to gain situational awareness for IT/OT security posture.",
  "dataTypesDependencies": [
      "SecurityAlert",
      "SecurityIncident"
  ],
  "dataConnectorsDependencies": [],
  "previewImagesFileNames": [
    "IoTOTThreatMonitoringwithDefenderforIoTBlack.png",
    "IoTOTThreatMonitoringwithDefenderforIoTWhite.png"
  ],
  "version": "1.0.0",
  "title": "Microsoft Defender for IoT",
  "templateRelativePath": "IoTOTThreatMonitoringwithDefenderforIoT.json",
  "subtitle": "",
  "provider": "Microsoft"
},
{
  "workbookKey": "ZeroTrust(TIC3.0)Workbook",
  "logoFileName": "Azure_Sentinel.svg",
  "description": "Sets the time name for analysis",
  "dataTypesDependencies": [
      "SecurityRecommendation"
  ],
  "dataConnectorsDependencies": [],
  "previewImagesFileNames": [
      "ZeroTrust(TIC3.0)Black1.PNG",
      "ZeroTrust(TIC3.0)White1.PNG"
  ],
  "version": "1.0.0",
  "title": "ZeroTrust(TIC3.0)",
  "templateRelativePath": "ZeroTrustTIC3.json",
  "subtitle": "",
  "provider": "Microsoft"
},
{
  "workbookKey": "CybersecurityMaturityModelCertification(CMMC)2.0Workbook",
  "logoFileName": "Azure_Sentinel.svg",
  "description": "Sets the time name for analysis.",
  "dataTypesDependencies": [
      "InformationProtectionLogs_CL",
      "AuditLogs",
      "SecurityIncident",
      "SigninLogs",
      "AzureActivity"
  ],
  "dataConnectorsDependencies": [],
  "previewImagesFileNames": [
    "CybersecurityMaturityModelCertificationBlack.png",
    "CybersecurityMaturityModelCertificationWhite.png"
  ],
  "version": "1.0.0",
  "title": "CybersecurityMaturityModelCertification(CMMC)2.0",
  "templateRelativePath": "CybersecurityMaturityModelCertification_CMMCV2.json",
  "subtitle": "",
  "provider": "Microsoft"
},
{
  "workbookKey": "NISTSP80053Workbook",
  "logoFileName": "Azure_Sentinel.svg",
  "description": "Sets the time name for analysis.",
  "dataTypesDependencies": [
      "SigninLogs",
      "AuditLogs",
      "AzureActivity",
      "OfficeActivity",
      "SecurityEvents",
      "CommonSecurityLog",
      "SecurityIncident",
      "SecurityRecommendation"
  ],
  "dataConnectorsDependencies": [
      "SecurityEvents"
  ],
  "previewImagesFileNames": [
    "NISTSP80053Black.png",
    "NISTSP80053White.png"
  ],
  "version": "1.0.0",
  "title": "NISTSP80053workbook",
  "templateRelativePath": "NISTSP80053.json",
  "subtitle": "",
  "provider": "Microsoft"
},
{
  "workbookKey": "DarktraceWorkbook",
  "logoFileName": "Darktrace.svg",
  "description": "The Darktrace Workbook visualises Model Breach and AI Analyst data received by the Darktrace Data Connector and visualises events across the network, SaaS, IaaS and Email.",
  "dataTypesDependencies": [
      "darktrace_model_alerts_CL"
  ],
  "dataConnectorsDependencies": [
      "DarktraceRESTConnector"
  ],
  "previewImagesFileNames": [
      "DarktraceWorkbookBlack01.png",
      "DarktraceWorkbookBlack02.png",
      "DarktraceWorkbookWhite01.png",
      "DarktraceWorkbookWhite02.png"
  ],
  "version": "1.0.1",
  "title": "Darktrace",
  "templateRelativePath": "DarktraceWorkbook.json",
  "subtitle": "",
  "provider": "Darktrace"
},
{
  "workbookKey": "RecordedFutureAlertOverviewWorkbook",
  "logoFileName": "RecordedFuture.svg",
  "description": "Recorded Future Alerts Overview Workbook. This workbook will visualize playbook alerts imported via the RecordedFuture-Alert-Importer.",
  "dataTypesDependencies": [
      "RecordedFuturePortalAlerts_CL"
  ],
  "dataConnectorsDependencies": [],
  "previewImagesFileNames": [
      "RecordedFutureAlertOverviewWhite.png",
      "RecordedFutureAlertOverviewBlack.png"
  ],
  "version": "1.0.0",
  "title": "Recorded Future - Alerts Overview",
  "templateRelativePath": "RecordedFutureAlertOverview.json",
  "subtitle": "",
  "provider": "Recorded Future"
},
{
  "workbookKey": "RecordedFuturePlaybookAlertOverviewWorkbook",
  "logoFileName": "RecordedFuture.svg",
  "description": "Recorded Future Playbook Alerts Overview Workbook. This workbook will visualize playbook alerts imported via the RecordedFuture-Playbook-Alert-Importer.",
  "dataTypesDependencies": [
      "RecordedFuturePlaybookAlerts_CL"
  ],
  "dataConnectorsDependencies": [],
  "previewImagesFileNames": [
      "RecordedFuturePlaybookAlertOverviewWhite1.png",
      "RecordedFuturePlaybookAlertOverviewBlack1.png"
  ],
  "version": "1.0.0",
  "title": "Recorded Future - Playbook Alerts Overview",
  "templateRelativePath": "RecordedFuturePlaybookAlertOverview.json",
  "subtitle": "",
  "provider": "Recorded Future"
},
{
  "workbookKey": "RecordedFutureDomainCorrelationWorkbook",
  "logoFileName": "RecordedFuture.svg",
  "description": "Recorded Future Domain Correlation Workbook. This workbook will visualize Recorded Future threat intelligence data together with infrastructure logs ingested in to Sentinel.",
  "dataTypesDependencies": [
      "ThreatIntelligenceIndicator"
  ],
  "dataConnectorsDependencies": [],
  "previewImagesFileNames": [
      "RecordedFutureDomainCorrelationWhite.png",
      "RecordedFutureDomainCorrelationBlack.png"
  ],
  "version": "1.0.1",
  "title": "Recorded Future - Domain Correlation",
  "templateRelativePath": "RecordedFutureDomainCorrelation.json",
  "subtitle": "",
  "provider": "Recorded Future"
},
{
  "workbookKey": "RecordedFutureHashCorrelationWorkbook",
  "logoFileName": "RecordedFuture.svg",
  "description": "Recorded Future Hash Correlation Workbook. This workbook will visualize Recorded Future threat intelligence data together with infrastructure logs ingested in to Sentinel.",
  "dataTypesDependencies": [
      "ThreatIntelligenceIndicator"
  ],
  "dataConnectorsDependencies": [],
  "previewImagesFileNames": [
      "RecordedFutureHashCorrelationWhite.png",
      "RecordedFutureHashCorrelationBlack.png"
  ],
  "version": "1.0.1",
  "title": "Recorded Future - Hash Correlation",
  "templateRelativePath": "RecordedFutureHashCorrelation.json",
  "subtitle": "",
  "provider": "Recorded Future"
},
{
  "workbookKey": "RecordedFutureIPCorrelationWorkbook",
  "logoFileName": "RecordedFuture.svg",
  "description": "Recorded Future IP Correlation Workbook. This workbook will visualize Recorded Future threat intelligence data together with infrastructure logs ingested in to Sentinel.",
  "dataTypesDependencies": [
      "ThreatIntelligenceIndicator"
  ],
  "dataConnectorsDependencies": [],
  "previewImagesFileNames": [
      "RecordedFutureIPCorrelationWhite.png",
      "RecordedFutureIPCorrelationBlack.png"
  ],
  "version": "1.0.1",
  "title": "Recorded Future - IP Correlation",
  "templateRelativePath": "RecordedFutureIPCorrelation.json",
  "subtitle": "",
  "provider": "Recorded Future"
},
{
  "workbookKey": "RecordedFutureURLCorrelationWorkbook",
  "logoFileName": "RecordedFuture.svg",
  "description": "Recorded Future URL Correlation Workbook. This workbook will visualize Recorded Future threat intelligence data together with infrastructure logs ingested in to Sentinel.",
  "dataTypesDependencies": [
      "ThreatIntelligenceIndicator"
  ],
  "dataConnectorsDependencies": [],
  "previewImagesFileNames": [
      "RecordedFutureUrlCorrelationWhite.png",
      "RecordedFutureUrlCorrelationBlack.png"
  ],
  "version": "1.0.1",
  "title": "Recorded Future - URL Correlation",
  "templateRelativePath": "RecordedFutureURLCorrelation.json",
  "subtitle": "",
  "provider": "Recorded Future"
},
{
  "workbookKey": "RecordedFutureThreatActorHuntingWorkbook",
  "logoFileName": "RecordedFuture.svg",
  "description": "Recorded Future Threat Hunting Workbook. This workbook will visualize Recorded Future threat map and hunting indicators ingested in to Microsoft Sentinel.",
  "dataTypesDependencies": [
      "ThreatIntelligenceIndicator"
  ],
  "dataConnectorsDependencies": [],
  "previewImagesFileNames": [
      "RecordedFutureThreatActorHuntingWhite.png",
      "RecordedFutureThreatActorHuntingBlack.png"
  ],
  "version": "1.0.0",
  "title": "Recorded Future - Threat Actor Hunting",
  "templateRelativePath": "RecordedFutureThreatActorHunting.json",
  "subtitle": "",
  "provider": "Recorded Future"
},
{
  "workbookKey": "MaturityModelForEventLogManagement_M2131",
  "logoFileName": "contrastsecurity_logo.svg",
  "description": "Select the time range for this Overview.",
  "dataTypesDependencies": [],
  "dataConnectorsDependencies": [],
  "previewImagesFileNames": [
      "MaturityModelForEventLogManagement_M2131Black.png",
      "MaturityModelForEventLogManagement_M2131White.png"
  ],
  "version": "1.0.0",
  "title": "MaturityModelForEventLogManagementM2131",
  "templateRelativePath": "MaturityModelForEventLogManagement_M2131.json",
  "subtitle": "",
  "provider": "Microsoft"
},
{
  "workbookKey": "AzureSQLSecurityWorkbook",
  "logoFileName": "AzureSQL.svg",
  "description": "Sets the time window in days to search around the alert",
  "dataTypesDependencies": [
      "AzureDiagnostics",
      "SecurityAlert",
      "SecurityIncident"
  ],
  "dataConnectorsDependencies": [
      "AzureSql"
  ],
  "previewImagesFileNames": [""],
  "version": "1.0.0",
  "title": "Azure SQL Database Workbook",
  "templateRelativePath": "Workbook-AzureSQLSecurity.json",
  "subtitle": "",
  "provider": "Microsoft"
},
{
  "workbookKey": "ContinuousDiagnostics&Mitigation",
  "logoFileName": "Azure_Sentinel.svg",
  "description": "Select the time range for this Overview.",
  "dataTypesDependencies": [],
  "dataConnectorsDependencies": [],
  "previewImagesFileNames": [
      "ContinuousDiagnostics&MitigationBlack.png",
      "ContinuousDiagnostics&MitigationWhite.png"
  ],
  "version": "1.0.0",
  "title": "ContinuousDiagnostics&Mitigation",
  "templateRelativePath": "ContinuousDiagnostics&Mitigation.json",
  "subtitle": "",
  "provider": "Microsoft"
},
{
  "workbookKey": "AtlasianJiraAuditWorkbook",
  "logoFileName": "atlassian.svg",
  "description": "Select the time range for this Overview.",
  "dataTypesDependencies": [
      "AtlassianJiraNativePoller_CL"
  ],
  "dataConnectorsDependencies": [
      "AtlassianJira"
  ],
  "previewImagesFileNames": [
      "AtlassianJiraAuditBlack.png",
      "AtlassianJiraAuditWhite.png"
  ],
  "version": "1.0.0",
  "title": "AtlasianJiraAuditWorkbook",
  "templateRelativePath": "AtlasianJiraAuditWorkbook.json",
  "subtitle": "",
  "provider": "Microsoft"
},
{
  "workbookKey": "AzureSecurityBenchmark",
  "logoFileName": "Azure_Sentinel.svg",
  "description": "Azure Security Benchmark v3 Workbook provides a mechanism for viewing log queries, azure resource graph, and policies aligned to ASB controls across Microsoft security offerings, Azure, Microsoft 365, 3rd Party, On-Premises, and Multi-cloud workloads. This workbook enables Security Architects, Engineers, SecOps Analysts, Managers, and IT Pros to gain situational awareness visibility for the security posture of cloud workloads. There are also recommendations for selecting, designing, deploying, and configuring Microsoft offerings for alignment with respective ASB requirements and practices.",
  "dataTypesDependencies": [
      "SecurityRegulatoryCompliance",
      "AzureDiagnostics",
      "SecurityIncident",
      "SigninLogs",
      "SecurityAlert"
  ],
  "dataConnectorsDependencies": [],
  "previewImagesFileNames": [
      "AzureSecurityBenchmarkBlack.png",
      "AzureSecurityBenchmarkWhite.png"
  ],
  "version": "1.0.0",
  "title": "Azure Security Benchmark",
  "templateRelativePath": "AzureSecurityBenchmark.json",
  "subtitle": "",
  "provider": "Microsoft"
},
{
  "workbookKey": "ZNAccessOrchestratorAudit",
  "logoFileName": "ZeroNetworks.svg",
  "description": "This workbook provides a summary of ZeroNetworks data.",
  "dataTypesDependencies": [
      "ZNAccessOrchestratorAudit_CL",
      "ZNAccessOrchestratorAuditNativePoller_CL"
  ],
  "dataConnectorsDependencies": [
      "ZeroNetworksAccessOrchestratorAuditFunction",
      "ZeroNetworksAccessOrchestratorAuditNativePoller"
  ],
  "previewImagesFileNames": [""],
  "version": "1.0.0",
  "title": "Zero NetWork",
  "templateRelativePath": "ZNSegmentAudit.json",
  "subtitle": "",
  "provider": "Zero Networks"
},
{
  "workbookKey": "FireworkWorkbook",
  "logoFileName": "Flare.svg",
  "description": "Select the time range for this Overview.",
  "dataTypesDependencies": [
      "Firework_CL"
  ],
  "dataConnectorsDependencies": [
      "FlareSystemsFirework"
  ],
  "previewImagesFileNames": [
      "FireworkOverviewBlack01.png",
      "FireworkOverviewBlack02.png",
      "FireworkOverviewWhite01.png",
      "FireworkOverviewWhite02.png"
  ],
  "version": "1.0.0",
  "title": "FlareSystemsFirework",
  "templateRelativePath": "FlareSystemsFireworkOverview.json",
  "subtitle": "",
  "provider": "Flare Systems"
},
{
  "workbookKey": "TaniumWorkbook",
  "logoFileName": "Tanium.svg",
  "description": "Visualize Tanium endpoint and module data",
  "dataTypesDependencies": [
      "TaniumComplyCompliance_CL",
      "TaniumComplyVulnerabilities_CL",
      "TaniumDefenderHealth_CL",
      "TaniumDiscoverUnmanagedAssets_CL",
      "TaniumHighUptime_CL",
      "TaniumMainAsset_CL",
      "TaniumPatchListApplicability_CL",
      "TaniumPatchListCompliance_CL",
      "TaniumSCCMClientHealth_CL",
      "TaniumThreatResponse_CL"
  ],
  "dataConnectorsDependencies": [],
  "previewImagesFileNames": [
      "TaniumComplyBlack.png",
      "TaniumComplyWhite.png",
      "TaniumDiscoverBlack.png",
      "TaniumDiscoverWhite.png",
      "TaniumMSToolingHealthBlack.png",
      "TaniumMSToolingHealthWhite.png",
      "TaniumPatchBlack.png",
      "TaniumPatchWhite.png",
      "TaniumThreatResponseAlertsBlack.png",
      "TaniumThreatResponseAlertsWhite.png",
      "TaniumThreatResponseBlack.png",
      "TaniumThreatResponseWhite.png"
  ],
  "version": "1.0",
  "title": "Tanium Workbook",
  "templateRelativePath": "TaniumWorkbook.json",
  "subtitle": "",
  "provider": "Tanium"
},
{
  "workbookKey": "ActionableAlertsDashboard",
  "logoFileName": "Cybersixgill.svg",
  "description": "None.",
  "dataTypesDependencies": [
      "CyberSixgill_Alerts_CL"
  ],
  "dataConnectorsDependencies": [
      "CybersixgillActionableAlerts"
  ],
  "previewImagesFileNames": [
    "ActionableAlertsDashboardWhite.PNG",
    "ActionableAlertsDashboardBlack.PNG"
    ],
  "version": "1.0.0",
  "title": "Cybersixgill Actionable Alerts Dashboard",
  "templateRelativePath": "ActionableAlertsDashboard.json",
  "subtitle": "",
  "provider": "Cybersixgill"
},
{
  "workbookKey": "ActionableAlertsList",
  "logoFileName": "Cybersixgill.svg",
  "description": "None.",
  "dataTypesDependencies": [
      "CyberSixgill_Alerts_CL"
  ],
  "dataConnectorsDependencies": [
      "CybersixgillActionableAlerts"
  ],
  "previewImagesFileNames": [
    "ActionableAlertsListBlack.PNG",
    "ActionableAlertsListWhite.PNG"],
  "version": "1.0.0",
  "title": "Cybersixgill Actionable Alerts List",
  "templateRelativePath": "ActionableAlertsList.json",
  "subtitle": "",
  "provider": "Cybersixgill"
},
{
  "workbookKey": "ArgosCloudSecurityWorkbook",
  "logoFileName": "argos-logo.svg",
  "description": "The ARGOS Cloud Security integration for Microsoft Sentinel allows you to have all your important cloud security events in one place.",
  "dataTypesDependencies": [
      "ARGOS_CL"
  ],
  "dataConnectorsDependencies": [
      "ARGOSCloudSecurity"
  ],
  "previewImagesFileNames": [
      "ARGOSCloudSecurityWorkbookBlack.png",
      "ARGOSCloudSecurityWorkbookWhite.png"
  ],
  "version": "1.0.0",
  "title": "ARGOS Cloud Security",
  "templateRelativePath": "ARGOSCloudSecurityWorkbook.json",
  "subtitle": "",
  "provider": "ARGOS Cloud Security"
},
{
  "workbookKey": "JamfProtectWorkbook",
  "logoFileName": "jamf_logo.svg",
  "description": "This Jamf Protect Workbook for Microsoft Sentinel enables you to ingest Jamf Protect events forwarded into Microsoft Sentinel.\n Providing reports into all alerts, device controls and Unfied Logs.",
  "dataTypesDependencies": [
      "jamfprotect_CL"
  ],
  "dataConnectorsDependencies": [],
  "previewImagesFileNames": [
      "JamfProtectDashboardBlack.png",
      "JamfProtectDashboardWhite.png"
  ],
  "version": "2.0.0",
  "title": "Jamf Protect Workbook",
  "templateRelativePath": "JamfProtectDashboard.json",
  "subtitle": "",
  "provider": "Jamf Software, LLC"
},
{
  "workbookKey": "AIVectraStream",
  "logoFileName": "AIVectraDetect.svg",
  "description": "",
  "dataTypesDependencies": [
      "VectraStream_CL"
  ],
  "dataConnectorsDependencies": [
      "AIVectraStream"
  ],
  "previewImagesFileNames": [
    "AIVectraDetectBlack1.png",
    "AIVectraDetectWhite1.png"
    ],
  "version": "1.0.0",
  "title": "AIVectraStreamWorkbook",
  "templateRelativePath": "AIVectraStreamWorkbook.json",
  "subtitle": "",
  "provider": "Vectra AI"
},
{
  "workbookKey": "SecurityScorecardWorkbook",
  "logoFileName": "SecurityScorecard-Cybersecurity-Ratings.svg",
  "description": "This Workbook provides immediate insight into the data coming from SecurityScorecard's three Sentinel data connectors: SecurityScorecard Cybersecurity Ratings, SecurityScorecard Cybersecurity Ratings - Factors, and SecurityScorecard Cybersecurity Ratings - Issues.",
  "dataTypesDependencies": [
      "SecurityScorecardFactor_CL",
      "SecurityScorecardIssues_CL",
      "SecurityScorecardRatings_CL"
  ],
  "dataConnectorsDependencies": [
      "SecurityScorecardFactorAzureFunctions",
      "SecurityScorecardIssueAzureFunctions",
      "SecurityScorecardRatingsAzureFunctions"
  ],
  "previewImagesFileNames": [
      "SecurityScorecardBlack1.png",
      "SecurityScorecardBlack2.png",
      "SecurityScorecardBlack3.png",
      "SecurityScorecardBlack4.png",
      "SecurityScorecardBlack5.png",
      "SecurityScorecardBlack6.png",
      "SecurityScorecardWhite1.png",
      "SecurityScorecardWhite2.png",
      "SecurityScorecardWhite3.png",
      "SecurityScorecardWhite4.png",
      "SecurityScorecardWhite5.png",
      "SecurityScorecardWhite6.png"
  ],
  "version": "1.0.0",
  "title": "SecurityScorecard",
  "templateRelativePath": "SecurityScorecardWorkbook.json",
  "subtitle": "",
  "provider": "SecurityScorecard"
},
{
  "workbookKey": "DigitalShadowsWorkbook",
  "logoFileName": "DigitalShadowsLogo.svg",
  "description": "For gaining insights into Digital Shadows logs.",
  "dataTypesDependencies": [
      "DigitalShadows_CL"
  ],
  "dataConnectorsDependencies": [
      "DigitalShadowsSearchlightAzureFunctions"
  ],
  "previewImagesFileNames": [
      "DigitalShadowsBlack1.png",
      "DigitalShadowsBlack2.png",
      "DigitalShadowsBlack3.png",
      "DigitalShadowsWhite1.png",
      "DigitalShadowsWhite2.png",
      "DigitalShadowsWhite3.png"
  ],
  "version": "1.0.0",
  "title": "Digital Shadows",
  "templateRelativePath": "DigitalShadows.json",
  "subtitle": "",
  "provider": "Digital Shadows"
},
{
  "workbookKey": "SalesforceServiceCloudWorkbook",
  "logoFileName": "salesforce_logo.svg",
  "description": "Sets the time name for analysis.",
  "dataTypesDependencies": [
      "SalesforceServiceCloud"
  ],
  "dataConnectorsDependencies": [
      "SalesforceServiceCloud_CL"
  ],
  "previewImagesFileNames": [""],
  "version": "1.0.0",
  "title": "Salesforce Service Cloud",
  "templateRelativePath": "SalesforceServiceCloud.json",
  "subtitle": "",
  "provider": "Salesforce"
},
{
  "workbookKey": "NetworkSessionSolution",
  "logoFileName": "Azure_Sentinel.svg",
  "description": "This workbook is included as part of Network Session Essentials solution and gives a summary of analyzed traffic, helps with threat analysis and investigating suspicious IP's and traffic analysis. Network Session Essentials Solution also includes playbooks to periodically summarize the logs thus enhancing user experience and improving data search. For the effective usage of workbook, we highly recommend to enable the summarization playbooks that are provided with this solution.",
  "dataTypesDependencies": [
      "AWSVPCFlow",
      "DeviceNetworkEvents",
      "SecurityEvent",
      "WindowsEvent",
      "CommonSecurityLog",
      "Syslog",
      "CommonSecurityLog",
      "VMConnection",
      "AzureDiagnostics",
      "AzureDiagnostics",
      "CommonSecurityLog",
      "Corelight_CL",
      "VectraStream",
      "CommonSecurityLog",
      "CommonSecurityLog",
      "Syslog",
      "CiscoMerakiNativePoller"
  ],
  "dataConnectorsDependencies": [
      "AWSS3",
      "MicrosoftThreatProtection",
      "SecurityEvents",
      "WindowsForwardedEvents",
      "Zscaler",
      "MicrosoftSysmonForLinux",
      "PaloAltoNetworks",
      "AzureMonitor(VMInsights)",
      "AzureFirewall",
      "AzureNSG",
      "CiscoASA",
      "Corelight",
      "AIVectraStream",
      "CheckPoint",
      "Fortinet",
      "CiscoMeraki"
  ],
  "previewImagesFileNames": [""],
  "version": "1.0.0",
  "title": "Network Session Essentials",
  "templateRelativePath": "NetworkSessionEssentials.json",
  "subtitle": "",
  "provider": "Microsoft"
},
{
  "workbookKey": "SAPSODAnalysis",
  "logoFileName": "SAPVMIcon.svg",
  "description": "SAP SOD Analysis",
  "dataTypesDependencies": [
      "SAPAuditLog"
  ],
  "dataConnectorsDependencies": [
      "SAP"
  ],
  "previewImagesFileNames": [""],
  "version": "2.0.0",
  "title": "SAP SOD Analysis",
  "templateRelativePath": "SAP - Segregation of Duties v2.0 (by Aliter Consulting).json",
  "subtitle": "",
  "provider": "Aliter Consulting"
},
{
  "workbookKey": "TheomWorkbook",
  "logoFileName": "theom-logo.svg",
  "description": "Theom Alert Statistics",
  "dataTypesDependencies": [
      "TheomAlerts_CL"
  ],
  "dataConnectorsDependencies": [
      "Theom"
  ],
  "previewImagesFileNames": [
      "TheomWorkbook-black.png",
      "TheomWorkbook-white.png"
  ],
  "version": "1.0.0",
  "title": "Theom",
  "templateRelativePath": "Theom.json",
  "subtitle": "",
  "provider": "Theom"
},
{
  "workbookKey": "DynatraceWorkbooks",
  "logoFileName": "dynatrace.svg",
  "description": "This workbook brings together queries and visualizations to assist you in identifying potential threats surfaced by Dynatrace.",
  "dataTypesDependencies": [
      "DynatraceAttacks_CL",
      "DynatraceAuditLogs_CL",
      "DynatraceProblems_CL",
      "DynatraceSecurityProblems_CL"
  ],
  "dataConnectorsDependencies": [
      "DynatraceAttacks",
      "DynatraceAuditLogs",
      "DynatraceProblems",
      "DynatraceRuntimeVulnerabilities"
  ],
  "previewImagesFileNames": [
      "DynatraceWorkbookBlack.png",
      "DynatraceWorkbookWhite.png"
  ],
  "version": "2.0.0",
  "title": "Dynatrace",
  "templateRelativePath": "Dynatrace.json",
  "subtitle": "",
  "provider": "Dynatrace"
},
{
  "workbookKey": "MDOWorkbook",
  "logoFileName": "Azure_Sentinel.svg",
  "description": "Gain extensive insight into your organization's Microsoft Defender for Office Activity by analyzing, and correlating events.\nYou can track malware and phishing detection over time.",
  "dataTypesDependencies": [
      "SecurityAlert"
  ],
  "dataConnectorsDependencies": [
      "MicrosoftThreatProtection"
  ],
  "previewImagesFileNames": [
    "MDOBlack1.png",
    "MDOBlack2.png",
    "MDOWhite1.png",
    "MDOWhite2.png"
  ],
  "version": "1.0.0",
  "title": "Microsoft 365 Defender MDOWorkbook",
  "templateRelativePath": "MDO Insights.json",
  "subtitle": "",
  "provider": "Microsoft"
},
{
  "workbookKey": "AnomaliesVisualizationWorkbook",
  "logoFileName": "Azure_Sentinel.svg",
  "description": "A workbook that provides contextual information to a user for better insight on Anomalies and their impact. The workbook will help with investigation of anomalies as well as identify patterns that can lead to a threat.",
  "dataTypesDependencies": [
      "Anomalies"
  ],
  "dataConnectorsDependencies": [],
  "previewImagesFileNames": [
      "AnomaliesVisualizationWorkbookWhite.png",
      "AnomaliesVisualizationWorkbookBlack.png"
  ],
  "version": "1.0.0",
  "title": "AnomaliesVisulization",
  "templateRelativePath": "AnomaliesVisualization.json",
  "subtitle": "",
  "provider": "Microsoft Sentinel Community"
},
{
  "workbookKey": "AnomalyDataWorkbook",
  "logoFileName": "Azure_Sentinel.svg",
  "description": "A workbook providing details, related Incident, and related Hunting Workbook for a specific Anomaly.",
  "dataTypesDependencies": [
      "Anomalies"
  ],
  "dataConnectorsDependencies": [],
  "previewImagesFileNames": [
      "AnomalyDataWorkbookWhite.png",
      "AnomalyDataWorkbookBlack.png"
  ],
  "version": "1.0.0",
  "title": "AnomalyData",
  "templateRelativePath": "AnomalyData.json",
  "subtitle": "",
  "provider": "Microsoft Sentinel Community"
},
{
  "workbookKey": "MicrosoftExchangeLeastPrivilegewithRBAC-Online",
  "logoFileName": "Azure_Sentinel.svg",
  "description": "This Workbook, dedicated to Exchange Online environments is built to have a simple view of non-standard RBAC delegations on an Exchange Online tenant. This Workbook allow you to go deep dive on custom delegation and roles and also members of each delegation, including the nested level and the group imbrication on your environment.",
  "dataTypesDependencies": [
      "ESIExchangeOnlineConfig_CL"
  ],
  "dataConnectorsDependencies": [
      "ESI-ExchangeOnPremisesCollector",
      "ESI-ExchangeAdminAuditLogEvents",
      "ESI-ExchangeOnlineCollector"
  ],
  "previewImagesFileNames": [""],
  "version": "1.0.0",
  "title": "Microsoft Exchange Least Privilege with RBAC - Online",
  "templateRelativePath": "Microsoft Exchange Least Privilege with RBAC - Online.json",
  "subtitle": "",
  "provider": "Microsoft"
},
{
  "workbookKey": "MicrosoftExchangeSearchAdminAuditLog",
  "logoFileName": "Azure_Sentinel.svg",
  "description": "This workbook is dedicated to On-Premises Exchange organizations. It uses the MSExchange Management event logs to give you a simple way to view administrators' activities in your Exchange environment with Cmdlets usage statistics and multiple pivots to understand who and/or what is affected to modifications on your environment.",
  "dataTypesDependencies": [
      "ESIExchangeOnlineConfig_CL"
  ],
  "dataConnectorsDependencies": [
      "ESI-ExchangeOnPremisesCollector",
      "ESI-ExchangeAdminAuditLogEvents",
      "ESI-ExchangeOnlineCollector"
  ],
  "previewImagesFileNames": [""],
  "version": "1.0.0",
  "title": "Microsoft Exchange Search AdminAuditLog",
  "templateRelativePath": "Microsoft Exchange Search AdminAuditLog.json",
  "subtitle": "",
  "provider": "Microsoft"
},
{
  "workbookKey": "MicrosoftExchangeSecurityMonitoring",
  "logoFileName": "Azure_Sentinel.svg",
  "description": "This Workbook is dedicated to On-Premises Exchange organizations. It uses the MSExchange Management event logs and Microsoft Exchange Security configuration collected by data connectors. It helps to track admin actions, especially on VIP Users and/or on Sensitive Cmdlets. This workbook allows also to list Exchange Services changes, local account activities and local logon on Exchange Servers.",
  "dataTypesDependencies": [
      "ESIExchangeOnlineConfig_CL"
  ],
  "dataConnectorsDependencies": [
      "ESI-ExchangeOnPremisesCollector",
      "ESI-ExchangeAdminAuditLogEvents",
      "ESI-ExchangeOnlineCollector"
  ],
  "previewImagesFileNames": [""],
  "version": "1.0.0",
  "title": "Microsoft Exchange Admin Activity",
  "templateRelativePath": "Microsoft Exchange Admin Activity.json",
  "subtitle": "",
  "provider": "Microsoft"
},
{
  "workbookKey": "MicrosoftExchangeSecurityReview-Online",
  "logoFileName": "Azure_Sentinel.svg",
  "description": "This Workbook is dedicated to Exchange Online tenants. It displays and highlights current Security configuration on various Exchange components specific to Online including delegations, the transport configuration and the linked security risks, and risky protocols.",
  "dataTypesDependencies": [
      "ESIExchangeOnlineConfig_CL"
  ],
  "dataConnectorsDependencies": [
      "ESI-ExchangeOnPremisesCollector",
      "ESI-ExchangeAdminAuditLogEvents",
      "ESI-ExchangeOnlineCollector"
  ],
  "previewImagesFileNames": [""],
  "version": "1.0.0",
  "title": "Microsoft Exchange Security Review - Online",
  "templateRelativePath": "Microsoft Exchange Security Review - Online.json",
  "subtitle": "",
  "provider": "Microsoft"
},
{
  "workbookKey": "MicrosoftExchangeSecurityReview",
  "logoFileName": "Azure_Sentinel.svg",
  "description": "This Workbook is dedicated to On-Premises Exchange organizations. It displays and highlights current Security configuration on various Exchange components including delegations, rights on databases, Exchange and most important AD Groups with members including nested groups, local administrators of servers. This workbook helps also to understand the transport configuration and the linked security risks.",
  "dataTypesDependencies": [
      "ESIExchangeOnlineConfig_CL"
  ],
  "dataConnectorsDependencies": [
      "ESI-ExchangeOnPremisesCollector",
      "ESI-ExchangeAdminAuditLogEvents",
      "ESI-ExchangeOnlineCollector"
  ],
  "previewImagesFileNames": [""],
  "version": "1.0.0",
  "title": "Microsoft Exchange Security Review",
  "templateRelativePath": "Microsoft Exchange Security Review.json",
  "subtitle": "",
  "provider": "Microsoft"
},
{
  "workbookKey": "ibossMalwareAndC2Workbook",
  "logoFileName": "iboss_logo.svg",
  "description": "A workbook providing insights into malware and C2 activity detected by iboss.",
  "dataTypesDependencies": [],
  "dataConnectorsDependencies": [],
  "previewImagesFileNames": [""],
  "version": "1.0.0",
  "title": "iboss Malware and C2",
  "templateRelativePath": "ibossMalwareAndC2.json",
  "subtitle": "",
  "provider": "iboss"
},
{
  "workbookKey": "ibossWebUsageWorkbook",
  "logoFileName": "iboss_logo.svg",
  "description": "A workbook providing insights into web usage activity detected by iboss.",
  "dataTypesDependencies": [],
  "dataConnectorsDependencies": [],
  "previewImagesFileNames": [""],
  "version": "1.0.0",
  "title": "iboss Web Usage",
  "templateRelativePath": "ibossWebUsage.json",
  "subtitle": "",
  "provider": "iboss"
},
{
  "workbookKey": "CynerioOverviewWorkbook",
  "logoFileName": "Cynerio.svg",
  "description": "An overview of Cynerio Security events",
  "dataTypesDependencies": ["CynerioEvent_CL"],
  "dataConnectorsDependencies": ["CynerioSecurityEvents"],
  "previewImagesFileNames": ["CynerioOverviewBlack.png", "CynerioOverviewWhite.png"],
  "version": "1.0.0",
  "title": "Cynerio Overview Workbook",
  "templateRelativePath": "CynerioOverviewWorkbook.json",
  "subtitle": "",
  "provider": "Cynerio"
},
{
  "workbookKey": "ReversingLabs-CapabilitiesOverview",
  "logoFileName": "reversinglabs.svg",
  "description": "The ReversingLabs-CapabilitiesOverview workbook provides a high level look at your threat intelligence capabilities and how they relate to your operations.",
  "dataTypesDependencies": [],
  "dataConnectorsDependencies": [],
  "previewImagesFileNames": [
      "ReversingLabsTiSummary-White.png",
      "ReversingLabsTiSummary-Black.png",
      "ReversingLabsOpsSummary-White.png",
      "ReversingLabsOpsSummary-Black.png"
  ],
  "version": "1.1.1",
  "title": "ReversingLabs-CapabilitiesOverview",
  "templateRelativePath": "ReversingLabs-CapabilitiesOverview.json",
  "subtitle": "",
  "provider": "ReversingLabs"
},
{
  "workbookKey": "vCenter",
  "logoFileName": "Azure_Sentinel.svg",
  "description": "This data connector depends on a parser based on Kusto Function **vCenter** to work as expected. [Follow steps to get this Kusto Function](https://aka.ms/sentinel-vCenter-parser)",
  "dataTypesDependencies": [
      "vCenter_CL"
  ],
  "dataConnectorsDependencies": [
      "VMwarevCenter"
  ],
  "previewImagesFileNames": [""],
  "version": "1.0.0",
  "title": "vCenter",
  "templateRelativePath": "vCenter.json",
  "subtitle": "",
  "provider": "VMware"
},
{
  "workbookKey": "SAP-Monitors-AlertsandPerformance",
  "logoFileName": "SAPVMIcon.svg",
  "description": "SAP -Monitors- Alerts and Performance",
  "dataTypesDependencies": [
      "SAPAuditLog"
  ],
  "dataConnectorsDependencies": [
      "SAP"
  ],
  "previewImagesFileNames": [""],
  "version": "2.0.1",
  "title": "SAP -Monitors- Alerts and Performance",
  "templateRelativePath": "SAP -Monitors- Alerts and Performance.json",
  "subtitle": "",
  "provider": "Microsoft"
},
{
  "workbookKey": "SAP-SecurityAuditlogandInitialAccess",
  "logoFileName": "SAPVMIcon.svg",
  "description": "SAP -Security Audit log and Initial Access",
  "dataTypesDependencies": [
      "SAPAuditLog"
  ],
  "dataConnectorsDependencies": [
      "SAP"
  ],
  "previewImagesFileNames": [""],
  "version": "2.0.1",
  "title": "SAP -Security Audit log and Initial Access",
  "templateRelativePath": "SAP -Security Audit log and Initial Access.json",
  "subtitle": "",
  "provider": "Microsoft"
},
{
  "workbookKey": "DNSSolutionWorkbook",
  "logoFileName": "Azure_Sentinel.svg",
  "description": "This workbook is included as part of the DNS Essentials solution and gives a summary of analyzed DNS traffic. It also helps with threat analysis and investigating suspicious Domains, IPs and DNS traffic. DNS Essentials Solution also includes a playbook to periodically summarize the logs, thus enhancing the user experience and improving data search. For effective usage of workbook, we highly recommend enabling the summarization playbook that is provided with this solution.",
  "dataTypesDependencies": [],
  "dataConnectorsDependencies": [],
  "previewImagesFileNames": [
      "DNSDomainWorkbookWhite.png",
      "DNSDomainWorkbookBlack.png"
  ],
  "version": "1.0.0",
  "title": "DNS Solution Workbook",
  "templateRelativePath": "DNSSolutionWorkbook.json",
  "subtitle": "",
  "provider": "Microsoft"
},
{
  "workbookKey": "MicrosoftPowerBIActivityWorkbook",
  "logoFileName": "PowerBILogo.svg",
  "description": "This workbook provides details on Microsoft PowerBI Activity",
  "dataTypesDependencies": [
      "PowerBIActivity"
  ],
  "dataConnectorsDependencies": [
      "Microsoft PowerBI (Preview)"
  ],
  "previewImagesFileNames": [
      "MicrosoftPowerBIActivityWorkbookBlack.png",
      "MicrosoftPowerBIActivityWorkbookWhite.png"
  ],
  "version": "1.0.0",
  "title": "Microsoft PowerBI Activity Workbook",
  "templateRelativePath": "MicrosoftPowerBIActivityWorkbook.json",
  "subtitle": "",
  "provider": "Microsoft"
},
{
  "workbookKey": "MicrosoftThreatIntelligenceWorkbook",
  "logoFileName": "Azure_Sentinel.svg",
  "description": "Gain insights into threat indicators ingestion and search for indicators at scale across Microsoft 1st Party, 3rd Party, On-Premises, Hybrid, and Multi-Cloud Workloads. Indicators Search facilitates a simple interface for finding IP, File, Hash, Sender and more across your data. Seamless pivots to correlate indicators with Microsoft Sentinel: Incidents to make your threat intelligence actionable.",
  "dataTypesDependencies": [
      "ThreatIntelligenceIndicator",
      "SecurityIncident"
  ],
  "dataConnectorsDependencies": [
      "ThreatIntelligence",
      "ThreatIntelligenceTaxii"
  ],
  "previewImagesFileNames": [
      "ThreatIntelligenceWhite.png",
      "ThreatIntelligenceBlack.png"
  ],
  "version": "1.0.0",
  "title": "Threat Intelligence",
  "templateRelativePath": "MicrosoftThreatIntelligence.json",
  "subtitle": "",
  "provider": "Microsoft"
},
  {
    "workbookKey": "MicrosoftDefenderForEndPoint",
    "logoFileName": "Azure_Sentinel.svg",
    "description": "A wokbook to provide details about Microsoft Defender for Endpoint Advance Hunting to Overview & Analyse data brought through M365 Defender Connector.",
    "dataTypesDependencies": [],
    "dataConnectorsDependencies": [],
    "previewImagesFileNames": [
      "microsoftdefenderforendpointwhite.png",
      "microsoftdefenderforendpointblack.png"
    ],
    "version": "1.0.0",
    "title": "Microsoft Defender For EndPoint",
    "templateRelativePath": "MicrosoftDefenderForEndPoint.json",
    "subtitle": "",
    "provider": "Microsoft Sentinel Community"
  },
  {
    "workbookKey": "MicrosoftSentinelDeploymentandMigrationTracker",
    "logoFileName": "Azure_Sentinel.svg",
    "description": "Use this workbook as a tool to define, track, and complete key deployment/migraiton tasks for Microsoft Sentinel. This workbook serves as a central hub for monitoring and configuring key areas of the product without having to leave the workbook and start over.",
    "dataTypesDependencies": [],
    "dataConnectorsDependencies": [],
    "previewImagesFileNames": [
      "microsoftsentineldeploymentandmigration-black.png",
      "microsoftsentineldeploymentandmigration-white.png"
    ],
    "version": "1.1.0",
    "title": "Microsoft Sentinel Deployment and Migration Tracker",
    "templateRelativePath": "MicrosoftSentinelDeploymentandMigrationTracker.json",
    "subtitle": "",
    "provider": "Microsoft Sentinel Community",
    "support": {
      "tier": "Community"
    },
    "author": {
      "name": "Matt Lowe"
    },
    "source": {
      "kind": "Community"
    },
    "categories": {
      "domains": [
        "Platform"
      ]
    }
  },
  {
    "workbookKey": "MicrosoftDefenderForIdentity",
    "logoFileName": "Azure_Sentinel.svg",
    "description": "Use this workbook to analyse the advance hunting data ingested for Defender For Identity.",
    "dataTypesDependencies": [
      "IdentityLogonEvents",
      "IdentityQueryEvents",
      "IdentityDirectoryEvents",
      "SecurityAlert"
    ],
    "dataConnectorsDependencies": [],
    "previewImagesFileNames": [
        "microsoftdefenderforidentity-black.png",
        "microsoftdefenderforidentity-white.png"
    ],
    "version": "1.0.0",
    "title": "Microsoft Defender For Identity",
    "templateRelativePath": "MicrosoftDefenderForIdentity.json",
    "subtitle": "",
    "provider": "Microsoft Sentinel Community",
    "support": {
      "tier": "Community"
    },
    "author": {
      "name": "Samik Roy"
    },
    "source": {
      "kind": "Community"
    },
    "categories": {
      "domains": [
        "Identity",
        "Security - Threat Protection"
      ]
    }
  },
{
  "workbookKey": "EsetProtect",
  "logoFileName": "eset-logo.svg",
  "description": "Visualize events and threats from Eset protect.",
  "dataTypesDependencies": [
      "ESETPROTECT"
  ],
  "dataConnectorsDependencies": [
      "ESETPROTECT"
  ],
  "previewImagesFileNames": [
      "ESETPROTECTBlack.png",
      "ESETPROTECTWhite.png"
  ],
  "version": "1.0.0",
  "title": "EsetProtect",
  "templateRelativePath": "ESETPROTECT.json",
  "subtitle": "",
  "provider": "Community"
},
{
  "workbookKey": "CyberArkEPMWorkbook",
  "logoFileName": "CyberArk_Logo.svg",
  "description": "Sets the time name for analysis",
  "dataTypesDependencies": [
      "CyberArkEPM_CL"
  ],
  "dataConnectorsDependencies": [
      "CyberArkEPM"
  ],
  "previewImagesFileNames": [
      "CyberArkEPMBlack.png",
      "CyberArkEPMWhite.png"
  ],
  "version": "1.0.0",
  "title": "CyberArk EPM",
  "templateRelativePath": "CyberArkEPM.json",
  "subtitle": "",
  "provider": "CyberArk"
},
{
  "workbookKey": "IncidentTasksWorkbook",
  "logoFileName": "Azure_Sentinel.svg",
  "description": "Use this workbook to review and modify existing incidents with tasks. This workbook provides views that higlight incident tasks that are open, closed, or deleted, as well as incidents with tasks that are either owned or unassigned. The workbook also provides SOC metrics around incident task performance, such as percentage of incidents without tasks, average time to close tasks, and more.",
  "dataTypesDependencies": [],
  "dataConnectorsDependencies": [],
  "previewImagesFileNames": [
    "Tasks-Black.png",
    "Tasks-White.png"
],
  "version": "1.1.0",
  "title": "Incident Tasks Workbook",
  "templateRelativePath": "IncidentTasksWorkbook.json",
  "subtitle": "",
  "provider": "Microsoft",
  "support": {
      "tier": "Microsoft"
  },
"author": {
      "name": "Microsoft Corporation"
  },
"source": {
      "kind": "Community"
  },
"categories": {
      "domains": [
          "Incident Management",
          "SOC Reporting"
      ]
  }
},
  {
    "workbookKey": "SentinelWorkspaceReconTools",
    "logoFileName": "Azure_Sentinel.svg",
    "description": "A workbook providing investigation tools for key tables. Good for incident response, tuning, and cost optimizaiton. An attempt to bring the Windows EventViewer experience to the cloud.",
    "dataTypesDependencies": [
      "AzureActivity",
      "AuditLogs",
      "SigninLogs",
      "SecurityIncident",
      "SecurityAlert",
      "CommonSecurityLog",
      "Events",
      "SecurityEvents",
      "Syslog",
      "WindowsSecurityEvents"
    ],
    "dataConnectorsDependencies": [
      "AzureActivity",
      "AzureActiveDirectory",
      "SecurityEvents",
      "WindowsSecurityEvents"
    ],
    "previewImagesFileNames": [
      "SentinelWorkspaceReconToolsWhite.png",
      "SentinelWorkspaceReconToolsBlack.png"
    ],
    "version": "1.0.0",
    "title": "Sentinel Workspace Recon Tools",
    "templateRelativePath": "SentinelWorkspaceReconTools.json",
    "subtitle": "",
    "provider": "Microsoft Sentinel Community",
    "support": {
      "tier": "Community"
    },
    "author": {
      "name": "Andrew Blumhardt"
    },
    "source": {
      "kind": "Community"
    },
    "categories": {
      "domains": [
        "Security - Others"
      ]
    }
  },
  {
    "workbookKey": "SyslogOverview",
    "logoFileName": "Azure_Sentinel.svg",
    "description": "A workbook designed to show an overview about the data ingested through Syslog.",
    "dataTypesDependencies": [
      "Syslog"
    ],
    "dataConnectorsDependencies": [],
    "previewImagesFileNames": [
      "syslogoverview-white.png",
      "syslogoverview-black.png"
    ],
    "version": "1.0.0",
    "title": "Syslog Overview",
    "templateRelativePath": "syslogoverview.json",
    "subtitle": "",
    "provider": "Microsoft Sentinel Community",
    "support": {
      "tier": "Community"
    },
    "author": {
      "name": "Samik Roy"
    },
    "source": {
      "kind": "Community"
    },
    "categories": {
      "domains": [
        "Application"
      ]
    }
  },
  {
    "workbookKey": "SentinelHealth",
    "logoFileName": "Azure_Sentinel.svg",
    "description": "A workbook to show data fo Sentinel Health.",
    "dataTypesDependencies": [
      "SentinelHealth"
    ],
    "dataConnectorsDependencies": [],
    "previewImagesFileNames": [
      "SentinelHealthWhite.png",
      "SentinelHealthBlack.png"
    ],
    "version": "1.0.0",
    "title": "Sentinel Health",
    "templateRelativePath": "SentinelHealth.json",
    "subtitle": "",
    "provider": "Microsoft Sentinel Community",
	  "support": {
      "tier": "Microsoft"
    },
    "author": {
      "name": "Samik Roy"
    },
    "source": {
      "kind": "Community"
    },
    "categories": {
      "domains": [ "Platform" ]
    }
  },
  {
    "workbookKey": "MicrosoftSentinelCostGBP",
    "logoFileName": "Azure_Sentinel.svg",
    "description": "This workbook provides an estimated cost in GBP (£) across the main billed items in Microsoft Sentinel: ingestion, retention and automation. It also provides insight about the possible impact of the Microsoft 365 E5 offer.",
    "dataTypesDependencies": [],
    "dataConnectorsDependencies": [],
    "previewImagesFileNames": [ "MicrosoftSentinelCostGBPWhite.png", "MicrosoftSentinelCostGBPBlack.png"],
    "version": "1.6.0",
    "title": "Microsoft Sentinel Cost (GBP)",
    "templateRelativePath": "MicrosoftSentinelCostGBP.json",
    "subtitle": "",
    "provider": "Microsoft Sentinel Community",
	  "support": {
      "tier": "Microsoft"
    },
    "author": {
      "name": "noodlemctwoodle"
    },
    "source": {
      "kind": "Community"
    },
    "categories": {
      "domains": [ "Platform" ]
    }
  },
  {
    "workbookKey": "SentinelCosts",
    "logoFileName": "Azure_Sentinel.svg",
    "description": "A workbook to demonstrate insights into the costs of Sentinel environment.",
    "dataTypesDependencies": [],
    "dataConnectorsDependencies": [],
    "previewImagesFileNames": [
      "SentinelCostsWhite.png",
      "SentinelCostsBlack.png"
    ],
    "version": "1.5.0",
    "title": "Sentinel Costs",
    "templateRelativePath": "SentinelCosts.json",
    "subtitle": "",
    "provider": "Microsoft Sentinel Community",
	  "support": {
      "tier": "Microsoft"
    },
    "author": {
      "name": "Yahya Abulhaj"
    },
    "source": {
      "kind": "Community"
    },
    "categories": {
      "domains": [ "Platform" ]
    }
  },
  {
    "workbookKey": "AnalyticsHealthAudit",
    "logoFileName": "Azure_Sentinel.svg",
    "description": "This workbook provides visibility on the health and audit of your analytics rules. You will be able to find out whether an analytics rule is running as expected and get a list of changes made to an analytic rule.",
    "dataTypesDependencies": ["SentinelHealth", "SentinelAudit"],
    "dataConnectorsDependencies": [],
    "previewImagesFileNames": [ "AnalyticsHealthAuditWhite.png", "AnalyticsHealthAuditBlack.png" ],
    "version": "1.0.0",
    "title": "Analytics Health & Audit",
    "templateRelativePath": "AnalyticsHealthAudit.json",
    "subtitle": "",
    "provider": "Microsoft Sentinel Community",
    "support": {
      "tier": "Microsoft"
    },
    "author": {
      "name": "Microsoft Corporation"
    },
    "source": {
      "kind": "Community"
    },
    "categories": {
      "domains": [
        "IT Operations",
        "Platform"
      ]
    }
  },
  {
    "workbookKey": "AzureLogCoverage",
    "logoFileName": "Azure_Sentinel.svg",
    "description": "This Workbook pulls the current Azure inventory via Azure Resource Graph explorer and compares it with data written to one or more selected Log Analytics workspaces to determine which resources are sending data and which ones are not. This can be used to expose gaps in your logging coverage and/or identify inactive resources.",
    "dataTypesDependencies": [],
    "dataConnectorsDependencies": [],
    "previewImagesFileNames": [
      "AzureLogCoverageWhite1.png",
      "AzureLogCoverageWhite2.png",
      "AzureLogCoverageBlack1.png",
      "AzureLogCoverageBlack2.png"
    ],
    "version": "1.0.0",
    "title": "Azure Log Coverage",
    "templateRelativePath": "AzureLogCoverage.json",
    "subtitle": "",
    "provider": "Microsoft Sentinel Community",
    "support": {
      "tier": "Community"
    },
    "author": {
      "name": "Alex Anders"
    },
    "source": {
      "kind": "Community"
    }
  },
	{
		"workbookKey": "AzureSensitiveOperationsReview",
		"logoFileName": "Azure_Sentinel.svg",
		"description": "Monitor Sesnitive Operations in Azure Activity using Azure Threat Research Matrix ",
		"dataTypesDependencies": [ "AzureActivity" ],
		"dataConnectorsDependencies": [ "AzureActivity" ],
		"previewImagesFileNames": [ "SensitiveoperationSecurityBlack.png", "SensitiveoperationSecurityWhite.png" ],
		"version": "1.0.0",
		"title": "Azure SensitiveOperations Review Workbook",
		"templateRelativePath": "SensitiveOperationsinAzureActivityLogReview.json",
		"subtitle": "",
		"provider": "Microsoft Sentinel community",
		"support": {
            "tier": "Microsoft"
        },
		"author": {
            "name": "Microsoft Corporation"
        },
		"source": {
            "kind": "Community"
        },
		"categories": {
            "domains": [
                "IT Operations",
                "Platform"
            ]
        }
    },
    {
      "workbookKey": "MicrosoftSentinelCostEUR",
      "logoFileName": "Azure_Sentinel.svg",
      "description": "This workbook provides an estimated cost in EUR (€) across the main billed items in Microsoft Sentinel: ingestion, retention and automation. It also provides insight about the possible impact of the Microsoft 365 E5 offer.",
      "dataTypesDependencies": [],
      "dataConnectorsDependencies": [],
      "previewImagesFileNames": [ "MicrosoftSentinelCostEURWhite.png", "MicrosoftSentinelCostEURBlack.png"],
      "version": "1.0.0",
      "title": "Microsoft Sentinel Cost (EUR)",
      "templateRelativePath": "MicrosoftSentinelCostEUR.json",
      "subtitle": "",
      "provider": "Microsoft Sentinel Community",
	    "support": {
      "tier": "Microsoft"
		},
		"author": {
		  "name": "Marco Passanisi"
		},
		"source": {
		  "kind": "Community"
		},
		"categories": {
		  "domains": [ "Platform" ]
		}
    },
    {
      "workbookKey": "LogAnalyticsQueryAnalysis",
      "logoFileName": "Azure_Sentinel.svg",
      "description": "This workbook provides an analysis on Log Analytics Query Logs.",
      "dataTypesDependencies": [],
      "dataConnectorsDependencies": [],
      "previewImagesFileNames": [ "LogAnalyticsQueryAnalysisBlack.PNG", "LogAnalyticsQueryAnalysisWhite.PNG"],
      "version": "1.0.0",
      "title": "Log Analytics Query Analysis",
      "templateRelativePath": "LogAnalyticsQueryAnalysis.json",
      "subtitle": "",
      "provider": "Microsoft Sentinel Community",
	    "support": {
      "tier": "Microsoft"
		},
		"author": {
		  "name": "Samik Roy"
		},
		"source": {
		  "kind": "Community"
		},
		"categories": {
		  "domains": [ "Platform" ]
		}
    },
    {
      "workbookKey": "AcscEssential8",
      "logoFileName": "ACSClogo.svg",
      "description": "This workbook provides insights on the health state of Azure resources against requirements by the ACSC Essential 8.",
      "dataTypesDependencies": [ "DeviceTvmSecureConfigurationAssessment" ],
      "dataConnectorsDependencies": [],
      "previewImagesFileNames": [ "AcscEssential8Black1.png", "AcscEssential8White1.png", "AcscEssential8Black2.png", "AcscEssential8White2.png" ],
      "version": "2.0.0",
      "title": "ACSC Essential 8",
      "templateRelativePath": "AcscEssential8.json",
      "subtitle": "",
      "provider": "Microsoft",
		  "support": {
            "tier": "Microsoft"
        },
		"author": {
            "name": "Microsoft Corporation"
        },
		"source": {
            "kind": "Community"
        },
		"categories": {
            "domains": [
                "Compliance",
				"IT Operations"
            ]
        }
    } ,
    {
      "workbookKey": "TalonInsights",
      "logoFileName": "Talon.svg",
      "description": "This workbook provides Talon Security Insights on Log Analytics Query Logs",
      "dataTypesDependencies": [],
      "dataConnectorsDependencies": [],
      "previewImagesFileNames": [
        "TalonInsightsBlack.png",
        "TalonInsightsWhite.png"
    ],
    "version": "2.0.0",
      "title": "Talon Insights",
      "templateRelativePath": "TalonInsights.json",
      "subtitle": "",
      "provider": "Talon Cyber Security"
    },
    {
      "workbookKey": "manualincident",
      "logoFileName": "Azure_Sentinel.svg",
      "description": "This workbook gives the ability for efficient incident management by enabling manual creation of Microsoft Sentinel incidents directly from within the workbook.",
      "dataTypesDependencies": [ "" ],
      "dataConnectorsDependencies": [ "" ],
      "previewImagesFileNames": [ "ManualincidentWhite.png", "ManualincidentBlack.png" ],
      "version": "1.0.0",
      "title": "Incident Management with Microsoft Sentinel Manual Creation of Incidents Workbook",
      "templateRelativePath": "ManualSentinelIncident.json",
      "subtitle": "",
      "provider": "Microsoft Sentinel community",
      "support": {
        "tier": "Community"
       },
      "author": {
            "name": "Microsoft Sentinel Community"
           },
      "source": {
            "kind": "Community"
        },
      "categories": {
            "domains": [
                "Security - Others"
            ]
        }     
    },
	{
      "workbookKey": "CofenseTriageThreatIndicators",
      "logoFileName": "CofenseTriage.svg",
      "description": "This workbook provides visualization of Cofense Triage threat indicators which are ingested in the Microsoft Sentinel Threat intelligence.",
      "dataTypesDependencies": [
          "ThreatIntelligenceIndicator",
          "Report_links_data_CL"
      ],
      "dataConnectorsDependencies": [
          "CofenseTriageDataConnector"
      ],
      "previewImagesFileNames": [
          "CofenseTriageThreatIndicatorsWhite1.png",
          "CofenseTriageThreatIndicatorsBlack1.png"
      ],
      "version": "1.0",
      "title": "CofenseTriageThreatIndicators",
      "templateRelativePath": "CofenseTriageThreatIndicators.json",
      "subtitle": "",
      "provider": "Cofense"
    },
    {
      "workbookKey": "OptimizationWorkbook",
      "logoFileName": "optimization.svg",
      "description": "This workbook aims to help you gain insights into your current Microsoft Sentinel environment, while also providing recommendations for optimizing costs, improving operational effectiveness, and offering a management overview.",
      "dataTypesDependencies": ["SentinelHealth", "SentinelAudit"],
      "dataConnectorsDependencies": [],
      "previewImagesFileNames": [
        "OptimizationWorkbookBlack.png",
        "OptimizationWorkbookWhite.png"
      ],
      "version": "1.1.0",
      "title": "Microsoft Sentinel Optimization Workbook",
      "templateRelativePath": "OptimizationWorkbook.json",
      "subtitle": "",
      "provider": "Microsoft",
      "support": {
        "tier": "Microsoft"
      },
      "author": {
        "name": "Jeremy Tan, Matthew Lowe, Margaret Mwaura"
      },
      "source": {
        "kind": "Community"
      },
      "categories": {
        "domains": [
          "IT Operations"
        ]
      }
    },
    {
      "workbookKey": "DataCollectionRuleToolkit",
      "logoFileName": "Azure_Sentinel.svg",
      "description": "Use this workbook solution to create, review, and modify data collection rules for Microsoft Sentinel. This workbook provides a click-through experience that centralizes key components from Microsoft Sentinel, Azure Log Analytics, and Azure Monitor to enable users to create new DCRs, modify existing DCRs, and review all DCRs in the environment.",
      "dataTypesDependencies": [],
      "dataConnectorsDependencies": [],
      "previewImagesFileNames": [ "Dcr-toolkit-Black.png", "Dcr-toolkit-White.png"],
      "version": "1.1.0",
      "title": "Data Collection Rule Toolkit",
      "templateRelativePath": "DCR-Toolkit.json",
      "subtitle": "",
      "provider": "Microsoft Sentinel Community",
      "support": {
          "tier": "Community"
      },
      "author": {
              "name": "Microsoft Sentinel Community"
          },
      "source": {
              "kind": "Community"
          },
      "categories": {
              "domains": [
                  "Data Collection"
              ]
          }
  },
 
  {
        "workbookKey": "NetskopeWorkbook",
        "logoFileName": "Netskope_logo.svg",
        "description": "Gain insights and comprehensive monitoring into Netskope events data by analyzing traffic and user activities.\nThis workbook provides insights into various Netskope events types such as Cloud Firewall, Network Private Access, Applications, Security Alerts as well as Web Transactions.\nYou can use this workbook to get visibility in to your Netskope Security Cloud and quickly identify threats, anamolies, traffic patterns, cloud application useage, blocked URL addresses and more.",
        "dataTypesDependencies": [
          "Netskope_Events_CL",
          "Netskope_Alerts_CL",
          "Netskope_WebTX_CL"
      ],
      "dataConnectorsDependencies": [],
      "previewImagesFileNames": [
          "Netskope-ApplicationEvents-Black.png",
          "Netskope-ApplicationEvents-White.png",
          "Netskope-SecurityAlerts-DLP-Black.png",
          "Netskope-SecurityAlerts-DLP-White.png",
          "Netskope-NetworkEvents-CFW-Black.png",
          "Netskope-NetworkEvents-CFW-White.png",
          "Netskope-SecurityAlerts-Malsite-Black.png",
          "Netskope-SecurityAlerts-Malsite-White.png",
          "Netskope-NetworkEvents-NPA-Black.png",
          "Netskope-NetworkEvents-NPA-White.png",
          "Netskope-SecurityAlerts-Malware-White.png",
          "Netskope-SecurityAlerts-Malware-Black.png",
          "Netskope-SecurityAlerts-BehaviorAnalytics-Black.png",
          "Netskope-SecurityAlerts-BehaviorAnalytics-White.png",
          "Netskope-SecurityAlerts-Overview-Black.png",
          "Netskope-SecurityAlerts-Overview-White.png",
          "Netskope-SecurityAlerts-CompormisedCredentials-Black.png",
          "Netskope-SecurityAlerts-CompromisedCredentials-White.png",
          "Netskope-WebTransactions-Black.png",
          "Netskope-WebTransactions-White.png"
      ],
        "version": "1.0",
        "title": "Netskope",
        "templateRelativePath": "NetskopeEvents.json",
        "subtitle": "",
        "provider": "Netskope"
      },
      {
        "workbookKey": "AIShield",
        "logoFileName": "AIShield_Logo.svg",
        "description": "Visualize events generated by AIShield. This workbook is dependent on a parser AIShield which is a part of the solution deployment.",
        "dataTypesDependencies": [
            "AIShield"
        ],
        "dataConnectorsDependencies": [
            "AIShield"
        ],
        "previewImagesFileNames": [
            "AIShieldBlack.png",
            "AIShieldWhite.png"
        ],
        "version": "1.0.0",
        "title": "AIShield Workbook",
        "templateRelativePath": "AIShield.json",
        "subtitle": "",
        "provider": "Community"
    },
  {
    "workbookKey": "AdvancedWorkbookConcepts",
    "logoFileName": "Azure_Sentinel.svg",
    "description": "Use this workbook to view and learn advanced concepts for workbooks in Azure Monitor and Microsoft Sentinel. Examples are provided in order to teach users how the concepts look, work, and are built.",
    "dataTypesDependencies": [],
    "dataConnectorsDependencies": [],
    "previewImagesFileNames": [ "Advancedworkbookconcepts-Black.png", "Advancedworkbookconcepts-White.png"],
    "version": "1.1.0",
    "title": "Advanced Workbook Concepts",
    "templateRelativePath": "AdvancedWorkbookConcepts.json",
    "subtitle": "",
    "provider": "Microsoft Sentinel Community",
    "support": {
        "tier": "Microsoft"
    },
"author": {
        "name": "Microsoft Sentinel Community"
    },
"source": {
        "kind": "Community"
    },
"categories": {
        "domains": [
            "Workbooks",
            "Reporting",
            "Visualization"
        ]
    }	  
},
{
  "workbookKey": "NetCleanProActiveWorkbook",
  "logoFileName": "NetCleanImpactLogo.svg",
  "description": "This workbook provides insights on NetClean ProActive Incidents.",
  "dataTypesDependencies": [
      "Netclean_Incidents_CL"
  ],
  "dataConnectorsDependencies": [
      "Netclean_ProActive_Incidents"
  ],
  "previewImagesFileNames": [
      "NetCleanProActiveBlack1.png",
      "NetCleanProActiveBlack2.png",
      "NetCleanProActiveWhite1.png",
      "NetCleanProActiveWhite2.png"
  ],
  "version": "1.0.0",
  "title": "NetClean ProActive",
  "templateRelativePath": "NetCleanProActiveWorkbook.json",
  "subtitle": "",
  "provider": "NetClean"
  },
  {
    "workbookKey": "AutomationHealth",
    "logoFileName": "Azure_Sentinel.svg",
    "description": "Have a holistic overview of your automation health, gain insights about failures, correlate Microsoft Sentinel health with Logic Apps diagnostics logs and deep dive automation details per incident",
    "dataTypesDependencies": [
      "SentinelHealth"
    ],
    "dataConnectorsDependencies": [],
    "previewImagesFileNames": [
      "AutomationHealthBlack.png",
      "AutomationHealthWhite.png"
  ],
    "version": "2.0.0",
    "title": "Automation health",
    "templateRelativePath": "AutomationHealth.json",
    "subtitle": "",
    "provider": "Microsoft Sentinel Community",
    "support": {
            "tier": "Microsoft"
        },
     "author": {
            "name": "Microsoft Corporation"
        },
     "source": {
            "kind": "Community"
        },
     "categories": {
            "domains": [
                "IT Operations",
                "Platform"
            ]
        }
  },
{
    "workbookKey": "PlaybooksHealth",
    "logoFileName": "Azure_Sentinel.svg",
    "description": "The workbook will provide you with deeper insights regarding the status, activity, and billing of each playbook. You can use the workbook's logic to monitor the general health of the playbooks.",
    "dataTypesDependencies": [],
    "dataConnectorsDependencies": [],
    "previewImagesFileNames": [
      "PlaybookHealthWhite.PNG",
      "PlaybookHealthBlack.PNG"
    ],
    "version": "1.0.0",
    "title": "Playbooks health monitoring (preview)",
    "templateRelativePath": "PlaybookHealth.json",
    "subtitle": "",
    "provider": "Microsoft Sentinel Community",
    "support": {
      "tier": "Microsoft"
    },
    "author": {
      "name": "Microsoft Corporation"
    },
    "source": {
      "kind": "Community"
    },
    "categories": {
      "domains": [
        "IT Operations",
        "Platform"
      ]
    }
  },
  {
    "workbookKey": "CiscoSDWANWorkbook",
    "logoFileName": "cisco-logo-72px.svg",
    "description": "Cisco SD-WAN Workbook equips administrators with the necessary tools to implement robust security measures and stay ahead of emerging threats.By leveraging the insights and recommendations provided in the workbook, network administrators can effectively protect their SD-WAN infrastructure from potential vulnerabilities and ensure a secure and reliable network connectivity for their organization.",
    "dataTypesDependencies": [
        "Syslog",
        "CiscoSDWANNetflow_CL"
    ],
    "dataConnectorsDependencies": ["CiscoSDWAN"],
    "previewImagesFileNames": [
        "CiscoSDWANWhite1.png",
        "CiscoSDWANWhite2.png",
        "CiscoSDWANWhite3.png",
        "CiscoSDWANBlack1.png",
        "CiscoSDWANBlack2.png",
        "CiscoSDWANBlack3.png"
    ],
    "version": "1.0.0",
    "title": "Cisco SD-WAN",
    "templateRelativePath": "CiscoSDWAN.json",
    "provider": "Cisco"
  },
  {
    "workbookKey": "SAP-AuditControls",
    "logoFileName": "SAPVMIcon.svg",
    "description": "SAP -Audit Controls (Preview)",
    "dataTypesDependencies": [
        "SAPAuditLog"
    ],
    "dataConnectorsDependencies": [
        "SAP"
    ],
    "previewImagesFileNames": [""],
    "version": "1.0.0",
    "title": "SAP -Audit Controls (Preview)",
    "templateRelativePath": "SAP -Audit Controls (Preview).json",
    "subtitle": "",
    "provider": "Microsoft"
},
  {
    "workbookKey": "ZoomReports",
    "logoFileName": "Azure_Sentinel.svg",
    "description": "Visualize various details & visuals on Zoom Report data ingested though the solution. This also have a dependency on the parser which is available as a part of Zoom solution named Zoom",
    "dataTypesDependencies": [ "Zoom" ],
    "dataConnectorsDependencies": ["Zoom Reports"],
    "previewImagesFileNames": [ "ZoomReportsBlack.png", "ZoomReportsWhite.png" ],
    "version": "1.0.0",
    "title": "Zoom Reports",
    "templateRelativePath": "ZoomReports.json",
    "subtitle": "",
    "provider": "Community"
  },
  {
    "workbookKey": "InsiderRiskManagementWorkbook",
    "logoFileName": "Azure_Sentinel.svg",
    "description": "The Microsoft Insider Risk Management Workbook integrates telemetry from 25+ Microsoft security products to provide actionable insights into insider risk management. Reporting tools provide \u201cGo to Alert\u201d links to provide deeper integration between products and a simplified user experience for exploring alerts. ",
    "dataTypesDependencies": [
      "SigninLogsSigninLogs",
      "AuditLogs",
      "AzureActivity",
      "OfficeActivity",
      "InformationProtectionLogs_CL",
      "SecurityIncident"
    ],
    "dataConnectorsDependencies": [],
    "previewImagesFileNames": [
      "InsiderRiskManagementBlack.png",
      "InsiderRiskManagementWhite.png"
    ],
    "version": "1.0.0",
    "title": "Insider Risk Management",
    "templateRelativePath": "InsiderRiskManagement.json",
    "subtitle": "",
    "provider": "Microsoft"
  },
  {
  "workbookKey": "Fortiweb-workbook",
  "logoFileName": "Azure_Sentinel.svg",
  "description": "This workbook depends on a parser based on a Kusto Function to work as expected [**Fortiweb**](https://aka.ms/sentinel-FortiwebDataConnector-parser) which is deployed with the Microsoft Sentinel Solution.",
  "dataTypesDependencies": [
    "CommonSecurityLog"
  ],
  "dataConnectorsDependencies": [
  "FortinetFortiWeb"
  ],
  "previewImagesFileNames": [""],
  "version": "1.0.0",
  "title": "Fortiweb-workbook",
  "templateRelativePath": "Fortiweb-workbook.json",
  "subtitle": "",
  "provider": "Microsoft"
  },
  {
    "workbookKey": "WebSessionEssentialsWorkbook",
    "logoFileName": "Azure_Sentinel.svg",
    "description": "The 'Web Session Essentials' workbook provides real-time insights into activity and potential threats in your network. This workbook is designed for network teams, security architects, analysts, and consultants to monitor, identify and investigate threats on Web servers, Web Proxies and Web Security Gateways assets. This Workbook gives a summary of analysed web traffic and helps with threat analysis and investigating suspicious http traffic.",
    "dataTypesDependencies": [],
    "dataConnectorsDependencies": [],
    "previewImagesFileNames": [
      "WebSessionEssentialsWorkbookWhite.png",
      "WebSessionEssentialsWorkbookBlack.png"
    ],
    "version": "1.0.0",
    "title": "Web Session Essentials Workbook",
    "templateRelativePath": "WebSessionEssentials.json",
    "subtitle": "",
    "provider": "Microsoft"
  },
  {
    "workbookKey": "IslandAdminAuditOverview",
    "logoFileName": "island.svg",
    "description": "This workbook provides a view into the activities of administrators in the Island Management Console.",
    "dataTypesDependencies": [],
    "dataConnectorsDependencies": [],
    "previewImagesFileNames": [""],
    "version": "1.0.0",
    "title": "Island Admin Audit Overview",
    "templateRelativePath": "IslandAdminAuditOverview.json",
    "subtitle": "",
    "provider": "Island"
  },
  {
  "workbookKey": "IslandUserActivityOverview",
  "logoFileName": "island.svg",
  "description": "This workbook provides a view into the activities of users while using the Island Enterprise Browser.",
  "dataTypesDependencies": [],
  "dataConnectorsDependencies": [],
  "previewImagesFileNames": [""],
  "version": "1.0.0",
  "title": "Island User Activity Overview",
  "templateRelativePath": "IslandUserActivityOverview.json",
  "subtitle": "",
  "provider": "Island"
  },
  {
    "workbookKey": "BloodHoundEnterpriseAttackPathWorkbook",
    "logoFileName": "BHE_Logo.svg",
    "description": "Gain insights into BloodHound Enterprise attack paths.",
    "dataTypesDependencies": [ "BloodHoundEnterprise" ],
    "dataConnectorsDependencies": [ "BloodHoundEnterprise" ],
    "previewImagesFileNames": [""],
    "version": "1.0",
    "title": "BloodHound Enterprise Attack Paths",
    "templateRelativePath": "BloodHoundEnterpriseAttackPath.json",
    "subtitle": "",
    "provider": "SpecterOps"
},
{
    "workbookKey": "BloodHoundEnterprisePostureWorkbook",
    "logoFileName": "BHE_Logo.svg",
    "description": "Gain insights into BloodHound Enterprise domain posture.",
    "dataTypesDependencies": [ "BloodHoundEnterprise" ],
    "dataConnectorsDependencies": [ "BloodHoundEnterprise" ],
    "previewImagesFileNames": [""],
    "version": "1.0",
    "title": "BloodHound Enterprise Posture",
    "templateRelativePath": "BloodHoundEnterprisePosture.json",
    "subtitle": "",
    "provider": "SpecterOps"
},
{
  "workbookKey": "BitSightWorkbook",
  "logoFileName": "BitSight.svg",
  "description": "Gain insights into BitSight data.",
  "dataTypesDependencies": ["Alerts_data_CL", "Breaches_data_CL", "Company_details_CL", "Company_rating_details_CL", "Diligence_historical_statistics_CL", "Diligence_statistics_CL", "Findings_summary_CL", "Findings_data_CL", "Graph_data_CL", "Industrial_statistics_CL", "Observation_statistics_CL"],
  "dataConnectorsDependencies": ["BitSightDatConnector"],
  "previewImagesFileNames": ["BitSightWhite1.png","BitSightBlack1.png"],
  "version": "1.0.0",
  "title": "BitSight",
  "templateRelativePath": "BitSightWorkbook.json",
  "subtitle": "",
  "provider": "BitSight"
},
  {
    "workbookKey": "VectraXDR",
    "logoFileName": "AIVectraDetect.svg",
    "description": "This workbook provides visualization of Audit, Detections, Entity Scoring, Lockdown and Health data.",
    "dataTypesDependencies": [
        "Audits_Data_CL",
        "Detections_Data_CL",
        "Entity_Scoring_Data_CL",
        "Lockdown_Data_CL",
        "Health_Data_CL"
    ],
    "dataConnectorsDependencies": [
        "VectraDataConnector"
    ],
    "previewImagesFileNames": [
        "VectraXDRWhite1.png",
        "VectraXDRWhite2.png",
        "VectraXDRWhite3.png",
        "VectraXDRWhite4.png",
        "VectraXDRWhite5.png",
        "VectraXDRBlack1.png",
        "VectraXDRBlack2.png",
        "VectraXDRBlack3.png",
        "VectraXDRBlack4.png",
        "VectraXDRBlack5.png"
    ],
    "version": "1.0.0",
    "title": "Vectra XDR",
    "templateRelativePath": "VectraXDR.json",
    "subtitle": "",
    "provider": "Vectra"
  },
  {
  "workbookKey": "CloudflareWorkbook",
  "logoFileName": "cloudflare.svg",
  "description": "Gain insights into Cloudflare events. You will get visibility on your Cloudflare web traffic, security, reliability.",
  "dataTypesDependencies": [ "Cloudflare_CL" ],
  "dataConnectorsDependencies": [ "CloudflareDataConnector" ],
  "previewImagesFileNames": ["CloudflareOverviewWhite01.png", "CloudflareOverviewWhite02.png", "CloudflareOverviewBlack01.png", "CloudflareOverviewBlack02.png"],
  "version": "1.0",
  "title": "Cloudflare",
  "templateRelativePath": "Cloudflare.json",
  "subtitle": "",
  "provider": "Cloudflare"
},
{
    "workbookKey": "CofenseIntelligenceWorkbook",
    "logoFileName": "CofenseTriage.svg",
    "description": "This workbook provides visualization of Cofense Intelligence threat indicators which are ingested in the Microsoft Sentinel Threat intelligence.",
    "dataTypesDependencies": [
        "ThreatIntelligenceIndicator",
        "Malware_Data"
    ],
    "dataConnectorsDependencies": [
        "CofenseIntelligenceDataConnector"
    ],
    "previewImagesFileNames": [
        "CofenseIntelligenceWhite1.png",
        "CofenseIntelligenceBlack1.png"
    ],
    "version": "1.0",
    "title": "CofenseIntelligenceThreatIndicators",
    "templateRelativePath": "CofenseIntelligenceThreatIndicators.json",
    "subtitle": "",
    "provider": "Cofense"
},
{
  "workbookKey": "EgressDefendMetricWorkbook",
  "logoFileName": "Egress-logo.svg",
  "description": "A workbook providing insights into Egress Defend.",
  "dataTypesDependencies": ["EgressDefend_CL"],
  "previewImagesFileNames": [ "EgressDefendMetricWorkbookBlack01.png", "EgressDefendMetricWorkbookWhite01.png" ],
  "version": "1.0.0",
  "title": "Egress Defend Insights",
  "templateRelativePath": "DefendMetrics.json",
  "subtitle": "Defend Metrics",
  "provider": "Egress Software Technologies"
  },
  {
    "workbookKey": "UserWorkbook-alexdemichieli-github-update-1",
    "logoFileName": "GitHub.svg",
    "description": "Gain insights to GitHub activities that may be interesting for security.",
    "dataTypesDependencies": [
        "GitHubAuditLogPolling_CL"
    ],
    "dataConnectorsDependencies": [
        "GitHubEcAuditLogPolling"
    ],
    "previewImagesFileNames": [""],
    "version": "1.0.0",
    "title": "GitHub Security",
    "templateRelativePath": "GitHubAdvancedSecurity.json",
    "subtitle": "",
    "provider": "Microsoft"
},
{
    "workbookKey": "SalemDashboard",
    "logoFileName": "salem_logo.svg",
    "description": "Monitor Salem Performance",
    "dataTypesDependencies": [ "SalemAlerts_CL" ],
    "dataConnectorsDependencies": [],
    "previewImagesFileNames": [""],
    "version": "1.0.0",
    "title": "Salem Alerts Workbook",
    "templateRelativePath": "SalemDashboard.json",
    "subtitle": "",
    "provider": "SalemCyber"
},
{
  "workbookKey": "MimecastAuditWorkbook",
  "logoFileName": "Mimecast.svg",
  "description": "A workbook providing insights into Mimecast Audit.",
  "dataTypesDependencies": [
      "MimecastAudit_CL"
  ],
  "previewImagesFileNames": [
      "MimecastAuditBlack1.png",
      "MimecastAuditBlack2.png",
      "MimecastAuditWhite1.png",
      "MimecastAuditWhite2.png"
  ],
  "version": "1.0.0",
  "title": "MimecastAudit",
  "templateRelativePath": "MimecastAudit.json",
  "subtitle": "Mimecast Audit",
  "provider": "Mimecast"
},
{
  "workbookKey": "MailGuard365Workbook",
  "logoFileName": "MailGuard365_logo.svg",
  "description": "MailGuard 365 Workbook",
  "dataTypesDependencies": [
    "MailGuard365_Threats_CL"
  ],
  "dataConnectorsDependencies": [
    "MailGuard365"
  ],
  "previewImagesFileNames": ["MailGuard365WorkbookWhite1.png",
    "MailGuard365WorkbookWhite2.png",
    "MailGuard365WorkbookBlack1.png",
    "MailGuard365WorkbookBlack2.png"
],
  "version": "1.0.0",
  "title": "MailGuard365",
  "templateRelativePath": "MailGuard365Dashboard.json",
  "subtitle": "",
  "provider": "MailGuard 365"
},
{
  "workbookKey": "MimecastTIRegionalWorkbook",
  "logoFileName": "Mimecast.svg",
  "description": "A workbook providing insights into Mimecast Regional Threat indicator.",
  "dataTypesDependencies": ["ThreatIntelligenceIndicator"],
  "dataConnectorsDependencies": [
     "MimecastTIRegionalConnectorAzureFunctions"
  ],
  "previewImagesFileNames": [
      "MimecastTIReginalWhite.png",
      "MimecastTIRegionalBlack.png"
  ],
  "version": "1.0.0",
  "title": "MimecastTIRegional",
  "templateRelativePath": "MimecastTIRegional.json",
  "subtitle": "Mimecast TI Regional",
  "provider": "Mimecast"
},
{
    "workbookKey": "DataminrPulseAlerts",
    "logoFileName": "DataminrPulse.svg",
    "description": "This Workbook provides insight into the data coming from DataminrPulse.",
    "dataTypesDependencies": ["DataminrPulse_Alerts_CL"],
    "dataConnectorsDependencies": ["DataminrPulseAlerts"],
    "previewImagesFileNames": [ "DataminrPulseAlertsBlack1.png",
        "DataminrPulseAlertsBlack2.png",
        "DataminrPulseAlertsBlack3.png",
        "DataminrPulseAlertsBlack4.png",
        "DataminrPulseAlertsBlack5.png",
        "DataminrPulseAlertsWhite1.png",
        "DataminrPulseAlertsWhite2.png",
        "DataminrPulseAlertsWhite3.png",
        "DataminrPulseAlertsWhite4.png",
        "DataminrPulseAlertsWhite5.png"
    ],
    "version": "1.0.0",
    "title": "Dataminr Pulse Alerts",
    "templateRelativePath": "DataminrPulseAlerts.json",
    "provider": "Dataminr"
},
{
    "workbookKey": "DoDZeroTrustWorkbook",
    "logoFileName": "",
    "description": "This workbook solution provides an intuitive, customizable, framework intended to help track/report Zero Trust implementation in accordance with the latest DoD Zero Trust Strategy.",
    "dataTypesDependencies": [],
    "dataConnectorsDependencies": [],
    "previewImagesFileNames": [
      "DoDZeroTrustWorkbook1Black.png",
      "DoDZeroTrustWorkbook2Black.png",
      "DoDZeroTrustWorkbook3Black.png",
      "DoDZeroTrustWorkbook1White.png",
      "DoDZeroTrustWorkbook2White.png",
      "DoDZeroTrustWorkbook3White.png"
    ],
    "version": "1.0.0",
    "title": "DoD Zero Trust Strategy Workbook",
    "templateRelativePath": "DoDZeroTrustWorkbook.json",
    "subtitle": "",
<<<<<<< HEAD
    "provider": "Microsoft"
=======
    "provider": "Microsoft",
    "support": {
      "tier": "Microsoft"
    },
    "author": {
      "name": "Lili Davoudian, Chhorn Lim, Jay Pelletier, Michael Crane"
    },
    "source": {
      "kind": "Community"
    },
    "categories": {
      "domains": [
        "IT Operations"
      ]
    }
},
{
    "workbookKey": "GreyNoiseIntellegenceOverviewWorkbook",
    "logoFileName": "greynoise_logomark_black.svg",
    "description": "This workbook provides visualization of GreyNoise Intelligence threat indicators which are ingested in the Microsoft Sentinel Threat intelligence.",
    "dataTypesDependencies": [
        "ThreatIntelligenceIndicator"
    ],
    "dataConnectorsDependencies": [
        "GreyNoise2SentinelAPI"
    ],
    "previewImagesFileNames": [
        "GreyNoiseOverviewWhite.png",
        "GreyNoiseOverviewBlack.png"
    ],
    "version": "1.0",
    "title": "GreyNoise Intelligence Threat Indicators",
    "templateRelativePath": "GreyNoiseOverview.json",
    "subtitle": "",
    "provider": "GreyNoise Intelligence, Inc."
},
{
    "workbookKey": "WizFindingsWorkbook",
    "logoFileName": "Wiz_logo.svg",
    "description": "A visualized overview of Wiz Findings.\nExplore, analize and learn about your security posture using Wiz Findings Overview",
    "dataTypesDependencies": [
      "WizIssues_CL",
      "WizVulnerabilities_CL",
      "WizAuditLogs_CL"
    ],
    "dataConnectorsDependencies": [
      "Wiz"
    ],
    "previewImagesFileNames": [
      "WizFindingsBlack1.png",
      "WizFindingsBlack2.png",
      "WizFindingsBlack3.png",
      "WizFindingsWhite1.png",
      "WizFindingsWhite2.png",
      "WizFindingsWhite3.png"
    ],
    "version": "1.0.0",
    "title": "Wiz Findings overview",
    "templateRelativePath": "WizFindings.json",
    "subtitle": "",
    "provider": "Wiz"
},
{
  "workbookKey": "RecordedFutureAlertOverviewWorkbook",
  "logoFileName": "RecordedFuture.svg",
  "description": "Recorded Future Alerts Overview Workbook. This workbook will visualize playbook alerts imported via the RecordedFuture-Alert-Importer.",
  "dataTypesDependencies": [
      "RecordedFuturePortalAlerts_CL"
  ],
  "dataConnectorsDependencies": [],
  "previewImagesFileNames": [
      "RecordedFutureAlertOverviewWhite.png",
      "RecordedFutureAlertOverviewBlack.png"
  ],
  "version": "1.0.0",
  "title": "Recorded Future - Alerts Overview",
  "templateRelativePath": "RecordedFutureAlertOverview.json",
  "subtitle": "",
  "provider": "Recorded Future"
},
{
  "workbookKey": "RecordedFuturePlaybookAlertOverviewWorkbook",
  "logoFileName": "RecordedFuture.svg",
  "description": "Recorded Future Playbook Alerts Overview Workbook. This workbook will visualize playbook alerts imported via the RecordedFuture-Playbook-Alert-Importer.",
  "dataTypesDependencies": [
      "RecordedFuturePlaybookAlerts_CL"
  ],
  "dataConnectorsDependencies": [],
  "previewImagesFileNames": [
      "RecordedFuturePlaybookAlertOverviewWhite1.png",
      "RecordedFuturePlaybookAlertOverviewBlack1.png"
  ],
  "version": "1.0.0",
  "title": "Recorded Future - Playbook Alerts Overview",
  "templateRelativePath": "RecordedFuturePlaybookAlertOverview.json",
  "subtitle": "",
  "provider": "Recorded Future"
},
{
  "workbookKey": "RecordedFutureDomainCorrelationWorkbook",
  "logoFileName": "RecordedFuture.svg",
  "description": "Recorded Future Domain Correlation Workbook. This workbook will visualize Recorded Future threat intelligence data together with infrastructure logs ingested in to Sentinel.",
  "dataTypesDependencies": [
      "ThreatIntelligenceIndicator"
  ],
  "dataConnectorsDependencies": [],
  "previewImagesFileNames": [
      "RecordedFutureDomainCorrelationWhite.png",
      "RecordedFutureDomainCorrelationBlack.png"
  ],
  "version": "1.0.1",
  "title": "Recorded Future - Domain Correlation",
  "templateRelativePath": "RecordedFutureDomainCorrelation.json",
  "subtitle": "",
  "provider": "Recorded Future"
},
{
  "workbookKey": "RecordedFutureHashCorrelationWorkbook",
  "logoFileName": "RecordedFuture.svg",
  "description": "Recorded Future Hash Correlation Workbook. This workbook will visualize Recorded Future threat intelligence data together with infrastructure logs ingested in to Sentinel.",
  "dataTypesDependencies": [
      "ThreatIntelligenceIndicator"
  ],
  "dataConnectorsDependencies": [],
  "previewImagesFileNames": [
      "RecordedFutureHashCorrelationWhite.png",
      "RecordedFutureHashCorrelationBlack.png"
  ],
  "version": "1.0.1",
  "title": "Recorded Future - Hash Correlation",
  "templateRelativePath": "RecordedFutureHashCorrelation.json",
  "subtitle": "",
  "provider": "Recorded Future"
},
{
  "workbookKey": "RecordedFutureIPCorrelationWorkbook",
  "logoFileName": "RecordedFuture.svg",
  "description": "Recorded Future IP Correlation Workbook. This workbook will visualize Recorded Future threat intelligence data together with infrastructure logs ingested in to Sentinel.",
  "dataTypesDependencies": [
      "ThreatIntelligenceIndicator"
  ],
  "dataConnectorsDependencies": [],
  "previewImagesFileNames": [
      "RecordedFutureIPCorrelationWhite.png",
      "RecordedFutureIPCorrelationBlack.png"
  ],
  "version": "1.0.1",
  "title": "Recorded Future - IP Correlation",
  "templateRelativePath": "RecordedFutureIPCorrelation.json",
  "subtitle": "",
  "provider": "Recorded Future"
},
{
  "workbookKey": "RecordedFutureURLCorrelationWorkbook",
  "logoFileName": "RecordedFuture.svg",
  "description": "Recorded Future URL Correlation Workbook. This workbook will visualize Recorded Future threat intelligence data together with infrastructure logs ingested in to Sentinel.",
  "dataTypesDependencies": [
      "ThreatIntelligenceIndicator"
  ],
  "dataConnectorsDependencies": [],
  "previewImagesFileNames": [
      "RecordedFutureUrlCorrelationWhite.png",
      "RecordedFutureUrlCorrelationBlack.png"
  ],
  "version": "1.0.1",
  "title": "Recorded Future - URL Correlation",
  "templateRelativePath": "RecordedFutureURLCorrelation.json",
  "subtitle": "",
  "provider": "Recorded Future"
},
{
    "workbookKey": "ThreatConnectOverviewWorkbook",
    "logoFileName": "ThreatConnect.svg",
    "description": "This workbook provides visualization of ThreatConnect threat indicators which are ingested in the Microsoft Sentinel Threat intelligence.",
    "dataTypesDependencies": [
        "ThreatIntelligenceIndicator"
    ],
    "dataConnectorsDependencies": [
        "ThreatIntelligence"
    ],
    "previewImagesFileNames": [
        "ThreatConnectOverviewBlack.png",
        "ThreatConnectOverviewWhite.png"
    ],
    "version": "1.0.0",
    "title": "ThreatConnect Overview Workbook",
    "templateRelativePath": "ThreatConnectOverview.json",
    "subtitle": "",
    "provider": "ThreatConnect, Inc."
},  
{
  "workbookKey": "Sentinel_Central",
  "logoFileName": "Azure_Sentinel.svg",
  "description": "Use this report to view Incident (and Alert data) across many workspaces, this works with Azure Lighthouse and across any subscription you have access to.",
  "dataTypesDependencies": ["SecurityEvent"],
  "dataConnectorsDependencies": ["IdentityAndAccessWhite.png", "IdentityAndAccessBlack.png"],
  "previewImagesFileNames": [ "SentinelCentralBlack.png", "SentinelCentralWhite.png"],
  "version": "2.1.2",
  "title": "Sentinel Central",
  "templateRelativePath": "Sentinel_Central.json",
  "subtitle": "",
  "provider": "Microsoft Sentinel community",
  "support": {
    "tier": "Community"
  },
  "author": {
    "name": "Clive Watson"
  },
  "source": {
    "kind": "Community"
  },
  "categories": {
    "domains": [
      "Security"
    ]
 }
>>>>>>> d1ef1fdc
}
]<|MERGE_RESOLUTION|>--- conflicted
+++ resolved
@@ -6741,9 +6741,6 @@
     "title": "DoD Zero Trust Strategy Workbook",
     "templateRelativePath": "DoDZeroTrustWorkbook.json",
     "subtitle": "",
-<<<<<<< HEAD
-    "provider": "Microsoft"
-=======
     "provider": "Microsoft",
     "support": {
       "tier": "Microsoft"
@@ -6960,6 +6957,5 @@
       "Security"
     ]
  }
->>>>>>> d1ef1fdc
 }
 ]