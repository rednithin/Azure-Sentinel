--- conflicted
+++ resolved
@@ -8353,14 +8353,10 @@
 		"title": "Data Latency Workbook",
 		"templateRelativePath": "Data_Latency_Workbook.json",
 		"subtitle": "",
-<<<<<<< HEAD
-  		"provider": "InspiraEnterprise"
-=======
   		"provider": "InspiraEnterprise",
 		"source": {
 			"kind": "Community"
 		}
->>>>>>> eb083058
 	},
     {
 		"workbookKey": "User_Analytics",
