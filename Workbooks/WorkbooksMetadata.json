[
  {
    "workbookKey": "42CrunchAPIProtectionWorkbook",
    "logoFileName": "42CrunchLogo.svg",
    "description": "Monitor and protect APIs using the 42Crunch API microfirewall",
    "dataTypesDependencies": [
      "apifirewall_log_1_CL"
    ],
    "dataConnectorsDependencies": [
      "42CrunchAPIProtection"
    ],
    "previewImagesFileNames": [
      "42CrunchInstancesBlack.png",
      "42CrunchInstancesWhite.png",
      "42CrunchRequestsBlack.png",
      "42CrunchRequestsWhite.png",
      "42CrunchStatusBlack.png",
      "42CrunchStatusWhite.png"
    ],
    "version": "1.0.0",
    "title": "42Crunch API Protection Workbook",
    "templateRelativePath": "42CrunchAPIProtectionWorkbook.json",
    "subtitle": "",
    "provider": "42Crunch"
  },
  {
    "workbookKey": "AttackSurfaceReduction",
    "logoFileName": "M365securityposturelogo.svg",
    "description": "This workbook helps you implement the ASR rules of Windows/Defender, and to monitor them over time. The workbook can filter on ASR rules in Audit mode and Block mode.",
    "dataTypesDependencies": [
      "DeviceEvents"
    ],
    "dataConnectorsDependencies": [
      "MicrosoftThreatProtection"
    ],
    "previewImagesFileNames": [
      "AttackSurfaceReductionWhite.png",
      "AttackSurfaceReductionBlack.png"
    ],
    "version": "1.0.0",
    "title": "Attack Surface Reduction Dashboard",
    "templateRelativePath": "AttackSurfaceReduction.json",
    "subtitle": "",
    "provider": "Microsoft Sentinel community"
  },
  {
    "workbookKey": "ForcepointNGFWAdvanced",
    "logoFileName": "FPAdvLogo.svg",
    "description": "Gain threat intelligence correlated security and application insights on Forcepoint NGFW (Next Generation Firewall). Monitor Forcepoint logging servers health.",
    "dataTypesDependencies": [
      "CommonSecurityLog",
      "ThreatIntelligenceIndicator"
    ],
    "dataConnectorsDependencies": [
      "ForcepointNgfw",
      "ThreatIntelligence",
      "ForcepointNgfwAma"
    ],
    "previewImagesFileNames": [
      "ForcepointNGFWAdvancedWhite.png",
      "ForcepointNGFWAdvancedBlack.png"
    ],
    "version": "1.0.0",
    "title": "Forcepoint Next Generation Firewall (NGFW) Advanced Workbook",
    "templateRelativePath": "ForcepointNGFWAdvanced.json",
    "subtitle": "",
    "provider": "Forcepoint"
  },
  {
    "workbookKey": "AzureActivityWorkbook",
    "logoFileName": "azureactivity_logo.svg",
    "description": "Gain extensive insight into your organization's Azure Activity by analyzing, and correlating all user operations and events.\nYou can learn about all user operations, trends, and anomalous changes over time.\nThis workbook gives you the ability to drill down into caller activities and summarize detected failure and warning events.",
    "dataTypesDependencies": [
      "AzureActivity"
    ],
    "dataConnectorsDependencies": [
      "AzureActivity"
    ],
    "previewImagesFileNames": [
      "AzureActivityWhite1.png",
      "AzureActivityBlack1.png"
    ],
    "version": "2.0.0",
    "title": "Azure Activity",
    "templateRelativePath": "AzureActivity.json",
    "subtitle": "",
    "provider": "Microsoft"
  },
  {
    "workbookKey": "IdentityAndAccessWorkbook",
    "logoFileName": "Microsoft_logo.svg",
    "description": "Gain insights into Identity and access operations by collecting and analyzing security logs, using the audit and sign-in logs to gather insights into use of Microsoft products.\nYou can view anomalies and trends across login events from all users and machines. This workbook also identifies suspicious entities from login and access events.",
    "dataTypesDependencies": [
      "SecurityEvent"
    ],
    "dataConnectorsDependencies": [
      "SecurityEvents",
      "WindowsSecurityEvents"
    ],
    "previewImagesFileNames": [
      "IdentityAndAccessWhite.png",
      "IdentityAndAccessBlack.png"
    ],
    "version": "1.1.0",
    "title": "Identity & Access",
    "templateRelativePath": "IdentityAndAccess.json",
    "subtitle": "",
    "provider": "Microsoft"
  },
  {
    "workbookKey": "ConditionalAccessTrendsandChangesWorkbook",
    "logoFileName": "Microsoft_logo.svg",
    "description": "Gain insights into Conditional Access Trends and Changes.",
    "dataTypesDependencies": [ "SigninLogs" ],
    "dataConnectorsDependencies": [ "AzureActiveDirectory" ],
    "previewImagesFileNames": [ "catrendsWhite.png", "catrendsBlack.png" ],
    "version": "1.0.0",
    "title": "Conditional Access Trends and Changes",
    "templateRelativePath": "ConditionalAccessTrendsandChanges.json",
    "subtitle": "",
    "provider": "Microsoft",
    "support": {
      "tier": "Community"
    },
    "author": {
      "name": "Microsoft Sentinel Community"
    },
    "source": {
      "kind": "Community"
    },
    "categories": {
      "domains": [ "Identity" ]
    }
  },
  {
    "workbookKey": "CheckPointWorkbook",
    "logoFileName": "checkpoint_logo.svg",
    "description": "Gain insights into Check Point network activities, including number of gateways and servers, security incidents, and identify infected hosts.",
    "dataTypesDependencies": [
      "CommonSecurityLog"
    ],
    "dataConnectorsDependencies": [
      "CheckPoint"
    ],
    "previewImagesFileNames": [
      "CheckPointWhite.png",
      "CheckPointBlack.png"
    ],
    "version": "1.0.0",
    "title": "Check Point Software Technologies",
    "templateRelativePath": "CheckPoint.json",
    "subtitle": "",
    "provider": "Check Point"
  },
  {
    "workbookKey": "CiscoWorkbook",
    "logoFileName": "cisco_logo.svg",
    "description": "Gain insights into your Cisco ASA firewalls by analyzing traffic, events, and firewall operations.\nThis workbook analyzes Cisco ASA threat events and identifies suspicious ports, users, protocols and IP addresses.\nYou can learn about trends across user and data traffic directions, and drill down into the Cisco filter results.\nEasily detect attacks on your organization by monitoring management operations, such as configuration and logins.",
    "dataTypesDependencies": [
      "CommonSecurityLog"
    ],
    "dataConnectorsDependencies": [
      "CiscoASA"
    ],
    "previewImagesFileNames": [
      "CiscoWhite.png",
      "CiscoBlack.png"
    ],
    "version": "1.1.0",
    "title": "Cisco - ASA",
    "templateRelativePath": "Cisco.json",
    "subtitle": "",
    "provider": "Microsoft"
  },

  {
    "workbookKey": "ExchangeOnlineWorkbook",
    "logoFileName": "office365_logo.svg",
    "description": "Gain insights into Microsoft Exchange online by tracing and analyzing all Exchange operations and user activities.\nThis workbook let you monitor user activities, including logins, account operations, permission changes, and mailbox creations to discover suspicious trends among them.",
    "dataTypesDependencies": [
      "OfficeActivity"
    ],
    "dataConnectorsDependencies": [
      "Office365"
    ],
    "previewImagesFileNames": [
      "ExchangeOnlineWhite.png",
      "ExchangeOnlineBlack.png"
    ],
    "version": "2.0.0",
    "title": "Exchange Online",
    "templateRelativePath": "ExchangeOnline.json",
    "subtitle": "",
    "provider": "Microsoft"
  },
  {
    "workbookKey": "CloudNGFW-OverviewWorkbook",
    "logoFileName": "paloalto_logo.svg",
    "description": "Gain insights and comprehensive monitoring into Azure CloudNGFW by Palo Alto Networks by analyzing traffic and activities.\nThis workbook correlates all Palo Alto data with threat events to identify suspicious entities and relationships.\nYou can learn about trends across user and data traffic, and drill down into Palo Alto Wildfire and filter results.",
    "dataTypesDependencies": [
      "fluentbit_CL"
    ],
    "dataConnectorsDependencies": [
      "CloudNgfwByPAN"
    ],
    "previewImagesFileNames": [
      "PaloAltoOverviewWhite1.png",
      "PaloAltoOverviewBlack1.png",
      "PaloAltoOverviewWhite2.png",
      "PaloAltoOverviewBlack2.png",
      "PaloAltoOverviewWhite3.png",
      "PaloAltoOverviewBlack3.png"
    ],
    "version": "1.2.0",
    "title": "Azure CloudNGFW By Palo Alto Networks - Overview",
    "templateRelativePath": "CloudNGFW-Overview.json",
    "subtitle": "",
    "provider": "Palo Alto Networks"
  },
  {
    "workbookKey": "CloudNGFW-NetworkThreatWorkbook",
    "logoFileName": "paloalto_logo.svg",
    "description": "Gain insights into Azure CloudNGFW activities by analyzing threat events.\nYou can extract meaningful security information by correlating data between threats, applications, and time.\nThis workbook makes it easy to track malware, vulnerability, and virus log events.",
    "dataTypesDependencies": [
      "fluentbit_CL"
    ],
    "dataConnectorsDependencies": [
      "CloudNgfwByPAN"
    ],
    "previewImagesFileNames": [
      "PaloAltoNetworkThreatWhite1.png",
      "PaloAltoNetworkThreatBlack1.png",
      "PaloAltoNetworkThreatWhite2.png",
      "PaloAltoNetworkThreatBlack2.png"
    ],
    "version": "1.2.0",
    "title": "Azure CloudNGFW By Palo Alto Networks - Network Threats",
    "templateRelativePath": "CloudNGFW-NetworkThreat.json",
    "subtitle": "",
    "provider": "Palo Alto Networks"
  },
  {
    "workbookKey": "PaloAltoOverviewWorkbook",
    "logoFileName": "paloalto_logo.svg",
    "description": "Gain insights and comprehensive monitoring into Palo Alto firewalls by analyzing traffic and activities.\nThis workbook correlates all Palo Alto data with threat events to identify suspicious entities and relationships.\nYou can learn about trends across user and data traffic, and drill down into Palo Alto Wildfire and filter results.",
    "dataTypesDependencies": [
      "CommonSecurityLog"
    ],
    "dataConnectorsDependencies": [
      "PaloAltoNetworks"
    ],
    "previewImagesFileNames": [
      "PaloAltoOverviewWhite1.png",
      "PaloAltoOverviewBlack1.png",
      "PaloAltoOverviewWhite2.png",
      "PaloAltoOverviewBlack2.png",
      "PaloAltoOverviewWhite3.png",
      "PaloAltoOverviewBlack3.png"
    ],
    "version": "1.2.0",
    "title": "Palo Alto overview",
    "templateRelativePath": "PaloAltoOverview.json",
    "subtitle": "",
    "provider": "Microsoft"
  },
  {
    "workbookKey": "PaloAltoNetworkThreatWorkbook",
    "logoFileName": "paloalto_logo.svg",
    "description": "Gain insights into Palo Alto network activities by analyzing threat events.\nYou can extract meaningful security information by correlating data between threats, applications, and time.\nThis workbook makes it easy to track malware, vulnerability, and virus log events.",
    "dataTypesDependencies": [
      "CommonSecurityLog"
    ],
    "dataConnectorsDependencies": [
      "PaloAltoNetworks"
    ],
    "previewImagesFileNames": [
      "PaloAltoNetworkThreatWhite1.png",
      "PaloAltoNetworkThreatBlack1.png",
      "PaloAltoNetworkThreatWhite2.png",
      "PaloAltoNetworkThreatBlack2.png"
    ],
    "version": "1.1.0",
    "title": "Palo Alto Network Threat",
    "templateRelativePath": "PaloAltoNetworkThreat.json",
    "subtitle": "",
    "provider": "Palo Alto Networks"
  },
  {
    "workbookKey": "EsetSMCWorkbook",
    "logoFileName": "eset-logo.svg",
    "description": "Visualize events and threats from Eset Security Management Center.",
    "dataTypesDependencies": [
      "eset_CL"
    ],
    "dataConnectorsDependencies": [
      "EsetSMC"
    ],
    "previewImagesFileNames": [
      "esetSMCWorkbook-black.png",
      "esetSMCWorkbook-white.png"
    ],
    "version": "1.0.0",
    "title": "Eset Security Management Center Overview",
    "templateRelativePath": "esetSMCWorkbook.json",
    "subtitle": "",
    "provider": "Community",
	  "support": {
      "tier": "Community"
    },
    "author": {
      "name": "Tomáš Kubica"
    },
    "source": {
      "kind": "Community"
    },
    "categories": {
      "domains": [ "Security - Others" ]
    }
  },
  {
    "workbookKey": "FortigateWorkbook",
    "logoFileName": "fortinet_logo.svg",
    "description": "Gain insights into Fortigate firewalls by analyzing traffic and activities.\nThis workbook finds correlations in Fortigate threat events and identifies suspicious ports, users, protocols and IP addresses.\nYou can learn about trends across user and data traffic, and drill down into the Fortigate filter results.\nEasily detect attacks on your organization by monitoring management operations such as configuration and logins.",
    "dataTypesDependencies": [
      "CommonSecurityLog"
    ],
    "dataConnectorsDependencies": [
      "Fortinet"
    ],
    "previewImagesFileNames": [
      "FortigateWhite.png",
      "FortigateBlack.png"
    ],
    "version": "1.1.0",
    "title": "FortiGate",
    "templateRelativePath": "Fortigate.json",
    "subtitle": "",
    "provider": "Microsoft"
  },
  {
    "workbookKey": "DnsWorkbook",
    "logoFileName": "dns_logo.svg",
    "description": "Gain extensive insight into your organization's DNS by analyzing, collecting and correlating all DNS events.\nThis workbook exposes a variety of information about suspicious queries, malicious IP addresses and domain operations.",
    "dataTypesDependencies": [
      "DnsInventory",
      "DnsEvents"
    ],
    "dataConnectorsDependencies": [
      "DNS"
    ],
    "previewImagesFileNames": [
      "DnsWhite.png",
      "DnsBlack.png"
    ],
    "version": "1.3.0",
    "title": "DNS",
    "templateRelativePath": "Dns.json",
    "subtitle": "",
    "provider": "Microsoft"
  },
  {
    "workbookKey": "Office365Workbook",
    "logoFileName": "office365_logo.svg",
    "description": "Gain insights into Office 365 by tracing and analyzing all operations and activities. You can drill down into your SharePoint, OneDrive, and Exchange.\nThis workbook lets you find usage trends across users, files, folders, and mailboxes, making it easier to identify anomalies in your network.",
    "dataTypesDependencies": [
      "OfficeActivity"
    ],
    "dataConnectorsDependencies": [
      "Office365"
    ],
    "previewImagesFileNames": [
       "Office365White1.png",
       "Office365Black1.png",
       "Office365White2.png",
       "Office365Black2.png",
       "Office365White3.png",
       "Office365Black3.png"
      ],
    "version": "2.0.1",
    "title": "Office 365",
    "templateRelativePath": "Office365.json",
    "subtitle": "",
    "provider": "Microsoft"
  },
  {
    "workbookKey": "SharePointAndOneDriveWorkbook",
    "logoFileName": "office365_logo.svg",
    "description": "Gain insights into SharePoint and OneDrive by tracing and analyzing all operations and activities.\nYou can view trends across user operation, find correlations between users and files, and identify interesting information such as user IP addresses.",
    "dataTypesDependencies": [
      "OfficeActivity"
    ],
    "dataConnectorsDependencies": [
      "Office365"
    ],
    "previewImagesFileNames": [
      "SharePointAndOneDriveBlack1.png",
      "SharePointAndOneDriveBlack2.png",
      "SharePointAndOneDriveWhite1.png",
      "SharePointAndOneDriveWhite2.png"
    ],
    "version": "2.0.0",
    "title": "SharePoint & OneDrive",
    "templateRelativePath": "SharePointAndOneDrive.json",
    "subtitle": "",
    "provider": "Microsoft"
  },
  {
    "workbookKey": "AzureActiveDirectorySigninLogsWorkbook",
    "logoFileName": "azureactivedirectory_logo.svg",
    "description": "Gain insights into Microsoft Entra ID by connecting Microsoft Sentinel and using the sign-in logs to gather insights around Microsoft Entra ID scenarios. \nYou can learn about sign-in operations, such as user sign-ins and locations, email addresses, and  IP addresses of your users, as well as failed activities and the errors that triggered the failures.",
    "dataTypesDependencies": [
      "SigninLogs"
    ],
    "dataConnectorsDependencies": [
      "AzureActiveDirectory"
    ],
    "previewImagesFileNames": [
      "AADsigninBlack1.png",
      "AADsigninBlack2.png",
      "AADsigninWhite1.png",
      "AADsigninWhite2.png"
    ],
    "version": "2.4.0",
    "title": "Microsoft Entra ID Sign-in logs",
    "templateRelativePath": "AzureActiveDirectorySignins.json",
    "subtitle": "",
    "provider": "Microsoft"
  },
  {
    "workbookKey": "VirtualMachinesInsightsWorkbook",
    "logoFileName": "azurevirtualmachine_logo.svg",
    "description": "Gain rich insight into your organization's virtual machines from Azure Monitor, which analyzes and correlates data in your VM network. \nYou will get visibility on your VM parameters and behavior, and will be able to trace sent and received data. \nIdentify malicious attackers and their targets, and drill down into the protocols, source and destination IP addresses,  countries, and ports the attacks occur across.",
    "dataTypesDependencies": [
      "VMConnection",
      "ServiceMapComputer_CL",
      "ServiceMapProcess_CL"
    ],
    "dataConnectorsDependencies": [],
    "previewImagesFileNames": [
      "VMInsightBlack1.png",
      "VMInsightWhite1.png"
    ],
    "version": "1.3.0",
    "title": "VM insights",
    "templateRelativePath": "VirtualMachinesInsights.json",
    "subtitle": "",
    "provider": "Microsoft",
    "support": {
      "tier": "Microsoft"
    },
    "author": {
      "name": "Microsoft Corporation"
    },
    "source": {
      "kind": "Community"
    },
    "categories": {
      "domains": [
        "IT Operations",
        "Platform"
      ]
    }
  },
  {
    "workbookKey": "AzureActiveDirectoryAuditLogsWorkbook",
    "logoFileName": "azureactivedirectory_logo.svg",
    "description": "Gain insights into Microsoft Entra ID by connecting Microsoft Sentinel and using the audit logs to gather insights around Microsoft Entra ID scenarios. \nYou can learn about user operations, including password and group management, device activities, and top active users and apps.",
    "dataTypesDependencies": [
      "AuditLogs"
    ],
    "dataConnectorsDependencies": [
      "AzureActiveDirectory"
    ],
    "previewImagesFileNames": [
      "AzureADAuditLogsBlack1.png",
      "AzureADAuditLogsWhite1.png"
    ],
    "version": "1.2.0",
    "title": "Microsoft Entra ID Audit logs",
    "templateRelativePath": "AzureActiveDirectoryAuditLogs.json",
    "subtitle": "",
    "provider": "Microsoft"
  },
  {
    "workbookKey": "ThreatIntelligenceWorkbook",
    "logoFileName": "Azure_Sentinel.svg",
    "description": "Gain insights into threat indicators ingestion and search for indicators at scale across Microsoft 1st Party, 3rd Party, On-Premises, Hybrid, and Multi-Cloud Workloads. Indicators Search facilitates a simple interface for finding IP, File, Hash, Sender and more across your data. Seamless pivots to correlate indicators with Microsoft Sentinel: Incidents to make your threat intelligence actionable.",
    "dataTypesDependencies": [
      "ThreatIntelligenceIndicator",
      "SecurityIncident"
    ],
    "dataConnectorsDependencies": [
      "ThreatIntelligence",
      "ThreatIntelligenceTaxii",
	  "MicrosoftDefenderThreatIntelligence",
	  "ThreatIntelligenceUploadIndicatorsAPI"
    ],
    "previewImagesFileNames": [
      "ThreatIntelligenceWhite.png",
      "ThreatIntelligenceBlack.png"
    ],
    "version": "5.0.0",
    "title": "Threat Intelligence",
    "templateRelativePath": "ThreatIntelligence.json",
    "subtitle": "",
    "provider": "Microsoft"
  },
  {
    "workbookKey": "WebApplicationFirewallOverviewWorkbook",
    "logoFileName": "waf_logo.svg",
    "description": "Gain insights into your organization's Azure web application firewall (WAF). You will get a general overview of your application gateway firewall and application gateway access events.",
    "dataTypesDependencies": [
      "AzureDiagnostics"
    ],
    "dataConnectorsDependencies": [
      "WAF"
    ],
    "previewImagesFileNames": [
      "WAFOverviewBlack.png",
      "WAFOverviewWhite.png"
    ],
    "version": "1.1.0",
    "title": "Microsoft Web Application Firewall (WAF) - overview",
    "templateRelativePath": "WebApplicationFirewallOverview.json",
    "subtitle": "",
    "provider": "Microsoft"
  },
  {
    "workbookKey": "WebApplicationFirewallFirewallEventsWorkbook",
    "logoFileName": "waf_logo.svg",
    "description": "Gain insights into your organization's Azure web application firewall (WAF). You will get visibility in to your application gateway firewall. You can view anomalies and trends across all firewall event triggers, attack events, blocked URL addresses and more.",
    "dataTypesDependencies": [
      "AzureDiagnostics"
    ],
    "dataConnectorsDependencies": [
      "WAF"
    ],
    "previewImagesFileNames": [
      "WAFFirewallEventsBlack1.png",
      "WAFFirewallEventsBlack2.png",
      "WAFFirewallEventsWhite1.png",
      "WAFFirewallEventsWhite2.png"
    ],
    "version": "1.1.0",
    "title": "Microsoft Web Application Firewall (WAF) - firewall events",
    "templateRelativePath": "WebApplicationFirewallFirewallEvents.json",
    "subtitle": "",
    "provider": "Microsoft"
  },
  {
    "workbookKey": "WebApplicationFirewallGatewayAccessEventsWorkbook",
    "logoFileName": "waf_logo.svg",
    "description": "Gain insights into your organization's Azure web application firewall (WAF). You will get visibility in to your application gateway access events. You can view anomalies and trends across received and sent data, client IP addresses, URL addresses and more, and drill down into details.",
    "dataTypesDependencies": [
      "AzureDiagnostics"
    ],
    "dataConnectorsDependencies": [
      "WAF"
    ],
    "previewImagesFileNames": [
      "WAFGatewayAccessEventsBlack1.png",
      "WAFGatewayAccessEventsBlack2.png",
      "WAFGatewayAccessEventsWhite1.png",
      "WAFGatewayAccessEventsWhite2.png"
    ],
    "version": "1.2.0",
    "title": "Microsoft Web Application Firewall (WAF) - gateway access events",
    "templateRelativePath": "WebApplicationFirewallGatewayAccessEvents.json",
    "subtitle": "",
    "provider": "Microsoft"
  },
  {
    "workbookKey": "LinuxMachinesWorkbook",
    "logoFileName": "azurevirtualmachine_logo.svg",
    "description": "Gain insights into your workspaces' Linux machines by connecting Microsoft Sentinel and using the logs to gather insights around Linux events and errors.",
    "dataTypesDependencies": [
      "Syslog"
    ],
    "dataConnectorsDependencies": [
      "Syslog"
    ],
    "previewImagesFileNames": [
      "LinuxMachinesWhite.png",
      "LinuxMachinesBlack.png"
    ],
    "version": "1.1.0",
    "title": "Linux machines",
    "templateRelativePath": "LinuxMachines.json",
    "subtitle": "",
    "provider": "Microsoft"
  },
  {
    "workbookKey": "AzureFirewallWorkbook",
    "logoFileName": "AzFirewalls.svg",
    "description": "Gain insights into Azure Firewall events. You can learn about your application and network rules, see metrics for firewall activities across URLs, ports, and addresses across multiple workspaces.",
    "dataTypesDependencies": [
      "AzureDiagnostics"
    ],
    "dataConnectorsDependencies": [
      "AzureFirewall"
    ],
    "previewImagesFileNames": [
      "AzureFirewallWorkbookWhite1.PNG",
      "AzureFirewallWorkbookBlack1.PNG",
      "AzureFirewallWorkbookWhite2.PNG",
      "AzureFirewallWorkbookBlack2.PNG",
      "AzureFirewallWorkbookWhite3.PNG",
      "AzureFirewallWorkbookBlack3.PNG",
      "AzureFirewallWorkbookWhite4.PNG",
      "AzureFirewallWorkbookBlack4.PNG",
      "AzureFirewallWorkbookWhite5.PNG",
      "AzureFirewallWorkbookBlack5.PNG"
    ],
    "version": "1.3.0",
    "title": "Azure Firewall",
    "templateRelativePath": "AzureFirewallWorkbook.json",
    "subtitle": "",
    "provider": "Microsoft"
  },
  {
      "workbookKey": "AzureFirewallWorkbook-StructuredLogs",
      "logoFileName": "AzFirewalls.svg",
      "description": "Gain insights into Azure Firewall events using the new Structured Logs for Azure Firewall. You can learn about your application and network rules, see metrics for firewall activities across URLs, ports, and addresses across multiple workspaces.",
      "dataTypesDependencies": [
          "AZFWNetworkRule",
          "AZFWApplicationRule",
          "AZFWDnsQuery",
          "AZFWThreatIntel"
      ],
      "dataConnectorsDependencies": [
          "AzureFirewall"
      ],
      "previewImagesFileNames": [
          "AzureFirewallWorkbookWhite1.PNG",
          "AzureFirewallWorkbookBlack1.PNG",
          "AzureFirewallWorkbookWhite2.PNG",
          "AzureFirewallWorkbookBlack2.PNG",
          "AzureFirewallWorkbookWhite3.PNG",
          "AzureFirewallWorkbookBlack3.PNG",
          "AzureFirewallWorkbookWhite4.PNG",
          "AzureFirewallWorkbookBlack4.PNG",
          "AzureFirewallWorkbookWhite5.PNG",
          "AzureFirewallWorkbookBlack5.PNG"
      ],
      "version": "1.0.0",
      "title": "Azure Firewall Structured Logs",
      "templateRelativePath": "AzureFirewallWorkbook-StructuredLogs.json",
      "subtitle": "",
      "provider": "Microsoft"
  },
  {
    "workbookKey": "AzureDDoSStandardProtection",
    "logoFileName": "AzDDoS.svg",
    "description": "This workbook visualizes security-relevant Azure DDoS events across several filterable panels. Offering a summary tab, metrics and a investigate tabs across multiple workspaces.",
    "dataTypesDependencies": [
      "AzureDiagnostics"
    ],
    "dataConnectorsDependencies": [
      "DDOS"
    ],
    "previewImagesFileNames": [
      "AzureDDoSWhite1.PNG",
      "AzureDDoSBlack1.PNG",
      "AzureDDoSWhite2.PNG",
      "AzureDDoSBlack2.PNG",
      "AzureDDoSWhite2.PNG",
      "AzureDDoSBlack2.PNG"
    ],
    "version": "1.0.2",
    "title": "Azure DDoS Protection Workbook",
    "templateRelativePath": "AzDDoSStandardWorkbook.json",
    "subtitle": "",
    "provider": "Microsoft"
  },
  {
    "workbookKey": "MicrosoftCloudAppSecurityWorkbook",
    "logoFileName": "Microsoft_logo.svg",
    "description": "Using this workbook, you can identify which cloud apps are being used in your organization, gain insights from usage trends and drill down to a specific user and application.",
    "dataTypesDependencies": [
      "McasShadowItReporting"
    ],
    "dataConnectorsDependencies": [
      "MicrosoftCloudAppSecurity"
    ],
    "previewImagesFileNames": [
      "McasDiscoveryBlack.png",
      "McasDiscoveryWhite.png"
    ],
    "version": "1.2.0",
    "title": "Microsoft Cloud App Security - discovery logs",
    "templateRelativePath": "MicrosoftCloudAppSecurity.json",
    "subtitle": "",
    "provider": "Microsoft"
  },
  {
    "workbookKey": "F5BIGIPSytemMetricsWorkbook",
    "logoFileName": "f5_logo.svg",
    "description": "Gain insight into F5 BIG-IP health and performance.  This workbook provides visibility of various metrics including CPU, memory, connectivity, throughput and disk utilization.",
    "dataTypesDependencies": [
      "F5Telemetry_system_CL",
      "F5Telemetry_AVR_CL"
    ],
    "dataConnectorsDependencies": [
      "F5BigIp"
    ],
    "previewImagesFileNames": [
      "F5SMBlack.png",
      "F5SMWhite.png"
    ],
    "version": "1.1.0",
    "title": "F5 BIG-IP System Metrics",
    "templateRelativePath": "F5BIGIPSystemMetrics.json",
    "subtitle": "",
    "provider": "F5 Networks"
  },
  {
    "workbookKey": "F5NetworksWorkbook",
    "logoFileName": "f5_logo.svg",
    "description": "Gain insights into F5 BIG-IP Application Security Manager (ASM), by analyzing traffic and activities.\nThis workbook provides insight into F5's web application firewall events and identifies attack traffic patterns across multiple ASM instances as well as overall BIG-IP health.",
    "dataTypesDependencies": [
      "F5Telemetry_LTM_CL",
      "F5Telemetry_system_CL",
      "F5Telemetry_ASM_CL"
    ],
    "dataConnectorsDependencies": [
      "F5BigIp"
    ],
    "previewImagesFileNames": [
      "F5White.png",
      "F5Black.png"
    ],
    "version": "1.1.0",
    "title": "F5 BIG-IP ASM",
    "templateRelativePath": "F5Networks.json",
    "subtitle": "",
    "provider": "F5 Networks"
  },
  {
    "workbookKey": "AzureNetworkWatcherWorkbook",
    "logoFileName": "networkwatcher_logo.svg",
    "description": "Gain deeper understanding of your organization's Azure network traffic by analyzing, and correlating Network Security Group flow logs. \nYou can trace malicious traffic flows, and drill down into their protocols, source and destination IP addresses, machines, countries, and subnets. \nThis workbook also helps you protect your network by identifying weak NSG rules.",
    "dataTypesDependencies": [
      "AzureNetworkAnalytics_CL"
    ],
    "dataConnectorsDependencies": [],
    "previewImagesFileNames": [
      "AzureNetworkWatcherWhite.png",
      "AzureNetworkWatcherBlack.png"
    ],
    "version": "1.1.0",
    "title": "Azure Network Watcher",
    "templateRelativePath": "AzureNetworkWatcher.json",
    "subtitle": "",
    "provider": "Microsoft",
    "support": {
      "tier": "Microsoft"
    },
    "author": {
      "name": "Microsoft Corporation"
    },
    "source": {
      "kind": "Community"
    },
    "categories": {
      "domains": [
        "Security - Network"
      ]
    }
  },
  {
    "workbookKey": "ZscalerFirewallWorkbook",
    "logoFileName": "zscaler_logo.svg",
    "description": "Gain insights into your ZIA cloud firewall logs by connecting to Microsoft Sentinel.\nThe Zscaler firewall overview workbook provides an overview and ability to drill down into all cloud firewall activity in your Zscaler instance including non-web related networking events, security events, firewall rules, and bandwidth consumption",
    "dataTypesDependencies": [
      "CommonSecurityLog"
    ],
    "dataConnectorsDependencies": [
      "Zscaler"
    ],
    "previewImagesFileNames": [
      "ZscalerFirewallWhite1.png",
      "ZscalerFirewallBlack1.png",
      "ZscalerFirewallWhite2.png",
      "ZscalerFirewallBlack2.png"
    ],
    "version": "1.1.0",
    "title": "Zscaler Firewall",
    "templateRelativePath": "ZscalerFirewall.json",
    "subtitle": "",
    "provider": "Zscaler"
  },
  {
    "workbookKey": "ZscalerWebOverviewWorkbook",
    "logoFileName": "zscaler_logo.svg",
    "description": "Gain insights into your ZIA web logs by connecting to Microsoft Sentinel.\nThe Zscaler web overview workbook provides a bird's eye view and ability to drill down into all the security and networking events related to web transactions, types of devices, and bandwidth consumption.",
    "dataTypesDependencies": [
      "CommonSecurityLog"
    ],
    "dataConnectorsDependencies": [
      "Zscaler"
    ],
    "previewImagesFileNames": [
      "ZscalerWebOverviewWhite.png",
      "ZscalerWebOverviewBlack.png"
    ],
    "version": "1.1.0",
    "title": "Zscaler Web Overview",
    "templateRelativePath": "ZscalerWebOverview.json",
    "subtitle": "",
    "provider": "Zscaler"
  },
  {
    "workbookKey": "ZscalerThreatsOverviewWorkbook",
    "logoFileName": "zscaler_logo.svg",
    "description": "Gain insights into threats blocked by Zscaler Internet access on your network.\nThe Zscaler threat overview workbook shows your entire threat landscape including blocked malware, IPS/AV rules, and blocked cloud apps. Threats are displayed by threat categories, filetypes, inbound vs outbound threats, usernames, user location, and more.",
    "dataTypesDependencies": [
      "CommonSecurityLog"
    ],
    "dataConnectorsDependencies": [
      "Zscaler"
    ],
    "previewImagesFileNames": [
      "ZscalerThreatsWhite.png",
      "ZscalerThreatsBlack.png"
    ],
    "version": "1.2.0",
    "title": "Zscaler Threats",
    "templateRelativePath": "ZscalerThreats.json",
    "subtitle": "",
    "provider": "Zscaler"
  },
  {
    "workbookKey": "ZscalerOffice365AppsWorkbook",
    "logoFileName": "zscaler_logo.svg",
    "description": "Gain insights into Office 365 use on your network.\nThe Zscaler Office 365 overview workbook shows you the Microsoft apps running on your network and their individual bandwidth consumption. It also helps identify phishing attempts in which attackers disguised themselves as Microsoft services.",
    "dataTypesDependencies": [
      "CommonSecurityLog"
    ],
    "dataConnectorsDependencies": [
      "Zscaler"
    ],
    "previewImagesFileNames": [
      "ZscalerOffice365White.png",
      "ZscalerOffice365Black.png"
    ],
    "version": "1.1.0",
    "title": "Zscaler Office365 Apps",
    "templateRelativePath": "ZscalerOffice365Apps.json",
    "subtitle": "",
    "provider": "Zscaler"
  },
  {
    "workbookKey": "InsecureProtocolsWorkbook",
    "logoFileName": "Microsoft_logo.svg",
    "description": "Gain insights into insecure protocol traffic by collecting and analyzing security events from Microsoft products.\nYou can view analytics and quickly identify use of weak authentication as well as sources of legacy protocol traffic, like NTLM and SMBv1.\nYou will also have the ability to monitor use of weak ciphers, allowing you to find weak spots in your organization's security.",
    "dataTypesDependencies": [
      "SecurityEvent",
      "Event",
      "SigninLogs"
  ],
  "dataConnectorsDependencies": [
      "SecurityEvents",
      "AzureActiveDirectory",
      "WindowsSecurityEvents"
  ],
  "previewImagesFileNames": [
      "InsecureProtocolsWhite1.png",
      "InsecureProtocolsBlack1.png",
      "InsecureProtocolsWhite2.png",
      "InsecureProtocolsBlack2.png"
  ],
  "version": "2.1.0",
  "title": "Insecure Protocols",
  "templateRelativePath": "InsecureProtocols.json",
  "subtitle": "",
  "provider": "Microsoft",
  "support": {
    "tier": "Microsoft"
  },
  "author": {
    "name": "Microsoft Corporation"
  },
  "source": {
    "kind": "Community"
  },
  "categories": {
    "domains": [
      "Security - Others"
    ]
  }
},
  {
    "workbookKey": "AzureInformationProtectionWorkbook",
    "logoFileName": "informationProtection.svg",
    "description": "The Azure Information Protection Usage report workbook provides information on the volume of labeled and protected documents and emails over time, label distribution of files by label type, along with where the label was applied.",
    "dataTypesDependencies": [
      "SecurityEvent",
      "Event",
      "SigninLogs"
  ],
  "dataConnectorsDependencies": [
      "SecurityEvents",
      "AzureActiveDirectory",
      "WindowsSecurityEvents"
  ],
  "previewImagesFileNames": [
      "InsecureProtocolsWhite1.png",
      "InsecureProtocolsBlack1.png",
      "InsecureProtocolsWhite2.png",
      "InsecureProtocolsBlack2.png"
  ],
  "version": "2.1.0",
  "title": "Insecure Protocols",
  "templateRelativePath": "InsecureProtocols.json",
  "subtitle": "",
  "provider": "Microsoft",
  "support": {
    "tier": "Microsoft"
  },
  "author": {
    "name": "Amit Bergman"
  },
  "source": {
    "kind": "Community"
  },
  "categories": {
    "domains": [ "Security - Others" ]
  }
},
  {
    "workbookKey": "AmazonWebServicesNetworkActivitiesWorkbook",
    "logoFileName": "amazon_web_services_Logo.svg",
    "description": "Gain insights into AWS network related resource activities, including the creation, update, and deletions of security groups, network ACLs and routes, gateways, elastic load balancers, VPCs, subnets, and network interfaces.",
    "dataTypesDependencies": [
      "AWSCloudTrail"
    ],
    "dataConnectorsDependencies": [
      "AWS"
    ],
    "previewImagesFileNames": [
      "AwsNetworkActivitiesWhite.png",
      "AwsNetworkActivitiesBlack.png"
    ],
    "version": "1.0.0",
    "title": "AWS Network Activities",
    "templateRelativePath": "AmazonWebServicesNetworkActivities.json",
    "subtitle": "",
    "provider": "Microsoft"
  },
  {
    "workbookKey": "AmazonWebServicesUserActivitiesWorkbook",
    "logoFileName": "amazon_web_services_Logo.svg",
    "description": "Gain insights into AWS user activities, including failed sign-in attempts, IP addresses, regions, user agents, and identity types, as well as potential malicious user activities with assumed roles.",
    "dataTypesDependencies": [
      "AWSCloudTrail"
    ],
    "dataConnectorsDependencies": [
      "AWS"
    ],
    "previewImagesFileNames": [
      "AwsUserActivitiesWhite.png",
      "AwsUserActivitiesBlack.png"
    ],
    "version": "1.0.0",
    "title": "AWS User Activities",
    "templateRelativePath": "AmazonWebServicesUserActivities.json",
    "subtitle": "",
    "provider": "Microsoft"
  },
  {
    "workbookKey": "TrendMicroDeepSecurityAttackActivityWorkbook",
    "logoFileName": "trendmicro_logo.svg",
    "description": "Visualize and gain insights into the MITRE ATT&CK related activity detected by Trend Micro Deep Security.",
    "dataTypesDependencies": [
      "CommonSecurityLog"
    ],
    "dataConnectorsDependencies": [
      "TrendMicro"
    ],
    "previewImagesFileNames": [
      "TrendMicroDeepSecurityAttackActivityWhite.png",
      "TrendMicroDeepSecurityAttackActivityBlack.png"
    ],
    "version": "1.0.0",
    "title": "Trend Micro Deep Security ATT&CK Related Activity",
    "templateRelativePath": "TrendMicroDeepSecurityAttackActivity.json",
    "subtitle": "",
    "provider": "Trend Micro"
  },
  {
    "workbookKey": "TrendMicroDeepSecurityOverviewWorkbook",
    "logoFileName": "trendmicro_logo.svg",
    "description": "Gain insights into your Trend Micro Deep Security security event data by visualizing your Deep Security Anti-Malware, Firewall, Integrity Monitoring, Intrusion Prevention, Log Inspection, and Web Reputation event data.",
    "dataTypesDependencies": [
      "CommonSecurityLog"
    ],
    "dataConnectorsDependencies": [
      "TrendMicro"
    ],
    "previewImagesFileNames": [
      "TrendMicroDeepSecurityOverviewWhite1.png",
      "TrendMicroDeepSecurityOverviewBlack1.png",
      "TrendMicroDeepSecurityOverviewWhite2.png",
      "TrendMicroDeepSecurityOverviewBlack2.png"
    ],
    "version": "1.0.0",
    "title": "Trend Micro Deep Security Events",
    "templateRelativePath": "TrendMicroDeepSecurityOverview.json",
    "subtitle": "",
    "provider": "Trend Micro"
  },
  {
    "workbookKey": "ExtraHopDetectionSummaryWorkbook",
    "logoFileName": "extrahop_logo.svg",
    "description": "Gain insights into ExtraHop Reveal(x) detections by analyzing traffic and activities.\nThis workbook provides an overview of security detections in your organization's network, including high-risk detections and top participants.",
    "dataTypesDependencies": [
      "CommonSecurityLog"
    ],
    "dataConnectorsDependencies": [
      "ExtraHopNetworks",
	  "ExtraHopNetworksAma"
    ],
    "previewImagesFileNames": [
      "ExtrahopWhite.png",
      "ExtrahopBlack.png"
    ],
    "version": "1.0.0",
    "title": "ExtraHop",
    "templateRelativePath": "ExtraHopDetectionSummary.json",
    "subtitle": "",
    "provider": "ExtraHop Networks"
  },
  {
    "workbookKey": "BarracudaCloudFirewallWorkbook",
    "logoFileName": "barracuda_logo.svg",
    "description": "Gain insights into your Barracuda CloudGen Firewall by analyzing firewall operations and events.\nThis workbook provides insights into rule enforcement, network activities, including number of connections, top users, and helps you identify applications that are popular on your network.",
    "dataTypesDependencies": [
      "CommonSecurityLog",
      "Syslog"
    ],
    "dataConnectorsDependencies": [
      "BarracudaCloudFirewall"
    ],
    "previewImagesFileNames": [
      "BarracudaWhite1.png",
      "BarracudaBlack1.png",
      "BarracudaWhite2.png",
      "BarracudaBlack2.png"
    ],
    "version": "1.0.0",
    "title": "Barracuda CloudGen FW",
    "templateRelativePath": "Barracuda.json",
    "subtitle": "",
    "provider": "Barracuda"
  },
  {
    "workbookKey": "CitrixWorkbook",
    "logoFileName": "citrix_logo.svg",
    "description": "Citrix Analytics for Security aggregates and correlates information across network traffic, users, files and endpoints in Citrix environments. This generates actionable insights that enable Citrix administrators and security teams to remediate user security threats through automation while optimizing IT operations. Machine learning and artificial intelligence empowers Citrix Analytics for Security to identify and take automated action to prevent data exfiltration. While delivered as a cloud service, Citrix Analytics for Security can generate insights from resources located on-premises, in the cloud, or in hybrid architectures. The Citrix Analytics Workbook further enhances the value of both your Citrix Analytics for Security and Microsoft Sentinel. The Workbook enables you to integrate data sources together, helping you gain even richer insights. It also gives Security Operations (SOC) teams the ability to correlate data from disparate logs, helping you identify and proactively remediate security risk quickly. Additionally, valuable dashboards that were unique to the Citrix Analytics for Security can now be implemented in Sentinel. You can also create new custom Workbooks that were not previously available, helping extend the value of both investments.",
    "dataTypesDependencies": [
      "CitrixAnalytics_userProfile_CL",
      "CitrixAnalytics_riskScoreChange_CL",
      "CitrixAnalytics_indicatorSummary_CL",
      "CitrixAnalytics_indicatorEventDetails_CL"
  ],
  "dataConnectorsDependencies": [
      "Citrix"
  ],
  "previewImagesFileNames": [
      "CitrixWhite.png",
      "CitrixBlack.png"
  ],
    "version": "2.1.0",
    "title": "Citrix Analytics",
    "templateRelativePath": "Citrix.json",
    "subtitle": "",
    "provider": "Citrix Systems Inc."
  },
  {
    "workbookKey": "OneIdentityWorkbook",
    "logoFileName": "oneIdentity_logo.svg",
    "description": "This simple workbook gives an overview of sessions going through your SafeGuard for Privileged Sessions device.",
    "dataTypesDependencies": [
      "CommonSecurityLog"
    ],
    "dataConnectorsDependencies": [
      "OneIdentity"
    ],
    "previewImagesFileNames": [
      "OneIdentityWhite.png",
      "OneIdentityBlack.png"
    ],
    "version": "1.0.0",
    "title": "One Identity",
    "templateRelativePath": "OneIdentity.json",
    "subtitle": "",
    "provider": "One Identity LLC.",
	  "support": {
      "tier": "Community"
    },
    "author": {
      "name": "Amit Bergman"
    },
    "source": {
      "kind": "Community"
    },
    "categories": {
      "domains": [ "Identity" ]
    }
  },
  {
    "workbookKey": "SecurityStatusWorkbook",
    "logoFileName": "Azure_Sentinel.svg",
    "description": "This workbook gives an overview of Security Settings for VMs and Azure Arc.",
    "dataTypesDependencies": [
      "CommonSecurityLog",
      "SecurityEvent",
      "Syslog"
    ],
    "dataConnectorsDependencies": [],
    "previewImagesFileNames": [
      "AzureSentinelSecurityStatusBlack.png",
      "AzureSentinelSecurityStatusWhite.png"
    ],
    "version": "1.3.0",
    "title": "Security Status",
    "templateRelativePath": "SecurityStatus.json",
    "subtitle": "",
    "provider": "Microsoft",
    "author": {
      "name": "Microsoft"
    },
    "support": {
      "tier": "Microsoft"
    },
    "categories": {
      "verticals": [],
      "domains": [
        "IT Operations",
        "Security - Others",
        "Compliance"
      ]
    }
  },
  {
    "workbookKey": "AzureSentinelSecurityAlertsWorkbook",
    "logoFileName": "Azure_Sentinel.svg",
    "description": "Security Alerts dashboard for alerts in your Microsoft Sentinel environment.",
    "dataTypesDependencies": [
      "SecurityAlert"
    ],
    "dataConnectorsDependencies": [],
    "previewImagesFileNames": [
      "AzureSentinelSecurityAlertsWhite.png",
      "AzureSentinelSecurityAlertsBlack.png"
    ],
    "version": "1.1.0",
    "title": "Security Alerts",
    "templateRelativePath": "AzureSentinelSecurityAlerts.json",
    "subtitle": "",
    "provider": "Microsoft"
  },
  {
    "workbookKey": "SquadraTechnologiesSecRMMWorkbook",
    "logoFileName": "SquadraTechnologiesLogo.svg",
    "description": "This workbook gives an overview of security data for removable storage activity such as USB thumb drives and USB connected mobile devices.",
    "dataTypesDependencies": [
      "secRMM_CL"
    ],
    "dataConnectorsDependencies": [
      "SquadraTechnologiesSecRmm"
    ],
    "previewImagesFileNames": [
      "SquadraTechnologiesSecRMMWhite.PNG",
      "SquadraTechnologiesSecRMMBlack.PNG"
    ],
    "version": "1.0.0",
    "title": "Squadra Technologies SecRMM - USB removable storage security",
    "templateRelativePath": "SquadraTechnologiesSecRMM.json",
    "subtitle": "",
    "provider": "Squadra Technologies"
  },
  {
    "workbookKey": "IoT-Alerts",
    "logoFileName": "IoTIcon.svg",
    "description": "Gain insights into your IoT data workloads from Azure IoT Hub managed deployments, monitor alerts across all your IoT Hub deployments, detect devices at risk and act upon potential threats.",
    "dataTypesDependencies": [
      "SecurityAlert"
    ],
    "dataConnectorsDependencies": [
      "IoT"
    ],
    "previewImagesFileNames": [
      "IOTBlack1.png",
      "IOTWhite1.png"
    ],
    "version": "1.2.0",
    "title": "Azure Defender for IoT Alerts",
    "templateRelativePath": "IOT_Alerts.json",
    "subtitle": "",
    "provider": "Microsoft",
    "support": {
      "tier": "Community"
    },
    "author": {
      "name": "morshabi"
    },
    "source": {
      "kind": "Community"
    },
    "categories": {
      "domains": [
        "Internet of Things (IoT)"
      ]
    }
  },
  {
    "workbookKey": "IoTAssetDiscovery",
    "logoFileName": "IoTIcon.svg",
    "description": "IoT Devices asset discovery from Firewall logs By Azure Defender for IoT",
    "dataTypesDependencies": [
      "CommonSecurityLog"
    ],
    "dataConnectorsDependencies": [
      "Fortinet"
    ],
    "previewImagesFileNames": [
      "workbook-iotassetdiscovery-screenshot-Black.PNG",
      "workbook-iotassetdiscovery-screenshot-White.PNG"
    ],
    "version": "1.0.0",
    "title": "IoT Asset Discovery",
    "templateRelativePath": "IoTAssetDiscovery.json",
    "subtitle": "",
    "provider": "Microsoft",
    "support": {
      "tier": "Community"
    },
    "author": {
      "name": "jomeczyk"
    },
    "source": {
      "kind": "Community"
    },
    "categories": {
      "domains": [
        "Internet of Things (IoT)"
      ]
    }
   },
  {
    "workbookKey": "ForcepointCASBWorkbook",
    "logoFileName": "FP_Green_Emblem_RGB-01.svg",
    "description": "Get insights on user risk with the Forcepoint CASB (Cloud Access Security Broker) workbook.",
    "dataTypesDependencies": [
      "CommonSecurityLog"
    ],
    "dataConnectorsDependencies": [
      "ForcepointCasb",
	  "ForcepointCasbAma"
    ],
    "previewImagesFileNames": [
      "ForcepointCASBWhite.png",
      "ForcepointCASBBlack.png"
    ],
    "version": "1.0.0",
    "title": "Forcepoint Cloud Access Security Broker (CASB)",
    "templateRelativePath": "ForcepointCASB.json",
    "subtitle": "",
    "provider": "Forcepoint"
  },
  {
    "workbookKey": "ForcepointNGFWWorkbook",
    "logoFileName": "FP_Green_Emblem_RGB-01.svg",
    "description": "Get insights on firewall activities with the Forcepoint NGFW (Next Generation Firewall) workbook.",
    "dataTypesDependencies": [
      "CommonSecurityLog"
    ],
    "dataConnectorsDependencies": [
      "ForcepointNgfw",
	  "ForcepointNgfwAma"
    ],
    "previewImagesFileNames": [
      "ForcepointNGFWWhite.png",
      "ForcepointNGFWBlack.png"
    ],
    "version": "1.0.0",
    "title": "Forcepoint Next Generation Firewall (NGFW)",
    "templateRelativePath": "ForcepointNGFW.json",
    "subtitle": "",
    "provider": "Forcepoint"
  },
  {
    "workbookKey": "ForcepointDLPWorkbook",
    "logoFileName": "FP_Green_Emblem_RGB-01.svg",
    "description": "Get insights on DLP incidents with the Forcepoint DLP (Data Loss Prevention) workbook.",
    "dataTypesDependencies": [
      "ForcepointDLPEvents_CL"
    ],
    "dataConnectorsDependencies": [
      "ForcepointDlp"
    ],
    "previewImagesFileNames": [
      "ForcepointDLPWhite.png",
      "ForcepointDLPBlack.png"
    ],
    "version": "1.0.0",
    "title": "Forcepoint Data Loss Prevention (DLP)",
    "templateRelativePath": "ForcepointDLP.json",
    "subtitle": "",
    "provider": "Forcepoint"
  },
  {
    "workbookKey": "ZimperiumMTDWorkbook",
    "logoFileName": "ZIMPERIUM-logo_square2.svg",
    "description": "This workbook provides insights on Zimperium Mobile Threat Defense (MTD) threats and mitigations.",
    "dataTypesDependencies": [
      "ZimperiumThreatLog_CL",
      "ZimperiumMitigationLog_CL"
    ],
    "dataConnectorsDependencies": [
      "ZimperiumMtdAlerts"
    ],
    "previewImagesFileNames": [
      "ZimperiumWhite.png",
      "ZimperiumBlack.png"
    ],
    "version": "1.0.0",
    "title": "Zimperium Mobile Threat Defense (MTD)",
    "templateRelativePath": "ZimperiumWorkbooks.json",
    "subtitle": "",
    "provider": "Zimperium"
  },
  {
    "workbookKey": "AzureAuditActivityAndSigninWorkbook",
    "logoFileName": "azureactivedirectory_logo.svg",
    "description": "Gain insights into Microsoft Entra ID Audit, Activity and Signins with one workbook. This workbook can be used by Security and Azure administrators.",
    "dataTypesDependencies": [
      "AzureActivity",
      "AuditLogs",
      "SigninLogs"
    ],
    "dataConnectorsDependencies": [
      "AzureActiveDirectory"
    ],
    "previewImagesFileNames": [
      "AzureAuditActivityAndSigninWhite1.png",
      "AzureAuditActivityAndSigninWhite2.png",
      "AzureAuditActivityAndSigninBlack1.png",
      "AzureAuditActivityAndSigninBlack2.png"
    ],
    "version": "1.3.0",
    "title": "Azure AD Audit, Activity and Sign-in logs",
    "templateRelativePath": "AzureAuditActivityAndSignin.json",
    "subtitle": "",
    "provider": "Microsoft Sentinel community",
    "support": {
      "tier": "Community"
    },
    "author": {
      "name": "Sem Tijsseling"
    },
    "source": {
      "kind": "Community"
    },
    "categories": {
      "domains": [
        "Identity"
      ]
    }
    },
  {
    "workbookKey": "WindowsFirewall",
    "logoFileName": "Microsoft_logo.svg",
    "description": "Gain insights into Windows Firewall logs in combination with security and Azure signin logs",
    "dataTypesDependencies": [
      "WindowsFirewall",
      "SecurityEvent",
      "SigninLogs"
    ],
    "dataConnectorsDependencies": [
      "SecurityEvents",
      "WindowsFirewall",
      "WindowsSecurityEvents"
    ],
    "previewImagesFileNames": [
      "WindowsFirewallWhite1.png",
      "WindowsFirewallWhite2.png",
      "WindowsFirewallBlack1.png",
      "WindowsFirewallBlack2.png"
    ],
    "version": "1.0.0",
    "title": "Windows Firewall",
    "templateRelativePath": "WindowsFirewall.json",
    "subtitle": "",
    "provider": "Microsoft Sentinel community"
  },
  {
    "workbookKey": "EventAnalyzerwWorkbook",
    "logoFileName": "Azure_Sentinel.svg",
    "description": "The Event Analyzer workbook allows to explore, audit and speed up analysis of Windows Event Logs, including all event details and attributes, such as security, application, system, setup, directory service, DNS and others.",
    "dataTypesDependencies": [
      "SecurityEvent"
    ],
    "dataConnectorsDependencies": [
      "SecurityEvents",
      "WindowsSecurityEvents"
    ],
    "previewImagesFileNames": [
      "EventAnalyzer-Workbook-White.png",
      "EventAnalyzer-Workbook-Black.png"
    ],
    "version": "1.0.0",
    "title": "Event Analyzer",
    "templateRelativePath": "EventAnalyzer.json",
    "subtitle": "",
    "provider": "Microsoft Sentinel community"
  },
  {
    "workbookKey": "ASC-ComplianceandProtection",
    "logoFileName": "Azure_Sentinel.svg",
    "description": "Gain insight into regulatory compliance, alert trends, security posture, and more with this workbook based on Azure Security Center data.",
    "dataTypesDependencies": [
      "SecurityAlert",
      "ProtectionStatus",
      "SecurityRecommendation",
      "SecurityBaseline",
      "SecurityBaselineSummary",
      "Update",
      "ConfigurationChange"
    ],
    "dataConnectorsDependencies": [
      "AzureSecurityCenter"
    ],
    "previewImagesFileNames": [
      "ASCCaPBlack.png",
      "ASCCaPWhite.png"
    ],
    "version": "1.2.0",
    "title": "ASC Compliance and Protection",
    "templateRelativePath": "ASC-ComplianceandProtection.json",
    "subtitle": "",
    "provider": "Microsoft Sentinel community",
    "support": {
      "tier": "Community"
    },
    "author": {
      "name": "Matt Lowe"
    },
    "source": {
      "kind": "Community"
    },
    "categories": {
      "domains": [
        "Security - Cloud Security"
      ]
    }
  },
  {
    "workbookKey": "AIVectraDetectWorkbook",
    "logoFileName": "AIVectraDetect.svg",
    "description": "Start investigating network attacks surfaced by Vectra Detect directly from Sentinel. View critical hosts, accounts, campaigns and detections. Also monitor Vectra system health and audit logs.",
    "dataTypesDependencies": [
      "CommonSecurityLog"
    ],
    "dataConnectorsDependencies": [
      "AIVectraDetect"
    ],
    "previewImagesFileNames": [
      "AIVectraDetectWhite1.png",
      "AIVectraDetectBlack1.png"
    ],
    "version": "1.1.1",
    "title": "Vectra AI Detect",
    "templateRelativePath": "AIVectraDetectWorkbook.json",
    "subtitle": "",
    "provider": "Vectra AI"
  },
  {
    "workbookKey": "Perimeter81OverviewWorkbook",
    "logoFileName": "Perimeter81_Logo.svg",
    "description": "Gain insights and comprehensive monitoring into your Perimeter 81 account by analyzing activities.",
    "dataTypesDependencies": [
      "Perimeter81_CL"
    ],
    "dataConnectorsDependencies": [
      "Perimeter81ActivityLogs"
    ],
    "previewImagesFileNames": [
      "Perimeter81OverviewWhite1.png",
      "Perimeter81OverviewBlack1.png",
      "Perimeter81OverviewWhite2.png",
      "Perimeter81OverviewBlack2.png"
    ],
    "version": "1.0.0",
    "title": "Perimeter 81 Overview",
    "templateRelativePath": "Perimeter81OverviewWorkbook.json",
    "subtitle": "",
    "provider": "Perimeter 81"
  },
  {
    "workbookKey": "SymantecProxySGWorkbook",
    "logoFileName": "symantec_logo.svg",
    "description": "Gain insight into Symantec ProxySG by analyzing, collecting and correlating proxy data.\nThis workbook provides visibility into ProxySG Access logs",
    "dataTypesDependencies": [
      "Syslog"
    ],
    "dataConnectorsDependencies": [
      "SymantecProxySG"
    ],
    "previewImagesFileNames": [
      "SymantecProxySGWhite.png",
      "SymantecProxySGBlack.png"
    ],
    "version": "1.0.0",
    "title": "Symantec ProxySG",
    "templateRelativePath": "SymantecProxySG.json",
    "subtitle": "",
    "provider": "Symantec"
  },
  {
    "workbookKey": "IllusiveASMWorkbook",
    "logoFileName": "illusive_logo_workbook.svg",
    "description": "Gain insights into your organization's Cyber Hygiene and Attack Surface risk.\nIllusive ASM automates discovery and clean-up of credential violations, allows drill-down inspection of pathways to critical assets, and provides risk insights that inform intelligent decision-making to reduce attacker mobility.",
    "dataTypesDependencies": [
      "CommonSecurityLog"
    ],
    "dataConnectorsDependencies": [
      "illusiveAttackManagementSystem",
	  "illusiveAttackManagementSystemAma"
    ],
    "previewImagesFileNames": [
      "IllusiveASMWhite.png",
      "IllusiveASMBlack.png"
    ],
    "version": "1.0.0",
    "title": "Illusive ASM Dashboard",
    "templateRelativePath": "IllusiveASM.json",
    "subtitle": "",
    "provider": "Illusive"
  },
  {
    "workbookKey": "IllusiveADSWorkbook",
    "logoFileName": "illusive_logo_workbook.svg",
    "description": "Gain insights into unauthorized lateral movement in your organization's network.\nIllusive ADS is designed to paralyzes attackers and eradicates in-network threats by creating a hostile environment for the attackers across all the layers of the attack surface.",
    "dataTypesDependencies": [
      "CommonSecurityLog"
    ],
    "dataConnectorsDependencies": [
      "illusiveAttackManagementSystem",
	  "illusiveAttackManagementSystemAma"
    ],
    "previewImagesFileNames": [
      "IllusiveADSWhite.png",
      "IllusiveADSBlack.png"
    ],
    "version": "1.0.0",
    "title": "Illusive ADS Dashboard",
    "templateRelativePath": "IllusiveADS.json",
    "subtitle": "",
    "provider": "Illusive"
  },
  {
    "workbookKey": "PulseConnectSecureWorkbook",
    "logoFileName": "Azure_Sentinel.svg",
    "description": "Gain insight into Pulse Secure VPN by analyzing, collecting and correlating vulnerability data.\nThis workbook provides visibility into user VPN activities",
    "dataTypesDependencies": [
      "Syslog"
    ],
    "dataConnectorsDependencies": [
      "PulseConnectSecure"
    ],
    "previewImagesFileNames": [
      "PulseConnectSecureWhite.png",
      "PulseConnectSecureBlack.png"
    ],
    "version": "1.0.0",
    "title": "Pulse Connect Secure",
    "templateRelativePath": "PulseConnectSecure.json",
    "subtitle": "",
    "provider": "Pulse Secure"
  },
  {
    "workbookKey": "InfobloxNIOSWorkbook",
    "logoFileName": "infoblox_logo.svg",
    "description": "Gain insight into Infoblox NIOS by analyzing, collecting and correlating DHCP and DNS data.\nThis workbook provides visibility into DHCP and DNS traffic",
    "dataTypesDependencies": [
      "Syslog"
    ],
    "dataConnectorsDependencies": [
      "InfobloxNIOS"
    ],
    "previewImagesFileNames": [
      "InfobloxNIOSWhite.png",
      "InfobloxNIOSBlack.png"
    ],
    "version": "1.1.0",
    "title": "Infoblox NIOS",
    "templateRelativePath": "Infoblox-Workbook-V2.json",
    "subtitle": "",
    "provider": "Infoblox"
  },
  {
    "workbookKey": "SymantecVIPWorkbook",
    "logoFileName": "symantec_logo.svg",
    "description": "Gain insight into Symantec VIP by analyzing, collecting and correlating strong authentication data.\nThis workbook provides visibility into user authentications",
    "dataTypesDependencies": [
      "Syslog"
    ],
    "dataConnectorsDependencies": [
      "SymantecVIP"
    ],
    "previewImagesFileNames": [
      "SymantecVIPWhite.png",
      "SymantecVIPBlack.png"
    ],
    "version": "1.0.0",
    "title": "Symantec VIP",
    "templateRelativePath": "SymantecVIP.json",
    "subtitle": "",
    "provider": "Symantec"
  },
  {
    "workbookKey": "ProofPointTAPWorkbook",
    "logoFileName": "proofpointlogo.svg",
    "description": "Gain extensive insight into Proofpoint Targeted Attack Protection (TAP) by analyzing, collecting and correlating TAP log events.\nThis workbook provides visibility into message and click events that were permitted, delivered, or blocked",
    "dataTypesDependencies": [
      "ProofPointTAPMessagesBlocked_CL",
      "ProofPointTAPMessagesDelivered_CL",
      "ProofPointTAPClicksPermitted_CL",
      "ProofPointTAPClicksBlocked_CL"
    ],
    "dataConnectorsDependencies": [
      "ProofpointTAP"
    ],
    "previewImagesFileNames": [
      "ProofpointTAPWhite.png",
      "ProofpointTAPBlack.png"
    ],
    "version": "1.0.0",
    "title": "Proofpoint TAP",
    "templateRelativePath": "ProofpointTAP.json",
    "subtitle": "",
    "provider": "Proofpoint"
  },
  {
    "workbookKey": "QualysVMWorkbook",
    "logoFileName": "qualys_logo.svg",
    "description": "Gain insight into Qualys Vulnerability Management by analyzing, collecting and correlating vulnerability data.\nThis workbook provides visibility into vulnerabilities detected from vulnerability scans",
    "dataTypesDependencies": [
      "QualysHostDetection_CL"
    ],
    "dataConnectorsDependencies": [
      "QualysVulnerabilityManagement"
    ],
    "previewImagesFileNames": [
      "QualysVMWhite.png",
      "QualysVMBlack.png"
    ],
    "version": "1.0.0",
    "title": "Qualys Vulnerability Management",
    "templateRelativePath": "QualysVM.json",
    "subtitle": "",
    "provider": "Qualys"
  },
  {
    "workbookKey": "QualysVMV2Workbook",
    "logoFileName": "qualys_logo.svg",
    "description": "Gain insight into Qualys Vulnerability Management by analyzing, collecting and correlating vulnerability data.\nThis workbook provides visibility into vulnerabilities detected from vulnerability scans",
    "dataTypesDependencies": [
      "QualysHostDetectionV2_CL"
    ],
    "dataConnectorsDependencies": [
      "QualysVulnerabilityManagement"
    ],
    "previewImagesFileNames": [
      "QualysVMWhite.png",
      "QualysVMBlack.png"
    ],
    "version": "1.0.0",
    "title": "Qualys Vulnerability Management",
    "templateRelativePath": "QualysVMv2.json",
    "subtitle": "",
    "provider": "Qualys"
  },
  {
    "workbookKey": "GitHubSecurity",
    "logoFileName": "GitHub.svg",
    "description": "Gain insights to GitHub activities that may be interesting for security.",
    "dataTypesDependencies": [
      "Github_CL",
      "GitHubRepoLogs_CL"
    ],
    "dataConnectorsDependencies": [],
    "previewImagesFileNames": [
      "GitHubSecurityWhite.png",
      "GitHubSecurityBlack.png"
    ],
    "version": "1.0.0",
    "title": "GitHub Security",
    "templateRelativePath": "GitHubSecurityWorkbook.json",
    "subtitle": "",
    "provider": "Microsoft Sentinel community"
  },
  {
    "workbookKey": "VisualizationDemo",
    "logoFileName": "Azure_Sentinel.svg",
    "description": "Learn and explore the many ways of displaying information within Microsoft Sentinel workbooks",
    "dataTypesDependencies": [
      "SecurityAlert"
    ],
    "dataConnectorsDependencies": [],
    "previewImagesFileNames": [
      "VisualizationDemoBlack.png",
      "VisualizationDemoWhite.png"
    ],
    "version": "1.0.0",
    "title": "Visualizations Demo",
    "templateRelativePath": "VisualizationDemo.json",
    "subtitle": "",
    "provider": "Microsoft Sentinel Community",
    "support": {
      "tier": "Community"
    },
    "author": {
      "name": "Matt Lowe"
    },
    "source": {
      "kind": "Community"
    },
    "categories": {
      "domains": [
        "Platform"
      ]
    }
  },
  {
    "workbookKey": "SophosXGFirewallWorkbook",
    "logoFileName": "sophos_logo.svg",
    "description": "Gain insight into Sophos XG Firewall by analyzing, collecting and correlating firewall data.\nThis workbook provides visibility into network traffic",
    "dataTypesDependencies": [
      "Syslog"
    ],
    "dataConnectorsDependencies": [
      "SophosXGFirewall"
    ],
    "previewImagesFileNames": [
      "SophosXGFirewallWhite.png",
      "SophosXGFirewallBlack.png"
    ],
    "version": "1.0.0",
    "title": "Sophos XG Firewall",
    "templateRelativePath": "SophosXGFirewall.json",
    "subtitle": "",
    "provider": "Sophos"
  },
  {
    "workbookKey": "SysmonThreatHuntingWorkbook",
    "logoFileName": "sysmonthreathunting_logo.svg",
    "description": "Simplify your threat hunts using Sysmon data mapped to MITRE ATT&CK data. This workbook gives you the ability to drilldown into system activity based on known ATT&CK techniques as well as other threat hunting entry points such as user activity, network connections or virtual machine Sysmon events.\nPlease note that for this workbook to work you must have deployed Sysmon on your virtual machines in line with the instructions at https://github.com/BlueTeamLabs/sentinel-attack/wiki/Onboarding-sysmon-data-to-Azure-Sentinel",
    "dataTypesDependencies": [
      "Event"
    ],
    "dataConnectorsDependencies": [],
    "previewImagesFileNames": [
      "SysmonThreatHuntingWhite1.png",
      "SysmonThreatHuntingBlack1.png"
    ],
    "version": "1.4.0",
    "title": "Sysmon Threat Hunting",
    "templateRelativePath": "SysmonThreatHunting.json",
    "subtitle": "",
    "provider": "Microsoft Sentinel community",
    "support": {
      "tier": "Community"
    },
    "author": {
      "name": "Edoardo Gerosa"
    },
    "source": {
      "kind": "Community"
    },
    "categories": {
      "domains": [
        "Security - Threat Protection",
        "Application"
      ]
    }
  },
  {
    "workbookKey": "WebApplicationFirewallWAFTypeEventsWorkbook",
    "logoFileName": "webapplicationfirewall(WAF)_logo.svg",
    "description": "Gain insights into your organization's Azure web application firewall (WAF) across various services such as Azure Front Door Service and Application Gateway. You can view event triggers, full messages, attacks over time, among other data. Several aspects of the workbook are interactable to allow users to further understand their data",
    "dataTypesDependencies": [
      "AzureDiagnostics"
    ],
    "dataConnectorsDependencies": [
      "WAF"
    ],
    "previewImagesFileNames": [
      "WAFFirewallWAFTypeEventsBlack1.PNG",
      "WAFFirewallWAFTypeEventsBlack2.PNG",
      "WAFFirewallWAFTypeEventsBlack3.PNG",
      "WAFFirewallWAFTypeEventsBlack4.PNG",
      "WAFFirewallWAFTypeEventsWhite1.png",
      "WAFFirewallWAFTypeEventsWhite2.PNG",
      "WAFFirewallWAFTypeEventsWhite3.PNG",
      "WAFFirewallWAFTypeEventsWhite4.PNG"
    ],
    "version": "1.1.0",
    "title": "Microsoft Web Application Firewall (WAF) - Azure WAF",
    "templateRelativePath": "WebApplicationFirewallWAFTypeEvents.json",
    "subtitle": "",
    "provider": "Microsoft"
  },
  {
    "workbookKey": "OrcaAlertsOverviewWorkbook",
    "logoFileName": "Orca_logo.svg",
    "description": "A visualized overview of Orca security alerts.\nExplore, analize and learn about your security posture using Orca alerts Overview",
    "dataTypesDependencies": [
      "OrcaAlerts_CL"
    ],
    "dataConnectorsDependencies": [
      "OrcaSecurityAlerts"
    ],
    "previewImagesFileNames": [
      "OrcaAlertsWhite.png",
      "OrcaAlertsBlack.png"
    ],
    "version": "1.1.0",
    "title": "Orca alerts overview",
    "templateRelativePath": "OrcaAlerts.json",
    "subtitle": "",
    "provider": "Orca Security"
  },
  {
    "workbookKey": "CyberArkWorkbook",
    "logoFileName": "CyberArk_Logo.svg",
    "description": "The CyberArk Syslog connector allows you to easily connect all your CyberArk security solution logs with your Microsoft Sentinel, to view dashboards, create custom alerts, and improve investigation. Integration between CyberArk and Microsoft Sentinel makes use of the CEF Data Connector to properly parse and display CyberArk Syslog messages.",
    "dataTypesDependencies": [
      "CommonSecurityLog"
    ],
    "dataConnectorsDependencies": [
      "CyberArk",
	  "CyberArkAma"
    ],
    "previewImagesFileNames": [
      "CyberArkActivitiesWhite.PNG",
      "CyberArkActivitiesBlack.PNG"
    ],
    "version": "1.1.0",
    "title": "CyberArk EPV Events",
    "templateRelativePath": "CyberArkEPV.json",
    "subtitle": "",
    "provider": "CyberArk"
  },
  {
    "workbookKey": "UserEntityBehaviorAnalyticsWorkbook",
    "logoFileName": "Azure_Sentinel.svg",
    "description": "Identify compromised users and insider threats using User and Entity Behavior Analytics. Gain insights into anomalous user behavior from baselines learned from behavior patterns",
    "dataTypesDependencies": [
      "Anomalies"
    ],
    "dataConnectorsDependencies": [],
    "previewImagesFileNames": [
      "UserEntityBehaviorAnalyticsBlack2.png",
      "UserEntityBehaviorAnalyticsWhite2.png"
    ],
    "version": "2.0",
    "title": "User And Entity Behavior Analytics",
    "templateRelativePath": "UserEntityBehaviorAnalytics.json",
    "subtitle": "",
    "provider": "Microsoft",
    "support": {
      "tier": "Microsoft"
    },
    "author": {
      "name": "Microsoft Corporation"
    },
    "source": {
      "kind": "Community"
    },
    "categories": {
      "domains": [
        "User Behavior (UEBA)"
      ]
    }
  },
  {
    "workbookKey": "CitrixWAF",
    "logoFileName": "citrix_logo.svg",
    "description": "Gain insight into the Citrix WAF logs",
    "dataTypesDependencies": [
      "CommonSecurityLog"
    ],
    "dataConnectorsDependencies": [
      "CitrixWAF",
	  "CitrixWAFAma"
    ],
    "previewImagesFileNames": [
      "CitrixWAFBlack.png",
      "CitrixWAFWhite.png"
    ],
    "version": "1.0.0",
    "title": "Citrix WAF (Web App Firewall)",
    "templateRelativePath": "CitrixWAF.json",
    "subtitle": "",
    "provider": "Citrix Systems Inc."
  },
  {
    "workbookKey": "UnifiSGWorkbook",
    "logoFileName": "Azure_Sentinel.svg",
    "description": "Gain insights into Unifi Security Gateways analyzing traffic and activities.",
    "dataTypesDependencies": [
      "CommonSecurityLog"
    ],
    "dataConnectorsDependencies": [],
    "previewImagesFileNames": [
      "UnifiSGBlack.png",
      "UnifiSGWhite.png"
    ],
    "version": "1.0.0",
    "title": "Unifi Security Gateway",
    "templateRelativePath": "UnifiSG.json",
    "subtitle": "",
    "provider": "Microsoft Sentinel community",
    "support": {
      "tier": "Community"
    },
    "author": {
      "name": "SecurityJedi"
    },
    "source": {
      "kind": "Community"
    },
    "categories": {
      "domains": [
        "Security - Network"
      ]
    }
  },
  {
    "workbookKey": "UnifiSGNetflowWorkbook",
    "logoFileName": "Azure_Sentinel.svg",
    "description": "Gain insights into Unifi Security Gateways analyzing traffic and activities using Netflow.",
    "dataTypesDependencies": [
      "netflow_CL"
    ],
    "dataConnectorsDependencies": [],
    "previewImagesFileNames": [
      "UnifiSGNetflowBlack.png",
      "UnifiSGNetflowWhite.png"
    ],
    "version": "1.0.0",
    "title": "Unifi Security Gateway - NetFlow",
    "templateRelativePath": "UnifiSGNetflow.json",
    "subtitle": "",
    "provider": "Microsoft Sentinel community",
    "support": {
      "tier": "Community"
    },
    "author": {
      "name": "SecurityJedi"
    },
    "source": {
      "kind": "Community"
    },
    "categories": {
      "domains": [
        "Security - Network"
      ]
    }
  },
  {
    "workbookKey": "NormalizedNetworkEventsWorkbook",
    "logoFileName": "Azure_Sentinel.svg",
    "description": "See insights on multiple networking appliances and other network sessions, that have been parsed or mapped to the normalized networking sessions table. Note this requires enabling parsers for the different products - to learn more, visit https://aka.ms/sentinelnormalizationdocs",
    "dataTypesDependencies": [],
    "dataConnectorsDependencies": [],
    "previewImagesFileNames": [
      "NormalizedNetworkEventsWhite.png",
      "NormalizedNetworkEventsBlack.png"
    ],
    "version": "1.0.0",
    "title": "Normalized network events",
    "templateRelativePath": "NormalizedNetworkEvents.json",
    "subtitle": "",
    "provider": "Microsoft",
    "support": {
      "tier": "Community"
    },
    "author": {
      "name": "yoav fransis"
    },
    "source": {
      "kind": "Community"
    },
    "categories": {
      "domains": [
        "Networking"
      ]
    }
  },
  {
    "workbookKey": "WorkspaceAuditingWorkbook",
    "logoFileName": "Azure_Sentinel.svg",
    "description": "Workspace auditing report\r\nUse this report to understand query runs across your workspace.",
    "dataTypesDependencies": [
      "LAQueryLogs"
    ],
    "dataConnectorsDependencies": [],
    "previewImagesFileNames": [
      "WorkspaceAuditingWhite.png",
      "WorkspaceAuditingBlack.png"
    ],
    "version": "1.0.0",
    "title": "Workspace audit",
    "templateRelativePath": "WorkspaceAuditing.json",
    "subtitle": "",
    "provider": "Microsoft Sentinel community",
    "support": {
      "tier": "Community"
    },
    "author": {
      "name": "Sarah Young"
    },
    "source": {
      "kind": "Community"
    },
    "categories": {
      "domains": [
        "IT Operations"
      ]
    }
  },
  {
    "workbookKey": "MITREATTACKWorkbook",
    "logoFileName": "Azure_Sentinel.svg",
    "description": "Workbook to showcase MITRE ATT&CK Coverage for Microsoft Sentinel",
    "dataTypesDependencies": [
      "SecurityAlert"
  ],
    "dataConnectorsDependencies": [],
    "previewImagesFileNames": [
      "MITREATTACKWhite1.PNG",
      "MITREATTACKWhite2.PNG",
      "MITREATTACKBlack1.PNG",
      "MITREATTACKBlack2.PNG"
    ],
    "version": "1.0.1",
    "title": "MITRE ATT&CK Workbook",
    "templateRelativePath": "MITREAttack.json",
    "subtitle": "",
    "provider": "Microsoft Sentinel community"
  },
  {
    "workbookKey": "BETTERMTDWorkbook",
    "logoFileName": "BETTER_MTD_logo.svg",
    "description": "Workbook using the BETTER Mobile Threat Defense (MTD) connector, to give insights into your mobile devices, installed application and overall device security posture.",
    "dataTypesDependencies": [
      "BetterMTDDeviceLog_CL",
      "BetterMTDAppLog_CL",
      "BetterMTDIncidentLog_CL",
      "BetterMTDNetflowLog_CL"
    ],
    "dataConnectorsDependencies": [
      "BetterMTD"
    ],
    "previewImagesFileNames": [
      "BetterMTDWorkbookPreviewWhite1.png",
      "BetterMTDWorkbookPreviewWhite2.png",
      "BetterMTDWorkbookPreviewWhite3.png",
      "BetterMTDWorkbookPreviewBlack1.png",
      "BetterMTDWorkbookPreviewBlack2.png",
      "BetterMTDWorkbookPreviewBlack3.png"
    ],
    "version": "1.1.0",
    "title": "BETTER Mobile Threat Defense (MTD)",
    "templateRelativePath": "BETTER_MTD_Workbook.json",
    "subtitle": "",
    "provider": "BETTER Mobile"
  },
  {
    "workbookKey": "AlsidIoEWorkbook",
    "logoFileName": "Alsid.svg",
    "description": "Workbook showcasing the state and evolution of your Alsid for AD Indicators of Exposures alerts.",
    "dataTypesDependencies": [
      "AlsidForADLog_CL"
    ],
    "dataConnectorsDependencies": [
      "AlsidForAD"
    ],
    "previewImagesFileNames": [
      "AlsidIoEBlack1.png",
      "AlsidIoEBlack2.png",
      "AlsidIoEBlack3.png",
      "AlsidIoEWhite1.png",
      "AlsidIoEWhite2.png",
      "AlsidIoEWhite3.png"
    ],
    "version": "1.0.0",
    "title": "Alsid for AD | Indicators of Exposure",
    "templateRelativePath": "AlsidIoE.json",
    "subtitle": "",
    "provider": "Alsid"
  },
  {
    "workbookKey": "AlsidIoAWorkbook",
    "logoFileName": "Alsid.svg",
    "description": "Workbook showcasing the state and evolution of your Alsid for AD Indicators of Attack alerts.",
    "dataTypesDependencies": [
      "AlsidForADLog_CL"
    ],
    "dataConnectorsDependencies": [
      "AlsidForAD"
    ],
    "previewImagesFileNames": [
      "AlsidIoABlack1.png",
      "AlsidIoABlack2.png",
      "AlsidIoABlack3.png",
      "AlsidIoAWhite1.png",
      "AlsidIoAWhite2.png",
      "AlsidIoAWhite3.png"
    ],
    "version": "1.0.0",
    "title": "Alsid for AD | Indicators of Attack",
    "templateRelativePath": "AlsidIoA.json",
    "subtitle": "",
    "provider": "Alsid"
  },
  {
    "workbookKey": "InvestigationInsightsWorkbook",
    "logoFileName": "Microsoft_logo.svg",
    "description": "Help analysts gain insight into incident, bookmark and entity data through the Investigation Insights Workbook. This workbook provides common queries and detailed visualizations to help an analyst investigate suspicious activities quickly with an easy to use interface. Analysts can start their investigation from a Microsoft Sentinel incident, bookmark, or by simply entering the entity data into the workbook manually.",
    "dataTypesDependencies": [
      "AuditLogs",
      "AzureActivity",
      "CommonSecurityLog",
      "OfficeActivity",
      "SecurityEvent",
      "SigninLogs",
      "ThreatIntelligenceIndicator"
  ],
  "dataConnectorsDependencies": [
      "AzureActivity",
      "SecurityEvents",
      "Office365",
      "AzureActiveDirectory",
      "ThreatIntelligence",
      "ThreatIntelligenceTaxii",
      "WindowsSecurityEvents"
  ],
  "previewImagesFileNames": [
      "InvestigationInsightsWhite1.png",
      "InvestigationInsightsBlack1.png",
      "InvestigationInsightsWhite2.png",
      "InvestigationInsightsBlack2.png"
  ],
  "version": "1.4.1",
  "title": "Investigation Insights",
  "templateRelativePath": "InvestigationInsights.json",
  "subtitle": "",
  "provider": "Microsoft Sentinel community"
  },
  {
    "workbookKey": "AksSecurityWorkbook",
    "logoFileName": "Kubernetes_services.svg",
    "description": "See insights about the security of your AKS clusters. The workbook helps to identify sensitive operations in the clusters and get insights based on Azure Defender alerts.",
    "dataTypesDependencies": [
      "SecurityAlert",
      "AzureDiagnostics"
    ],
    "dataConnectorsDependencies": [
      "AzureSecurityCenter",
      "AzureKubernetes"
    ],
    "previewImagesFileNames": [
      "AksSecurityWhite.png",
      "AksSecurityBlack.png"
    ],
    "version": "1.5.0",
    "title": "Azure Kubernetes Service (AKS) Security",
    "templateRelativePath": "AksSecurity.json",
    "subtitle": "",
    "provider": "Microsoft"
  },
  {
    "workbookKey": "AzureKeyVaultWorkbook",
    "logoFileName": "KeyVault.svg",
    "description": "See insights about the security of your Azure key vaults. The workbook helps to identify sensitive operations in the key vaults and get insights based on Azure Defender alerts.",
    "dataTypesDependencies": [
      "SecurityAlert",
      "AzureDiagnostics"
    ],
    "dataConnectorsDependencies": [
      "AzureSecurityCenter",
      "AzureKeyVault"
    ],
    "previewImagesFileNames": [
      "AkvSecurityWhite.png",
      "AkvSecurityBlack.png"
    ],
    "version": "1.1.0",
    "title": "Azure Key Vault Security",
    "templateRelativePath": "AzureKeyVaultWorkbook.json",
    "subtitle": "",
    "provider": "Microsoft"
  },
  {
    "workbookKey": "IncidentOverview",
    "logoFileName": "Azure_Sentinel.svg",
    "description": "The Incident Overview workbook is designed to assist in triaging and investigation by providing in-depth information about the incident, including:\r\n* General information\r\n* Entity data\r\n* Triage time (time between incident creation and first response)\r\n* Mitigation time (time between incident creation and closing)\r\n* Comments\r\n\r\nCustomize this workbook by saving and editing it. \r\nYou can reach this workbook template from the incidents panel as well. Once you have customized it, the link from the incident panel will open the customized workbook instead of the template.\r\n",
    "dataTypesDependencies": [
      "SecurityAlert",
      "SecurityIncident"
    ],
    "dataConnectorsDependencies": [],
    "previewImagesFileNames": [
      "IncidentOverviewBlack1.png",
      "IncidentOverviewWhite1.png",
      "IncidentOverviewBlack2.png",
      "IncidentOverviewWhite2.png"
    ],
    "version": "2.1.0",
    "title": "Incident overview",
    "templateRelativePath": "IncidentOverview.json",
    "subtitle": "",
    "provider": "Microsoft"
  },
  {
    "workbookKey": "SecurityOperationsEfficiency",
    "logoFileName": "Azure_Sentinel.svg",
    "description": "Security operations center managers can view overall efficiency metrics and measures regarding the performance of their team. They can find operations by multiple indicators over time including severity, MITRE tactics, mean time to triage, mean time to resolve and more. The SOC manager can develop a picture of the performance in both general and specific areas over time and use it to improve efficiency.",
    "dataTypesDependencies": [
      "SecurityAlert",
      "SecurityIncident"
    ],
    "dataConnectorsDependencies": [],
    "previewImagesFileNames": [
      "SecurityEfficiencyWhite1.png",
      "SecurityEfficiencyWhite2.png",
      "SecurityEfficiencyBlack1.png",
      "SecurityEfficiencyBlack2.png"
  ],
  "version": "1.5.1",
  "title": "Security Operations Efficiency",
  "templateRelativePath": "SecurityOperationsEfficiency.json",
  "subtitle": "",
  "provider": "Microsoft"
  },
  {
    "workbookKey": "DataCollectionHealthMonitoring",
    "logoFileName": "Azure_Sentinel.svg",
    "description": "Gain insights into your workspace's data ingestion status. In this workbook, you can view additional monitors and detect anomalies that will help you determine your workspace's data collection health.",
    "dataTypesDependencies": [],
    "dataConnectorsDependencies": [],
    "previewImagesFileNames": [
        "HealthMonitoringWhite1.png",
        "HealthMonitoringWhite2.png",
        "HealthMonitoringWhite3.png",
        "HealthMonitoringBlack1.png",
        "HealthMonitoringBlack2.png",
        "HealthMonitoringBlack3.png"
    ],
    "version": "1.0.0",
    "title": "Data collection health monitoring",
    "templateRelativePath": "DataCollectionHealthMonitoring.json",
    "subtitle": "",
    "provider": "Microsoft",
    "support": { "tier": "Community" },
    "author": { "name": "morshabi" },
    "source": { "kind": "Community" },
    "categories": { "domains": [ "IT Operations", "Platform" ] }
  },
  {
    "workbookKey": "OnapsisAlarmsWorkbook",
    "logoFileName": "onapsis_logo.svg",
    "description": "Gain insights into what is going on in your SAP Systems with this overview of the alarms triggered in the Onapsis Platform. Incidents are enriched with context and next steps to help your Security team respond effectively.",
    "dataTypesDependencies": [
      "CommonSecurityLog"
    ],
    "dataConnectorsDependencies": [
      "OnapsisPlatform"
    ],
    "previewImagesFileNames": [
      "OnapsisWhite1.PNG",
      "OnapsisBlack1.PNG",
      "OnapsisWhite2.PNG",
      "OnapsisBlack2.PNG"
    ],
    "version": "1.0.0",
    "title": "Onapsis Alarms Overview",
    "templateRelativePath": "OnapsisAlarmsOverview.json",
    "subtitle": "",
    "provider": "Onapsis"
  },
  {
    "workbookKey": "DelineaWorkbook",
    "logoFileName": "DelineaLogo.svg",
    "description": "The Delinea Secret Server Syslog connector",
    "dataTypesDependencies": [
      "CommonSecurityLog"
    ],
    "dataConnectorsDependencies": [
      "DelineaSecretServer_CEF",
	  "DelineaSecretServerAma"
    ],
    "previewImagesFileNames": [
      "DelineaWorkbookWhite.PNG",
      "DelineaWorkbookBlack.PNG"
    ],
    "version": "1.0.0",
    "title": "Delinea Secret Server Workbook",
    "templateRelativePath": "DelineaWorkbook.json",
    "subtitle": "",
    "provider": "Delinea"
  },
  {
    "workbookKey": "ForcepointCloudSecurityGatewayWorkbook",
    "logoFileName": "Forcepoint_new_logo.svg",
    "description": "Use this report to understand query runs across your workspace.",
    "dataTypesDependencies": [
      "CommonSecurityLog"
    ],
    "dataConnectorsDependencies": [
      "ForcepointCSG",
	  "ForcepointCSGAma"
    ],
    "previewImagesFileNames": [
      "ForcepointCloudSecurityGatewayWhite.png",
      "ForcepointCloudSecurityGatewayBlack.png"
    ],
    "version": "1.0.0",
    "title": "Forcepoint Cloud Security Gateway Workbook",
    "templateRelativePath": "ForcepointCloudSecuirtyGateway.json",
    "subtitle": "",
    "provider": "Forcepoint"
  },
  {
    "workbookKey": "IntsightsIOCWorkbook",
    "logoFileName": "IntSights_logo.svg",
    "description": "This Microsoft Sentinel workbook provides an overview of Indicators of Compromise (IOCs) and their correlations allowing users to analyze and visualize indicators based on severity, type, and other parameters.",
    "dataTypesDependencies": [
      "ThreatIntelligenceIndicator",
      "SecurityAlert"
  ],
  "dataConnectorsDependencies": [
      "ThreatIntelligenceTaxii"
  ],
  "previewImagesFileNames": [
      "IntsightsIOCWhite.png",
      "IntsightsMatchedWhite.png",
      "IntsightsMatchedBlack.png",
      "IntsightsIOCBlack.png"
  ],
    "version": "2.0.0",
    "title": "IntSights IOC Workbook",
    "templateRelativePath": "IntsightsIOCWorkbook.json",
    "subtitle": "",
    "provider": "IntSights Cyber Intelligence"
  },
  {
    "workbookKey": "DarktraceSummaryWorkbook",
    "logoFileName": "Darktrace.svg",
    "description": "A workbook containing relevant KQL queries to help you visualise the data in model breaches from the Darktrace Connector",
    "dataTypesDependencies": [
      "CommonSecurityLog"
    ],
    "dataConnectorsDependencies": [
      "Darktrace",
	  "DarktraceAma"
    ],
    "previewImagesFileNames": [
      "AIA-DarktraceSummaryWhite.png",
      "AIA-DarktraceSummaryBlack.png"
    ],
    "version": "1.1.0",
    "title": "AI Analyst Darktrace Model Breach Summary",
    "templateRelativePath": "AIA-Darktrace.json",
    "subtitle": "",
    "provider": "Darktrace"
  },
  {
    "workbookKey": "TrendMicroXDR",
    "logoFileName": "trendmicro_logo.svg",
    "description": "Gain insights from Trend Vision One with this overview of the Alerts triggered.",
    "dataTypesDependencies": [
      "TrendMicro_XDR_WORKBENCH_CL"
  ],
  "dataConnectorsDependencies": [
      "TrendMicroXDR"
  ],
  "previewImagesFileNames": [
      "TrendMicroXDROverviewWhite.png",
      "TrendMicroXDROverviewBlack.png"
  ],
  "version": "1.3.0",
    "title": "Trend Vision One Alert Overview",
    "templateRelativePath": "TrendMicroXDROverview.json",
    "subtitle": "",
    "provider": "Trend Micro"
  },
  {
    "workbookKey": "CyberpionOverviewWorkbook",
    "logoFileName": "cyberpion_logo.svg",
    "description": "Use Cyberpion's Security Logs and this workbook, to get an overview of your online assets, gain insights into their current state, and find ways to better secure your ecosystem.",
    "dataTypesDependencies": [
      "CyberpionActionItems_CL"
    ],
    "dataConnectorsDependencies": [
      "CyberpionSecurityLogs"
    ],
    "previewImagesFileNames": [
      "CyberpionActionItemsBlack.png",
      "CyberpionActionItemsWhite.png"
    ],
    "version": "1.0.0",
    "title": "Cyberpion Overview",
    "templateRelativePath": "CyberpionOverviewWorkbook.json",
    "subtitle": "",
    "provider": "Cyberpion"
  },
  {
    "workbookKey": "SolarWindsPostCompromiseHuntingWorkbook",
    "logoFileName": "MSTIC-Logo.svg",
    "description": "This hunting workbook is intended to help identify activity related to the Solorigate compromise and subsequent attacks discovered in December 2020",
    "dataTypesDependencies": [
      "CommonSecurityLog",
      "SigninLogs",
      "AuditLogs",
      "AADServicePrincipalSignInLogs",
      "OfficeActivity",
      "BehaviorAnalytics",
      "SecurityEvent",
      "DeviceProcessEvents",
      "SecurityAlert",
      "DnsEvents"
    ],
    "dataConnectorsDependencies": [
      "AzureActiveDirectory",
      "SecurityEvents",
      "Office365",
      "MicrosoftThreatProtection",
      "DNS",
      "WindowsSecurityEvents"
    ],
    "previewImagesFileNames": [
      "SolarWindsPostCompromiseHuntingWhite.png",
      "SolarWindsPostCompromiseHuntingBlack.png"
    ],
    "version": "1.5.1",
    "title": "SolarWinds Post Compromise Hunting",
    "templateRelativePath": "SolarWindsPostCompromiseHunting.json",
    "subtitle": "",
    "provider": "Microsoft",
	  "support": {
      "tier": "Microsoft"
    },
    "author": {
      "name": "Shain"
    },
    "source": {
      "kind": "Community"
    },
    "categories": {
      "domains": [ "Security - Others" ]
    }
  },
  {
    "workbookKey": "ProofpointPODWorkbook",
    "logoFileName": "proofpointlogo.svg",
    "description": "Gain insights into your Proofpoint on Demand Email Security activities, including maillog and messages data. The Workbook provides users with an executive dashboard showing the reporting capabilities, message traceability and monitoring.",
    "dataTypesDependencies": [
      "ProofpointPOD_maillog_CL",
      "ProofpointPOD_message_CL"
    ],
    "dataConnectorsDependencies": [
      "ProofpointPOD"
    ],
    "previewImagesFileNames": [
      "ProofpointPODMainBlack1.png",
      "ProofpointPODMainBlack2.png",
      "ProofpointPODMainWhite1.png",
      "ProofpointPODMainWhite2.png",
      "ProofpointPODMessageSummaryBlack.png",
      "ProofpointPODMessageSummaryWhite.png",
      "ProofpointPODTLSBlack.png",
      "ProofpointPODTLSWhite.png"
    ],
    "version": "1.0.0",
    "title": "Proofpoint On-Demand Email Security",
    "templateRelativePath": "ProofpointPOD.json",
    "subtitle": "",
    "provider": "Proofpoint"
  },
  {
    "workbookKey": "CiscoUmbrellaWorkbook",
    "logoFileName": "cisco_logo.svg",
    "description": "Gain insights into Cisco Umbrella activities, including the DNS, Proxy and Cloud Firewall data. Workbook shows general information along with threat landscape including categories, blocked destinations and URLs.",
    "dataTypesDependencies": [
      "Cisco_Umbrella_dns_CL",
      "Cisco_Umbrella_proxy_CL",
      "Cisco_Umbrella_ip_CL",
      "Cisco_Umbrella_cloudfirewall_CL"
    ],
    "dataConnectorsDependencies": [
      "CiscoUmbrellaDataConnector"
    ],
    "previewImagesFileNames": [
      "CiscoUmbrellaDNSBlack1.png",
      "CiscoUmbrellaDNSBlack2.png",
      "CiscoUmbrellaDNSWhite1.png",
      "CiscoUmbrellaDNSWhite2.png",
      "CiscoUmbrellaFirewallBlack.png",
      "CiscoUmbrellaFirewallWhite.png",
      "CiscoUmbrellaMainBlack1.png",
      "CiscoUmbrellaMainBlack2.png",
      "CiscoUmbrellaMainWhite1.png",
      "CiscoUmbrellaMainWhite2.png",
      "CiscoUmbrellaProxyBlack1.png",
      "CiscoUmbrellaProxyBlack2.png",
      "CiscoUmbrellaProxyWhite1.png",
      "CiscoUmbrellaProxyWhite2.png"
    ],
    "version": "1.0.0",
    "title": "Cisco Umbrella",
    "templateRelativePath": "CiscoUmbrella.json",
    "subtitle": "",
    "provider": "Cisco"
  },
  {
    "workbookKey": "AnalyticsEfficiencyWorkbook",
    "logoFileName": "Azure_Sentinel.svg",
    "description": "Gain insights into the efficacy of your analytics rules. In this workbook you can analyze and monitor the analytics rules found in your workspace to achieve better performance by your SOC.",
    "dataTypesDependencies": [
      "SecurityAlert",
      "SecurityIncident"
    ],
    "dataConnectorsDependencies": [],
    "previewImagesFileNames": [
      "AnalyticsEfficiencyBlack.png",
      "AnalyticsEfficiencyWhite.png"
    ],
    "version": "1.2.0",
    "title": "Analytics Efficiency",
    "templateRelativePath": "AnalyticsEfficiency.json",
    "subtitle": "",
    "provider": "Microsoft"
  },
  {
    "workbookKey": "WorkspaceUsage",
    "logoFileName": "Azure_Sentinel.svg",
    "description": "Gain insights into your workspace's usage. In this workbook, you can view your workspace's data consumption, latency, recommended tasks and Cost and Usage statistics.",
    "dataTypesDependencies": [],
    "dataConnectorsDependencies": [],
    "previewImagesFileNames": [
      "WorkspaceUsageBlack.png",
      "WorkspaceUsageWhite.png"
    ],
    "version": "1.6.0",
    "title": "Workspace Usage Report",
    "templateRelativePath": "WorkspaceUsage.json",
    "subtitle": "",
    "provider": "Microsoft Sentinel community",
    "support": {
      "tier": "Community"
    },
    "author": {
      "name": "Clive Watson"
    },
    "source": {
      "kind": "Community"
    },
    "categories": {
      "domains": [
        "IT Operations"
      ]
    }
  },
  {
    "workbookKey": "SentinelCentral",
    "logoFileName": "Azure_Sentinel.svg",
    "description": "Use this report to view Incident (and Alert data) across many workspaces, this works with Azure Lighthouse and across any subscription you have access to.",
    "dataTypesDependencies": [
      "SecurityIncident"
  ],
    "dataConnectorsDependencies": [],
    "previewImagesFileNames": [
      "SentinelCentralBlack.png",
      "SentinelCentralWhite.png"
    ],
    "version": "2.1.1",
    "title": "Microsoft Sentinel Central",
    "templateRelativePath": "SentinelCentral.json",
    "subtitle": "",
    "provider": "Microsoft Sentinel community"
  },
  {
    "workbookKey": "CognniIncidentsWorkbook",
    "logoFileName": "cognni-logo.svg",
    "description": "Gain intelligent insights into the risks to your important financial, legal, HR, and governance information. This workbook lets you monitor your at-risk information to determine when and why incidents occurred, as well as who was involved. These incidents are broken into high, medium, and low risk incidents for each information category.",
    "dataTypesDependencies": [
      "CognniIncidents_CL"
    ],
    "dataConnectorsDependencies": [
      "CognniSentinelDataConnector"
    ],
    "previewImagesFileNames": [
      "CognniBlack.PNG",
      "CognniWhite.PNG"
    ],
    "version": "1.0.0",
    "title": "Cognni Important Information Incidents",
    "templateRelativePath": "CognniIncidentsWorkbook.json",
    "subtitle": "",
    "provider": "Cognni"
  },
  {
    "workbookKey": "pfsense",
    "logoFileName": "pfsense_logo.svg",
    "description": "Gain insights into pfsense logs from both filterlog and nginx.",
    "dataTypesDependencies": [
      "CommonSecurityLog"
    ],
    "dataConnectorsDependencies": [],
    "previewImagesFileNames": [
      "pfsenseBlack.png",
      "pfsenseWhite.png"
    ],
    "version": "1.0.0",
    "title": "pfsense",
    "templateRelativePath": "pfsense.json",
    "subtitle": "",
    "provider": "Microsoft Sentinel community",
    "support": {
      "tier": "Community"
    },
    "author": {
      "name": "dicolanl"
    },
    "source": {
      "kind": "Community"
    },
    "categories": {
      "domains": [
        "Security - Network"
      ]
    }
  },
  {
    "workbookKey": "ExchangeCompromiseHunting",
    "logoFileName": "MSTIC-Logo.svg",
    "description": "This workbook is intended to help defenders in responding to the Exchange Server vulnerabilities disclosed in March 2021, as well as hunting for potential compromise activity. More details on these vulnearbilities can be found at: https://aka.ms/exchangevulns",
    "dataTypesDependencies": [
      "SecurityEvent",
      "W3CIISLog"
    ],
    "dataConnectorsDependencies": [
      "SecurityEvents",
      "AzureMonitor(IIS)",
      "WindowsSecurityEvents"
    ],
    "previewImagesFileNames": [
      "ExchangeBlack.png",
      "ExchangeWhite.png"
    ],
    "version": "1.0.0",
    "title": "Exchange Compromise Hunting",
    "templateRelativePath": "ExchangeCompromiseHunting.json",
    "subtitle": "",
    "provider": "Microsoft",
    "support": {
      "tier": "Community"
    },
    "author": {
      "name": "Pete Bryan"
    },
    "source": {
      "kind": "Community"
    },
    "categories": {
      "domains": [
        "Security - Threat Protection"
      ]
    }
  },
  {
    "workbookKey": "SOCProcessFramework",
    "logoFileName": "Azure_Sentinel.svg",
    "description": "Built by Microsoft's Sentinel GBB's - This workbook contains years of SOC Best Practices and is intended to help SOCs mature and leverage industry standards in Operationalizing their SOC in using Microsoft Sentinel. It contains Processes and Procedures every SOC should consider and builds a high level of operational excellence.",
    "dataTypesDependencies": [],
    "dataConnectorsDependencies": [],
    "previewImagesFileNames": [
      "SOCProcessFrameworkCoverImage1White.png",
      "SOCProcessFrameworkCoverImage1Black.png",
      "SOCProcessFrameworkCoverImage2White.png",
      "SOCProcessFrameworkCoverImage2Black.png"
    ],
    "version": "1.1.0",
    "title": "SOC Process Framework",
    "templateRelativePath": "SOCProcessFramework.json",
    "subtitle": "",
    "provider": "Microsoft Sentinel Community"
  },
  {
    "workbookKey": "Building_a_SOCLargeStaffWorkbook",
    "logoFileName": "Azure_Sentinel.svg",
    "description": "Built by Microsoft's Sentinel GBB's - This workbook contains years of SOC Best Practices and is intended to help SOCs mature and leverage industry standards in Operationalizing their SOC in using Microsoft Sentinel. It contains Processes and Procedures every SOC should consider and builds a high level of operational excellence.",
    "dataTypesDependencies": [],
    "dataConnectorsDependencies": [],
    "previewImagesFileNames": [
        "SOCProcessFrameworkCoverImage1White.png",
        "SOCProcessFrameworkCoverImage1Black.png",
        "SOCProcessFrameworkCoverImage2White.png",
        "SOCProcessFrameworkCoverImage2Black.png"
    ],
    "version": "1.1.0",
    "title": "SOC Large Staff",
    "templateRelativePath": "Building_a_SOCLargeStaff.json",
    "subtitle": "",
    "provider": "Microsoft Sentinel Community"
},
{
    "workbookKey": "Building_a_SOCMediumStaffWorkbook",
    "logoFileName": "Azure_Sentinel.svg",
    "description": "Built by Microsoft's Sentinel GBB's - This workbook contains years of SOC Best Practices and is intended to help SOCs mature and leverage industry standards in Operationalizing their SOC in using Microsoft Sentinel. It contains Processes and Procedures every SOC should consider and builds a high level of operational excellence.",
    "dataTypesDependencies": [],
    "dataConnectorsDependencies": [],
    "previewImagesFileNames": [
        "SOCProcessFrameworkCoverImage1White.png",
        "SOCProcessFrameworkCoverImage1Black.png",
        "SOCProcessFrameworkCoverImage2White.png",
        "SOCProcessFrameworkCoverImage2Black.png"
    ],
    "version": "1.1.0",
    "title": "SOC Medium Staff",
    "templateRelativePath": "Building_a_SOCMediumStaff.json",
    "subtitle": "",
    "provider": "Microsoft Sentinel Community"
},
{
    "workbookKey": "Building_a_SOCPartTimeStaffWorkbook",
    "logoFileName": "Azure_Sentinel.svg",
    "description": "Built by Microsoft's Sentinel GBB's - This workbook contains years of SOC Best Practices and is intended to help SOCs mature and leverage industry standards in Operationalizing their SOC in using Microsoft Sentinel. It contains Processes and Procedures every SOC should consider and builds a high level of operational excellence.",
    "dataTypesDependencies": [],
    "dataConnectorsDependencies": [],
    "previewImagesFileNames": [
        "SOCProcessFrameworkCoverImage1White.png",
        "SOCProcessFrameworkCoverImage1Black.png",
        "SOCProcessFrameworkCoverImage2White.png",
        "SOCProcessFrameworkCoverImage2Black.png"
    ],
    "version": "1.1.0",
    "title": "SOC Part Time Staff",
    "templateRelativePath": "Building_a_SOCPartTimeStaff.json",
    "subtitle": "",
    "provider": "Microsoft Sentinel Community"
},
{
    "workbookKey": "Building_a_SOCSmallStaffWorkbook",
    "logoFileName": "Azure_Sentinel.svg",
    "description": "Built by Microsoft's Sentinel GBB's - This workbook contains years of SOC Best Practices and is intended to help SOCs mature and leverage industry standards in Operationalizing their SOC in using Microsoft Sentinel. It contains Processes and Procedures every SOC should consider and builds a high level of operational excellence.",
    "dataTypesDependencies": [],
    "dataConnectorsDependencies": [],
    "previewImagesFileNames": [
        "SOCProcessFrameworkCoverImage1White.png",
        "SOCProcessFrameworkCoverImage1Black.png",
        "SOCProcessFrameworkCoverImage2White.png",
        "SOCProcessFrameworkCoverImage2Black.png"
    ],
    "version": "1.1.0",
    "title": "SOC Small Staff",
    "templateRelativePath": "Building_a_SOCSmallStaff.json",
    "subtitle": "",
    "provider": "Microsoft Sentinel Community"
},
{
    "workbookKey": "SOCIRPlanningWorkbook",
    "logoFileName": "Azure_Sentinel.svg",
    "description": "Built by Microsoft's Sentinel GBB's - This workbook contains years of SOC Best Practices and is intended to help SOCs mature and leverage industry standards in Operationalizing their SOC in using Microsoft Sentinel. It contains Processes and Procedures every SOC should consider and builds a high level of operational excellence.",
    "dataTypesDependencies": [],
    "dataConnectorsDependencies": [],
    "previewImagesFileNames": [
        "SOCProcessFrameworkCoverImage1White.png",
        "SOCProcessFrameworkCoverImage1Black.png",
        "SOCProcessFrameworkCoverImage2White.png",
        "SOCProcessFrameworkCoverImage2Black.png"
    ],
    "version": "1.1.0",
    "title": "SOC IR Planning",
    "templateRelativePath": "SOCIRPlanning.json",
    "subtitle": "",
    "provider": "Microsoft Sentinel Community"
},
{
    "workbookKey": "UpdateSOCMaturityScoreWorkbook",
    "logoFileName": "Azure_Sentinel.svg",
    "description": "Built by Microsoft's Sentinel GBB's - This workbook contains years of SOC Best Practices and is intended to help SOCs mature and leverage industry standards in Operationalizing their SOC in using Microsoft Sentinel. It contains Processes and Procedures every SOC should consider and builds a high level of operational excellence.",
    "dataTypesDependencies": [],
    "dataConnectorsDependencies": [],
    "previewImagesFileNames": [
        "SOCProcessFrameworkCoverImage1White.png",
        "SOCProcessFrameworkCoverImage1Black.png",
        "SOCProcessFrameworkCoverImage2White.png",
        "SOCProcessFrameworkCoverImage2Black.png"
    ],
    "version": "1.1.0",
    "title": "Update SOC Maturity Score",
    "templateRelativePath": "UpdateSOCMaturityScore.json",
    "subtitle": "",
    "provider": "Microsoft Sentinel Community"
},
  {
    "workbookKey": "Microsoft365SecurityPosture",
    "logoFileName": "M365securityposturelogo.svg",
    "description": "This workbook presents security posture data collected from Azure Security Center, M365 Defender, Defender for Endpoint, and Microsoft Cloud App Security. This workbook relies on the M365 Security Posture Playbook in order to bring the data in.",
    "dataTypesDependencies": [
      "M365SecureScore_CL",
      "MDfESecureScore_CL",
      "MDfEExposureScore_CL",
      "MDfERecommendations_CL",
      "MDfEVulnerabilitiesList_CL",
      "McasShadowItReporting"
    ],
    "dataConnectorsDependencies": [],
    "previewImagesFileNames": [
      "M365securitypostureblack.png",
      "M365securityposturewhite.png"
    ],
    "version": "1.0.0",
    "title": "Microsoft 365 Security Posture",
    "templateRelativePath": "M365SecurityPosture.json",
    "subtitle": "",
    "provider": "Microsoft Sentinel Community",
    "support": {
      "tier": "Community"
    },
    "author": {
      "name": "Matt Lowe"
    },
    "source": {
      "kind": "Community"
    },
    "categories": {
      "domains": [
        "Security - Others"
      ]
    }
  },
  {
    "workbookKey": "AzureSentinelCost",
    "logoFileName": "Azure_Sentinel.svg",
    "description": "This workbook provides an estimated cost across the main billed items in Microsoft Sentinel: ingestion, retention and automation. It also provides insight about the possible impact of the Microsoft 365 E5 offer.",
    "dataTypesDependencies": [
      "Usage"
  ],
  "dataConnectorsDependencies": [],
  "previewImagesFileNames": [
      "AzureSentinelCostWhite.png",
      "AzureSentinelCostBlack.png"
  ],
  "version": "1.5.1",
    "title": "Microsoft Sentinel Cost",
    "templateRelativePath": "AzureSentinelCost.json",
    "subtitle": "",
    "provider": "Microsoft Sentinel Community"
  },
  {
    "workbookKey": "ADXvsLA",
    "logoFileName": "Azure_Sentinel.svg",
    "description": "This workbook shows the tables from Microsoft Sentinel which are backed up in ADX. It also provides a comparison between the entries in the Microsoft Sentinel tables and the ADX tables. Lastly some general information about the queries and ingestion on ADX is shown.",
    "dataTypesDependencies": [],
    "dataConnectorsDependencies": [],
    "previewImagesFileNames": [
      "ADXvsLABlack.PNG",
      "ADXvsLAWhite.PNG"
    ],
    "version": "1.0.0",
    "title": "ADXvsLA",
    "templateRelativePath": "ADXvsLA.json",
    "subtitle": "",
    "provider": "Microsoft Sentinel Community",
    "support": {
      "tier": "Community"
    },
    "author": {
      "name": "Naomi"
    },
    "source": {
      "kind": "Community"
    },
    "categories": {
      "domains": [
        "Platform"
      ]
    }
  },
  {
    "workbookKey": "MicrosoftDefenderForOffice365",
    "logoFileName": "office365_logo.svg",
    "description": "Gain insights into your Microsoft Defender for Office 365 raw data logs.  This workbook lets you look at trends in email senders, attachments and embedded URL data to find anomalies. You can also search by, sender, recipient, subject, attachment or embedded URL to find where the related messages have been sent.",
    "dataTypesDependencies": [
      "EmailEvents",
      "EmailUrlInfo",
      "EmailAttachmentInfo"
    ],
    "dataConnectorsDependencies": [],
    "previewImagesFileNames": [
      "MDOWhite1.png",
      "MDOBlack1.png",
      "MDOWhite2.png",
      "MDOBlack2.png"
    ],
    "version": "1.0.0",
    "title": "Microsoft Defender For Office 365",
    "templateRelativePath": "MicrosoftDefenderForOffice365.json",
    "subtitle": "",
    "provider": "Microsoft Sentinel Community",
    "support": {
        "tier": "Community"
      },
      "author": {
        "name": "Brian Delaney"
      },
      "source": {
        "kind": "Community"
      },
      "categories": {
        "domains": [ "Security - Others" ]
      }
  },
  {
    "workbookKey": "ProofPointThreatDashboard",
    "logoFileName": "proofpointlogo.svg",
    "description": "Provides an overview of email threat activity based on log data provided by ProofPoint",
    "dataTypesDependencies": [
      "ProofpointPOD_message_CL",
      "ProofpointPOD_maillog_CL",
      "ProofPointTAPClicksBlocked_CL",
      "ProofPointTAPClicksPermitted_CL",
      "ProofPointTAPMessagesBlocked_CL",
      "ProofPointTAPMessagesDelivered_CL"
    ],
    "dataConnectorsDependencies": [
      "ProofpointTAP",
      "ProofpointPOD"
    ],
    "previewImagesFileNames": [
      "ProofPointThreatDashboardBlack1.png",
      "ProofPointThreatDashboardWhite1.png"
    ],
    "version": "1.0.0",
    "title": "ProofPoint Threat Dashboard",
    "templateRelativePath": "ProofPointThreatDashboard.json",
    "subtitle": "",
    "provider": "Microsoft Sentinel Community",
    "support": {
      "tier": "Community"
    },
    "author": {
      "name": "reprise99"
    },
    "source": {
      "kind": "Community"
    },
    "categories": {
      "domains": [
        "Security - Others"
      ]
    }
  },
  {
    "workbookKey": "AMAmigrationTracker",
    "logoFileName": "Azure_Sentinel.svg",
    "description": "See what Azure and Azure Arc servers have Log Analytics agent or Azure Monitor agent installed. Review what DCR (data collection rules) apply to your machines and whether you are collecting logs from those machines into your selected workspaces.",
    "dataTypesDependencies": [],
    "dataConnectorsDependencies": [],
    "previewImagesFileNames": [
      "AMAtrackingWhite1.png",
      "AMAtrackingWhite2.png",
      "AMAtrackingWhite3.png",
      "AMAtrackingWhite4.png",
      "AMAtrackingBlack1.png",
      "AMAtrackingBlack2.png",
      "AMAtrackingBlack3.png",
      "AMAtrackingBlack4.png"
    ],
    "version": "1.1.0",
    "title": "AMA migration tracker",
    "templateRelativePath": "AMAmigrationTracker.json",
    "subtitle": "",
    "provider": "Microsoft Sentinel Community",
    "support": {
      "tier": "Community"
    },
    "author": {
      "name": "mariavaladas"
    },
    "source": {
      "kind": "Community"
    },
    "categories": {
      "domains": [
        "Platform",
        "Migration"
      ]
    }
  },
  {
    "workbookKey": "AdvancedKQL",
    "logoFileName": "Azure_Sentinel.svg",
    "description": "This interactive Workbook is designed to improve your KQL proficiency by using a use-case driven approach.",
    "dataTypesDependencies": [],
    "dataConnectorsDependencies": [],
    "previewImagesFileNames": [
      "AdvancedKQLWhite.png",
      "AdvancedKQLBlack.png"
    ],
    "version": "1.3.0",
    "title": "Advanced KQL for Microsoft Sentinel",
    "templateRelativePath": "AdvancedKQL.json",
    "subtitle": "",
    "provider": "Microsoft Sentinel Community"
  },
  {
    "workbookKey": "DSTIMWorkbook",
    "logoFileName": "DSTIM.svg",
    "description": "Identify sensitive data blast radius (i.e., who accessed sensitive data, what kinds of sensitive data, from where and when) in a given data security incident investigation or as part of Threat Hunting. Prioritize your investigation based on insights provided with integrations with Watchlists(VIPUsers, TerminatedEmployees and HighValueAssets), Threat Intelligence feed, UEBA baselines and much more.",
    "dataTypesDependencies": [
      "DSMAzureBlobStorageLogs",
      "DSMDataClassificationLogs",
      "DSMDataLabelingLogs",
      "Anomalies",
      "ThreatIntelligenceIndicator",
      "AADManagedIdentitySignInLogs",
      "SecurityAlert",
      "SigninLogs"
    ],
    "dataConnectorsDependencies": [],
    "previewImagesFileNames": [
      "DSTIMWorkbookBlack.png",
      "DSTIMWorkbookWhite.png"
    ],
    "version": "1.9.0",
    "title": "Data Security - Sensitive Data Impact Assessment",
    "templateRelativePath": "DSTIMWorkbook.json",
    "subtitle": "",
    "provider": "Microsoft",
    "featureFlag": "DSTIMWorkbook",
    "support": {
      "tier": "Community"
    },
    "author": {
      "name": "avital-m"
    },
    "source": {
      "kind": "Community"
    },
    "categories": {
      "domains": [
        "Security - Others"
      ]
    }
  },
  {
    "workbookKey": "IntrotoKQLWorkbook",
    "logoFileName": "Azure_Sentinel.svg",
    "description": "Learn and practice the Kusto Query Language. This workbook introduces and provides 100 to 200 level content for new and existing users looking to learn KQL. This workbook will be updated with content over time.",
    "dataTypesDependencies": [],
    "dataConnectorsDependencies": [],
    "previewImagesFileNames": [
      "IntrotoKQL-black.png",
      "IntrotoKQL-white.png"
    ],
    "version": "1.0.0",
    "title": "Intro to KQL",
    "templateRelativePath": "IntrotoKQL.json",
    "subtitle": "",
    "provider": "Microsoft Sentinel Community"
  },
  {
    "workbookKey": "Log4jPostCompromiseHuntingWorkbook",
    "logoFileName": "Log4j.svg",
    "description": "This hunting workbook is intended to help identify activity related to the Log4j compromise discovered in December 2021.",
    "dataTypesDependencies": [
      "SecurityNestedRecommendation",
      "AzureDiagnostics",
      "OfficeActivity",
      "W3CIISLog",
      "AWSCloudTrail",
      "SigninLogs",
      "AADNonInteractiveUserSignInLogs",
      "imWebSessions",
      "imNetworkSession"
    ],
    "dataConnectorsDependencies": [],
    "previewImagesFileNames": [
      "Log4jPostCompromiseHuntingBlack.png",
      "Log4jPostCompromiseHuntingWhite.png"
    ],
    "version": "1.0.0",
    "title": "Log4j Post Compromise Hunting",
    "templateRelativePath": "Log4jPostCompromiseHunting.json",
    "subtitle": "",
    "provider": "Microsoft Sentinel Community"
	},
{
  "workbookKey": "Log4jImpactAssessmentWorkbook",
  "logoFileName": "Log4j.svg",
  "description": "This hunting workbook is intended to help identify activity related to the Log4j compromise discovered in December 2021.",
  "dataTypesDependencies": [
      "SecurityIncident",
      "SecurityAlert",
      "AzureSecurityCenter",
      "MDfESecureScore_CL",
      "MDfEExposureScore_CL",
      "MDfERecommendations_CL",
      "MDfEVulnerabilitiesList_CL"
  ],
  "dataConnectorsDependencies": [],
  "previewImagesFileNames": [
    "Log4jPostCompromiseHuntingBlack.png",
    "Log4jPostCompromiseHuntingWhite.png"
  ],
  "version": "1.0.0",
  "title": "Log4j Impact Assessment",
  "templateRelativePath": "Log4jImpactAssessment.json",
  "subtitle": "",
  "provider": "Microsoft Sentinel Community"
},
  {
    "workbookKey": "UserMap",
    "logoFileName": "Azure_Sentinel.svg",
    "description": "This Workbook shows MaliciousIP, User SigninLog Data (this shows user Signin Locations and distance between as well as order visited) and WAF information.",
    "dataTypesDependencies": [
      "SigninLogs",
      "AzureDiagnostics",
      "WireData",
      "VMconnection",
      "CommonSecurityLog",
      "WindowsFirewall",
      "W3CIISLog",
      "DnsEvents"
    ],
    "dataConnectorsDependencies": [
      "AzureActiveDirectory"
    ],
    "previewImagesFileNames": [
      "UserMapBlack.png",
      "UserMapWhite.png"
    ],
    "version": "1.0.1",
    "title": "User Map information",
    "templateRelativePath": "UserMap.json",
    "subtitle": "",
    "provider": "Microsoft Sentinel Community",
    "support": {
      "tier": "Community"
    },
    "author": {
      "name": "Clive Watson"
    },
    "source": {
      "kind": "Community"
    },
    "categories": {
      "domains": [
        "Security - Threat Protection"
      ]
    }
  },
  {
    "workbookKey": "AWSS3",
    "logoFileName": "amazon_web_services_Logo.svg",
    "description": "This workbook shows quick summary of AWS S3 data (AWSCloudTrail, AWSGuardDuty, AWSVPCFlow). To visulaize the data, make sure you configure AWS S3 connector and data geting ingested into Sentinel",
    "dataTypesDependencies": [
      "AWSCloudTrail",
      "AWSGuardDuty",
      "AWSVPCFlow"
    ],
    "dataConnectorsDependencies": [
      "AWSS3"
    ],
    "previewImagesFileNames": [
      "AWSS3Black.png",
      "AWSS3White.png",
      "AWSS3White1.png"
    ],
    "version": "1.0.0",
    "title": "AWS S3 Workbook",
    "templateRelativePath": "AWSS3.json",
    "subtitle": "",
    "provider": "Microsoft Sentinel Community",
    "support": {
      "tier": "Community"
    },
    "author": {
      "name": "Clive Watson"
    },
    "source": {
      "kind": "Community"
    },
    "categories": {
      "domains": [
        "Security - Cloud Security"
      ]
    }
  },
  {
    "workbookKey": "LogSourcesAndAnalyticRulesCoverageWorkbook",
    "logoFileName": "Azure_Sentinel.svg",
    "description": "This workbook is intended to show how the different tables in a Log Analytics workspace are being used by the different Microsoft Sentinel features, like analytics, hunting queries, playbooks and queries in general.",
    "dataTypesDependencies": [],
    "dataConnectorsDependencies": [],
    "previewImagesFileNames": [
      "LogSourcesAndAnalyticRulesCoverageBlack.png",
      "LogSourcesAndAnalyticRulesCoverageWhite.png"
    ],
    "version": "1.1.0",
    "title": "Log Sources & Analytic Rules Coverage",
    "templateRelativePath": "LogSourcesAndAnalyticRulesCoverage.json",
    "subtitle": "",
    "provider": "Microsoft Sentinel Community",
    "support": {
      "tier": "Community"
    },
    "author": {
      "name": "Eli Forbes"
    },
    "source": {
      "kind": "Community"
    },
    "categories": {
      "domains": [
        "Security - Others"
      ]
    }
  },
  {
    "workbookKey": "CiscoFirepower",
    "logoFileName": "cisco-logo-72px.svg",
    "description": "Gain insights into your Cisco Firepower firewalls. This workbook analyzes Cisco Firepower device logs.",
    "dataTypesDependencies": [
      "CommonSecurityLog"
    ],
    "dataConnectorsDependencies": [],
    "previewImagesFileNames": [
      "CiscoFirepowerBlack.png",
      "CiscoFirepowerWhite.png"
    ],
    "version": "1.0.0",
    "title": "Cisco Firepower",
    "templateRelativePath": "CiscoFirepower.json",
    "subtitle": "",
    "provider": "Microsoft Sentinel Community",
    "support": {
      "tier": "Community"
    },
    "author": {
      "name": "Samik Roy"
    },
    "source": {
      "kind": "Community"
    },
    "categories": {
      "domains": [
        "Security - Network"
      ]
    }
  },
  {
    "workbookKey": "MicrorosftTeams",
    "logoFileName": "microsoftteams.svg",
    "description": "This workbook is intended to identify the activities on Microrsoft Teams.",
    "dataTypesDependencies": [
      "OfficeActivity"
    ],
    "dataConnectorsDependencies": [],
    "previewImagesFileNames": [
      "MicrosoftTeamsBlack.png",
      "MicrosoftTeamsWhite.png"
    ],
    "version": "1.0.0",
    "title": "Microsoft Teams",
    "templateRelativePath": "MicrosoftTeams.json",
    "subtitle": "",
    "provider": "Microsoft Sentinel Community"
  },
  {
    "workbookKey": "ArchivingBasicLogsRetention",
    "logoFileName": "ArchivingBasicLogsRetention.svg",
    "description": "This workbooks shows workspace and table retention periods, basic logs, and search & restore tables. It also allows you to update table retention periods, plans, and delete search or restore tables.",
    "dataTypesDependencies": [],
    "dataConnectorsDependencies": [],
    "previewImagesFileNames": [
      "ArchivingBasicLogsRetentionBlack1.png",
      "ArchivingBasicLogsRetentionWhite1.png"
    ],
    "version": "1.1.0",
    "title": "Archiving, Basic Logs, and Retention",
    "templateRelativePath": "ArchivingBasicLogsRetention.json",
    "subtitle": "",
    "provider": "Microsoft Sentinel Community",
    "support": {
      "tier": "Community"
    },
    "author": {
      "name": "seanstark-ms"
    },
    "source": {
      "kind": "Community"
    },
    "categories": {
      "domains": [
        "Platform",
        "IT Operations"
      ]
    }
  },
{
  "workbookKey": "OktaSingleSignOnWorkbook",
  "logoFileName": "okta_logo.svg",
  "description": "Gain extensive insight into Okta Single Sign-On (SSO) by analyzing, collecting and correlating Audit and Event events.\nThis workbook provides visibility into message and click events that were permitted, delivered, or blocked.",
  "dataTypesDependencies": [
      "Okta_CL",
      "OktaSSO"
  ],
  "dataConnectorsDependencies": [
      "OktaSSO",
      "OktaSSOv2"
  ],
  "previewImagesFileNames": [
      "OktaSingleSignOnWhite.png",
      "OktaSingleSignOnBlack.png"
  ],
  "version": "1.2",
  "title": "Okta Single Sign-On",
  "templateRelativePath": "OktaSingleSignOn.json",
  "subtitle": "",
  "provider": "Okta"
},
{
  "workbookKey": "CiscoMerakiWorkbook",
  "logoFileName": "cisco-logo-72px.svg",
  "description": "Gain insights into the Events from Cisco Meraki Solution and analyzing all the different types of Security Events. This workbook also helps in identifying the Events from affected devices, IPs and the nodes where malware was successfully detected.\nIP data received in Events is correlated with Threat Intelligence to identify if the reported IP address is known bad based on threat intelligence data.",
  "dataTypesDependencies": [
      "meraki_CL",
      "CiscoMerakiNativePoller",
      "ThreatIntelligenceIndicator"
  ],
  "dataConnectorsDependencies": [
      "CiscoMeraki",
      "CiscoMerakiNativePolling",
      "ThreatIntelligence"
  ],
  "previewImagesFileNames": [
      "CiscoMerakiWorkbookWhite.png",
      "CiscoMerakiWorkbookBlack.png"
  ],
  "version": "1.0.0",
  "title": "CiscoMerakiWorkbook",
  "templateRelativePath": "CiscoMerakiWorkbook.json",
  "subtitle": "",
  "provider": "Microsoft"
},
{
  "workbookKey": "SentinelOneWorkbook",
  "logoFileName": "Azure_Sentinel.svg",
  "description": "Sets the time name for analysis.",
  "dataTypesDependencies": [
      "SentinelOne_CL"
  ],
  "dataConnectorsDependencies": [
      "SentinelOne"
  ],
  "previewImagesFileNames": [
      "SentinelOneBlack.png",
      "SentinelOneWhite.png"
  ],
  "version": "1.0.0",
  "title": "SentinelOneWorkbook",
  "templateRelativePath": "SentinelOne.json",
  "subtitle": "",
  "provider": "Microsoft"
},
{
  "workbookKey": "TrendMicroApexOneWorkbook",
  "logoFileName": "trendmicro_logo.svg",
  "description": "Sets the time name for analysis.",
  "dataTypesDependencies": [
      "CommonSecurityLog"
  ],
  "dataConnectorsDependencies": [
      "TrendMicroApexOne",
	  "TrendMicroApexOneAma"
  ],
  "previewImagesFileNames": [
      "TrendMicroApexOneBlack.png",
      "TrendMicroApexOneWhite.png"
  ],
  "version": "1.0.0",
  "title": "Trend Micro Apex One",
  "templateRelativePath": "TrendMicroApexOne.json",
  "subtitle": "",
  "provider": "TrendMicro"
},
{
  "workbookKey": "ContrastProtect",
  "logoFileName": "contrastsecurity_logo.svg",
  "description": "Select the time range for this Overview.",
  "dataTypesDependencies": [
      "CommonSecurityLog"
  ],
  "dataConnectorsDependencies": [
      "ContrastProtect",
	  "ContrastProtectAma"
  ],
  "previewImagesFileNames": [
      "ContrastProtectAllBlack.png",
      "ContrastProtectAllWhite.png",
      "ContrastProtectEffectiveBlack.png",
      "ContrastProtectEffectiveWhite.png",
      "ContrastProtectSummaryBlack.png",
      "ContrastProtectSummaryWhite.png"
  ],
  "version": "1.0.0",
  "title": "Contrast Protect",
  "templateRelativePath": "ContrastProtect.json",
  "subtitle": "",
  "provider": "contrast security"
},
{
  "workbookKey": "ArmorbloxOverview",
  "logoFileName": "armorblox.svg",
  "description": "INCIDENTS FROM SELECTED TIME RANGE",
  "dataTypesDependencies": [
      "Armorblox_CL"
  ],
  "dataConnectorsDependencies": [
      "Armorblox"
  ],
  "previewImagesFileNames": [
      "ArmorbloxOverviewBlack01.png",
      "ArmorbloxOverviewBlack02.png",
      "ArmorbloxOverviewWhite01.png",
      "ArmorbloxOverviewWhite02.png"
  ],
  "version": "1.0.0",
  "title": "Armorblox",
  "templateRelativePath": "ArmorbloxOverview.json",
  "subtitle": "",
  "provider": "Armorblox"
},
{
  "workbookKey": "CiscoETDWorkbook",
  "logoFileName": "cisco-logo-72px.svg",
  "description": "Analyze email threat data seamlessly with the workbook, correlating information from the Secure Email Threat Defense API to identify and mitigate suspicious activities, providing insights into trends and allowing for precise filtering and analysis",
  "dataTypesDependencies": [ 
      "CiscoETD_CL"
  ],
  "dataConnectorsDependencies": [ 
      "CiscoETD"
  ],
  "previewImagesFileNames": [ 
      "CiscoETDBlack01.PNG", 
      "CiscoETDBlack02.PNG",
      "CiscoETDWhite01.PNG",
      "CiscoETDWhite02.PNG"
  ],
  "version": "1.0",
  "title": "Cisco Email Threat Defense",
  "templateRelativePath": "CiscoETD.json",
  "subtitle": "",
  "provider": "Cisco"
},
{
  "workbookKey": "PaloAltoCDL",
  "logoFileName": "paloalto_logo.svg",
  "description": "Sets the time name for analysis",
  "dataTypesDependencies": [
      "CommonSecurityLog"
  ],
  "dataConnectorsDependencies": [
      "PaloAltoCDL",
	  "PaloAltoCDLAma"
  ],
  "previewImagesFileNames": [
      "PaloAltoBlack.png",
      "PaloAltoWhite.png"
  ],
  "version": "1.0.0",
  "title": "Palo Alto Networks Cortex Data Lake",
  "templateRelativePath": "PaloAltoCDL.json",
  "subtitle": "",
  "provider": "Palo Alto Networks"
},
{
  "workbookKey": "VMwareCarbonBlack",
  "logoFileName": "Azure_Sentinel.svg",
  "description": "Sets the time name for analysis",
  "dataTypesDependencies": [
      "CarbonBlackEvents_CL",
      "CarbonBlackAuditLogs_CL",
      "CarbonBlackNotifications_CL"
  ],
  "dataConnectorsDependencies": [
      "VMwareCarbonBlack"
  ],
  "previewImagesFileNames": [
      "VMwareCarbonBlack.png",
      "VMwareCarbonWhite.png"
  ],
  "version": "1.0.0",
  "title": "VMware Carbon Black Cloud",
  "templateRelativePath": "VMwareCarbonBlack.json",
  "subtitle": "",
  "provider": "Microsoft"
},
{
  "workbookKey": "VMwareSDWAN",
  "logoFileName": "vmware_sase_logo.svg",
  "description": "This workbook is intended to provide an overview on security events on VMware SD-WAN and Cloud Web Security.",
  "dataTypesDependencies": [
      "VMware_CWS_Weblogs_CL",
      "VMware_VECO_EventLogs_CL"
  ],
  "dataConnectorsDependencies": [
      "VMwareSDWAN"
  ],
  "previewImagesFileNames": [
    "vmwaresdwan_sentinel_audit_overview_Black.png",
    "vmwaresdwan_sentinel_audit_overview_White.png",
    "vmwaresdwan_sentinel_connectivity_overview_Black.png",
    "vmwaresdwan_sentinel_connectivity_overview_White.png",
    "vmwaresdwan_sentinel_cws_agents_events_Black.png",
    "vmwaresdwan_sentinel_cws_agents_events_White.png",
    "vmwaresdwan_sentinel_cws_casb_Black.png",
    "vmwaresdwan_sentinel_cws_casb_White.png",
    "vmwaresdwan_sentinel_cws_cf_users_policy_Black.png",
    "vmwaresdwan_sentinel_cws_cf_users_policy_White.png",
    "vmwaresdwan_sentinel_cws_overview_Black.png",
    "vmwaresdwan_sentinel_cws_overview_White.png",
    "vmwaresdwan_sentinel_cws_sasepop_urlf_Black.png",
    "vmwaresdwan_sentinel_cws_sasepop_urlf_White.png",
    "vmwaresdwan_sentinel_cws_urlf_Black.png",
    "vmwaresdwan_sentinel_cws_urlf_White.png",
    "vmwaresdwan_sentinel_efs_idps_categories_Black.png",
    "vmwaresdwan_sentinel_efs_idps_categories_White.png",
    "vmwaresdwan_sentinel_idps_activity_Black.png",
    "vmwaresdwan_sentinel_idps_activity_White.png",
    "vmwaresdwan_sentinel_nsd_overview_Black.png",
    "vmwaresdwan_sentinel_nsd_overview_White.png",
    "vmwaresdwan_sentinel_nsd_via_vcg_Black.png",
    "vmwaresdwan_sentinel_nsd_via_vcg_White.png",
    "vmwaresdwan_sentinel_sdwan_efs_statefulfw_Black.png",
    "vmwaresdwan_sentinel_sdwan_efs_statefulfw_White.png"
  ],
  "version": "1.0.0",
  "title": "VMware SD-WAN and SASE",
  "templateRelativePath": "VMwareSASESOCDashboard.json",
  "subtitle": "",
  "provider": "velocloud"
},
{
  "workbookKey": "arista-networks",
  "logoFileName": "AristaAwakeSecurity.svg",
  "description": "Sets the time name for analysis",
  "dataTypesDependencies": [
      "CommonSecurityLog"
  ],
  "dataConnectorsDependencies": [
      "AristaAwakeSecurity"
  ],
  "previewImagesFileNames": [
      "AristaAwakeSecurityDevicesBlack.png",
      "AristaAwakeSecurityDevicesWhite.png",
      "AristaAwakeSecurityModelsBlack.png",
      "AristaAwakeSecurityModelsWhite.png",
      "AristaAwakeSecurityOverviewBlack.png",
      "AristaAwakeSecurityOverviewWhite.png"
  ],
  "version": "1.0.0",
  "title": "Arista Awake",
  "templateRelativePath": "AristaAwakeSecurityWorkbook.json",
  "subtitle": "",
  "provider": "Arista Networks"
},
{
  "workbookKey": "TomcatWorkbook",
  "logoFileName": "Azure_Sentinel.svg",
  "description": "Sets the time name for analysis",
  "dataTypesDependencies": [
      "Tomcat_CL"
  ],
  "dataConnectorsDependencies": [
      "ApacheTomcat"
  ],
  "previewImagesFileNames": [
      "TomcatBlack.png",
      "TomcatWhite.png"
  ],
  "version": "1.0.0",
  "title": "ApacheTomcat",
  "templateRelativePath": "Tomcat.json",
  "subtitle": "",
  "provider": "Apache"
},
{
  "workbookKey": "ClarotyWorkbook",
  "logoFileName": "Azure_Sentinel.svg",
  "description": "Sets the time name for analysis",
  "dataTypesDependencies": [
      "CommonSecurityLog"
  ],
  "dataConnectorsDependencies": [
      "Claroty",
	  "ClarotyAma"
  ],
  "previewImagesFileNames": [
      "ClarotyBlack.png",
      "ClarotyWhite.png"
  ],
  "version": "1.0.0",
  "title": "Claroty",
  "templateRelativePath": "ClarotyOverview.json",
  "subtitle": "",
  "provider": "Claroty"
},
{
  "workbookKey": "ApacheHTTPServerWorkbook",
  "logoFileName": "apache.svg",
  "description": "Sets the time name for analysis",
  "dataTypesDependencies": [
      "ApacheHTTPServer_CL"
  ],
  "dataConnectorsDependencies": [
      "ApacheHTTPServer"
  ],
  "previewImagesFileNames": [
      "ApacheHTTPServerOverviewBlack01.png",
      "ApacheHTTPServerOverviewBlack02.png",
      "ApacheHTTPServerOverviewWhite01.png",
      "ApacheHTTPServerOverviewWhite02.png"
  ],
  "version": "1.0.0",
  "title": "Apache HTTP Server",
  "templateRelativePath": "ApacheHTTPServer.json",
  "subtitle": "",
  "provider": "Apache Software Foundation"
},
{
  "workbookKey": "OCIWorkbook",
  "logoFileName": "Azure_Sentinel.svg",
  "description": "Sets the time name for analysis",
  "dataTypesDependencies": [
      "OCI_Logs_CL"
  ],
  "dataConnectorsDependencies": [
      "OracleCloudInfrastructureLogsConnector"
  ],
  "previewImagesFileNames": [
      "OCIBlack.png",
      "OCIWhite.png"
  ],
  "version": "1.0.0",
  "title": "Oracle Cloud Infrastructure",
  "templateRelativePath": "OracleCloudInfrastructureOCI.json",
  "subtitle": "",
  "provider": "Microsoft"
},
{
  "workbookKey": "OracleWeblogicServerWorkbook",
  "logoFileName": "Azure_Sentinel.svg",
  "description": "Sets the time name for analysis",
  "dataTypesDependencies": [
      "OracleWebLogicServer_CL"
  ],
  "dataConnectorsDependencies": [
      "OracleWebLogicServer"
  ],
  "previewImagesFileNames": [
      "OracleWeblogicServerBlack.png",
      "OracleWeblogicServerWhite.png"
  ],
  "version": "1.0.0",
  "title": "Oracle WebLogic Server",
  "templateRelativePath": "OracleWorkbook.json",
  "subtitle": "",
  "provider": "Oracle"
},
{
  "workbookKey": "BitglassWorkbook",
  "logoFileName": "Azure_Sentinel.svg",
  "description": "Sets the time name for analysis",
  "dataTypesDependencies": [
      "BitglassLogs_CL"
  ],
  "dataConnectorsDependencies": [
      "Bitglass"
  ],
  "previewImagesFileNames": [
      "BitglassBlack.png",
      "BitglassWhite.png"
  ],
  "version": "1.0.0",
  "title": "Bitglass",
  "templateRelativePath": "Bitglass.json",
  "subtitle": "",
  "provider": "Bitglass"
},
{
  "workbookKey": "NGINXWorkbook",
  "logoFileName": "Azure_Sentinel.svg",
  "description": "Sets the time name for analysis",
  "dataTypesDependencies": [
      "NGINX_CL"
  ],
  "dataConnectorsDependencies": [
      "NGINXHTTPServer"
  ],
  "previewImagesFileNames": [
      "NGINXOverviewBlack01.png",
      "NGINXOverviewBlack02.png",
      "NGINXOverviewWhite01.png",
      "NGINXOverviewWhite02.png"
  ],
  "version": "1.0.0",
  "title": "NGINX HTTP Server",
  "templateRelativePath": "NGINX.json",
  "subtitle": "",
  "provider": "Microsoft"
},
{
  "workbookKey": "vArmourAppContollerWorkbook",
  "logoFileName": "varmour-logo.svg",
  "description": "Sets the time name for analysis",
  "dataTypesDependencies": [
      "CommonSecurityLog"
  ],
  "dataConnectorsDependencies": [
      "vArmourAC",
      "vArmourACAma"
  ],
  "previewImagesFileNames": [
      "vArmourAppControllerAppBlack.png",
      "vArmourAppControllerAppBlack-1.png",
      "vArmourAppControllerAppBlack-2.png",
      "vArmourAppControllerAppBlack-3.png",
      "vArmourAppControllerAppBlack-4.png",
      "vArmourAppControllerAppBlack-5.png",
      "vArmourAppControllerAppBlack-6.png",
      "vArmourAppControllerAppBlack-7.png",
      "vArmourAppControllerAppWhite.png",
      "vArmourAppControllerAppWhite-1.png",
      "vArmourAppControllerAppWhite-2.png",
      "vArmourAppControllerAppWhite-3.png",
      "vArmourAppControllerAppWhite-4.png",
      "vArmourAppControllerAppWhite-5.png",
      "vArmourAppControllerAppWhite-6.png",
      "vArmourAppControllerAppWhite-7.png"
  ],
  "version": "1.0.0",
  "title": "vArmour Application Controller",
  "templateRelativePath": "vArmour_AppContoller_Workbook.json",
  "subtitle": "",
  "provider": "vArmour"
},
{
  "workbookKey": "CorelightWorkbook",
  "logoFileName": "corelight.svg",
  "description": "Sets the time name for analysis",
  "dataTypesDependencies": [
      "Corelight_CL"
  ],
  "dataConnectorsDependencies": [
      "Corelight"
  ],
  "previewImagesFileNames": [
      "CorelightConnectionsBlack1.png",
      "CorelightConnectionsBlack2.png",
      "CorelightConnectionsWhite1.png",
      "CorelightConnectionsWhite2.png",
      "CorelightDNSBlack1.png",
      "CorelightDNSWhite1.png",
      "CorelightFileBlack1.png",
      "CorelightFileBlack2.png",
      "CorelightFileWhite1.png",
      "CorelightFileWhite2.png",
      "CorelightMainBlack1.png",
      "CorelightMainWhite1.png",
      "CorelightSoftwareBlack1.png",
      "CorelightSoftwareWhite1.png"
  ],
  "version": "1.0.0",
  "title": "Corelight",
  "templateRelativePath": "Corelight.json",
  "subtitle": "",
  "provider": "Corelight"
},
{
  "workbookKey": "LookoutEvents",
  "logoFileName": "lookout.svg",
  "description": "Sets the time name for analysis",
  "dataTypesDependencies": [
      "Lookout_CL"
  ],
  "dataConnectorsDependencies": [
      "LookoutAPI"
  ],
  "previewImagesFileNames": [
      "SampleLookoutWorkBookBlack.png",
      "SampleLookoutWorkBookWhite.png"
  ],
  "version": "1.0.0",
  "title": "Lookout",
  "templateRelativePath": "LookoutEvents.json",
  "subtitle": "",
  "provider": "Lookout"
},
{
  "workbookKey": "sentinel-MicrosoftPurview",
  "logoFileName": "MicrosoftPurview.svg",
  "description": "Sets the time name for analysis",
  "dataTypesDependencies": [
      "AzureDiagnostics"
  ],
  "dataConnectorsDependencies": [
      "MicrosoftAzurePurview"
  ],
  "previewImagesFileNames": [
      ""
  ],
  "version": "1.0.0",
  "title": "Microsoft Purview",
  "templateRelativePath": "MicrosoftPurview.json",
  "subtitle": "",
  "provider": "Microsoft"
},
{
  "workbookKey": "InfobloxCDCB1TDWorkbook",
  "logoFileName": "infoblox_logo.svg",
  "description": "Get a closer look at your BloxOne DNS Query/Response logs, DHCP logs and Threat Defense security event data. This workbook is intended to help visualize BloxOne query data as part of the Infoblox Cloud solution. Drilldown your data and visualize events, trends, and anomalous changes over time.",
  "dataTypesDependencies": [
      "CommonSecurityLog"
  ],
  "dataConnectorsDependencies": [
      "InfobloxCloudDataConnector",
	  "InfobloxCloudDataConnectorAma"
  ],
  "previewImagesFileNames": [
      "InfobloxCDCB1TDBlack.png",
      "InfobloxCDCB1TDWhite.png"
  ],
  "version": "2.0.0",
  "title": "Infoblox CDC BloxOne DDI & Threat Defense DNS Workbook",
  "templateRelativePath": "InfobloxCDCB1TDWorkbook.json",
  "subtitle": "",
  "provider": "Infoblox"
},
{
  "workbookKey": "InfobloxSOCInsightsWorkbook",
  "logoFileName": "infoblox_logo.svg",
  "description": "Get a closer look at your Infoblox SOC Insights. This workbook is intended to help visualize your BloxOne SOC Insights data as part of the Infoblox SOC Insights Solution. Drilldown your data and visualize events, trends, and anomalous changes over time.",
  "dataTypesDependencies": [
      "InfobloxInsight",
      "InfobloxInsightAssets",
      "InfobloxInsightComments",
      "InfobloxInsightIndicators",
      "InfobloxInsightEvents"
  ],
  "dataConnectorsDependencies": [
      "InfobloxSOCInsightsDataConnector_AMA",
	  "InfobloxSOCInsightsDataConnector_API",
	  "InfobloxSOCInsightsDataConnector_Legacy"
  ],
  "previewImagesFileNames": [
      "InfobloxSOCInsightsBlack.png",
      "InfobloxSOCInsightsWhite.png"
  ],
  "version": "1.0.0",
  "title": "Infoblox SOC Insights Workbook",
  "templateRelativePath": "InfobloxSOCInsightsWorkbook.json",
  "subtitle": "",
  "provider": "Infoblox"
},
{
  "workbookKey": "UbiquitiUniFiWorkbook",
  "logoFileName": "ubiquiti.svg",
  "description": "Sets the time name for analysis",
  "dataTypesDependencies": [
      "Ubiquiti_CL"
  ],
  "dataConnectorsDependencies": [
      "UbiquitiUnifi"
  ],
  "previewImagesFileNames": [
      "UbiquitiOverviewBlack01.png",
      "UbiquitiOverviewBlack02.png",
      "UbiquitiOverviewWhite01.png",
      "UbiquitiOverviewWhite02.png"
  ],
  "version": "1.0.0",
  "title": "Ubiquiti UniFi",
  "templateRelativePath": "Ubiquiti.json",
  "subtitle": "",
  "provider": "Microsoft"
},
{
  "workbookKey": "VMwareESXiWorkbook",
  "logoFileName": "Azure_Sentinel.svg",
  "description": "Sets the time name for analysis",
  "dataTypesDependencies": [
      "Syslog"
  ],
  "dataConnectorsDependencies": [
      "VMwareESXi"
  ],
  "previewImagesFileNames": [
      "VMWareESXiBlack.png",
      "VMWareESXiWhite.png"
  ],
  "version": "1.0.0",
  "title": "VMware ESXi",
  "templateRelativePath": "VMWareESXi.json",
  "subtitle": "",
  "provider": "Microsoft"
},
{
  "workbookKey": "SnowflakeWorkbook",
  "logoFileName": "Azure_Sentinel.svg",
  "description": "Sets the time name for analysis",
  "dataTypesDependencies": [
      "Snowflake_CL"
  ],
  "dataConnectorsDependencies": [
      "SnowflakeDataConnector"
  ],
  "previewImagesFileNames": [
      "SnowflakeBlack.png",
      "SnowflakeWhite.png"
  ],
  "version": "1.0.0",
  "title": "Snowflake",
  "templateRelativePath": "Snowflake.json",
  "subtitle": "",
  "provider": "Snowflake"
},
{
  "workbookKey": "LastPassWorkbook",
  "logoFileName": "LastPass.svg",
  "description": "Sets the time name for analysis",
  "dataTypesDependencies": [
      "LastPassNativePoller_CL"
  ],
  "dataConnectorsDependencies": [
      "LastPassAPIConnector"
  ],
  "previewImagesFileNames": [
      "LastPassBlack.png",
      "LastPassWhite.png"
  ],
  "version": "1.0.0",
  "title": "Lastpass Enterprise Activity Monitoring",
  "templateRelativePath": "LastPassWorkbook.json",
  "subtitle": "",
  "provider": "LastPass"
},
{
  "workbookKey": "SecurityBridgeWorkbook",
  "logoFileName": "SecurityBridgeLogo-Vector-TM_75x75.svg",
  "description": "Sets the time name for analysis",
  "dataTypesDependencies": [
      "SecurityBridgeLogs"
  ],
  "dataConnectorsDependencies": [
      "SecurityBridgeSAP"
  ],
  "previewImagesFileNames": [""],
  "version": "1.0.0",
  "title": "SecurityBridge App",
  "templateRelativePath": "SecurityBridgeThreatDetectionforSAP.json",
  "subtitle": "",
  "provider": "SecurityBridge"
},
{
  "workbookKey": "PaloAltoPrismaCloudWorkbook",
  "logoFileName": "paloalto_logo.svg",
  "description": "Sets the time name for analysis.",
  "dataTypesDependencies": [
      "PaloAltoPrismaCloudAlert_CL",
      "PaloAltoPrismaCloudAudit_CL"
  ],
  "dataConnectorsDependencies": [
      "PaloAltoPrismaCloud"
  ],
  "previewImagesFileNames": [
      "PaloAltoPrismaCloudBlack01.png",
      "PaloAltoPrismaCloudBlack02.png",
      "PaloAltoPrismaCloudWhite01.png",
      "PaloAltoPrismaCloudWhite02.png"
  ],
  "version": "1.0.0",
  "title": "Palo Alto Prisma",
  "templateRelativePath": "PaloAltoPrismaCloudOverview.json",
  "subtitle": "",
  "provider": "Microsoft"
},
{
  "workbookKey": "PingFederateWorkbook",
  "logoFileName": "PingIdentity.svg",
  "description": "Sets the time name for analysis",
  "dataTypesDependencies": [
      "PingFederateEvent"
  ],
  "dataConnectorsDependencies": [
      "PingFederate",
	  "PingFederateAma"
  ],
  "previewImagesFileNames": [
      "PingFederateBlack1.png",
      "PingFederateWhite1.png"
  ],
  "version": "1.0.0",
  "title": "PingFederate",
  "templateRelativePath": "PingFederate.json",
  "subtitle": "",
  "provider": "Microsoft"
},
{
  "workbookKey": "McAfeeePOWorkbook",
  "logoFileName": "mcafee_logo.svg",
  "description": "Sets the time name for analysis",
  "dataTypesDependencies": [
      "McAfeeEPOEvent"
  ],
  "dataConnectorsDependencies": [
      "McAfeeePO"
  ],
  "previewImagesFileNames": [
      "McAfeeePOBlack1.png",
      "McAfeeePOBlack2.png",
      "McAfeeePOWhite1.png",
      "McAfeeePOWhite2.png"
  ],
  "version": "1.0.0",
  "title": "McAfee ePolicy Orchestrator",
  "templateRelativePath": "McAfeeePOOverview.json",
  "subtitle": "",
  "provider": "Microsoft"
},
{
  "workbookKey": "OracleDatabaseAudit",
  "logoFileName": "oracle_logo.svg",
  "description": "Sets the time name for analysis",
  "dataTypesDependencies": [
      "Syslog"
  ],
  "dataConnectorsDependencies": [
      "OracleDatabaseAudit"
  ],
  "previewImagesFileNames": [
      "OracleDatabaseAuditBlack1.png",
      "OracleDatabaseAuditBlack2.png",
      "OracleDatabaseAuditWhite1.png",
      "OracleDatabaseAuditWhite2.png"
  ],
  "version": "1.0.0",
  "title": "Oracle Database Audit",
  "templateRelativePath": "OracleDatabaseAudit.json",
  "subtitle": "",
  "provider": "Oracle"
},
{
  "workbookKey": "SenservaProAnalyticsWorkbook",
  "logoFileName": "SenservaPro_logo.svg",
  "description": "Sets the time name for analysis",
  "dataTypesDependencies": [
      "SenservaPro_CL"
  ],
  "dataConnectorsDependencies": [
      "SenservaPro"
  ],
  "previewImagesFileNames": [
      "SenservaProAnalyticsBlack.png",
      "SenservaProAnalyticsWhite.png"
  ],
  "version": "1.0.0",
  "title": "SenservaProAnalytics",
  "templateRelativePath": "SenservaProAnalyticsWorkbook.json",
  "subtitle": "",
  "provider": "Senserva Pro"
},
{
  "workbookKey": "SenservaProMultipleWorkspaceWorkbook",
  "logoFileName": "SenservaPro_logo.svg",
  "description": "Sets the time name for analysis",
  "dataTypesDependencies": [
      "SenservaPro_CL"
  ],
  "dataConnectorsDependencies": [
      "SenservaPro"
  ],
  "previewImagesFileNames": [
      "SenservaProMultipleWorkspaceWorkbookBlack.png",
      "SenservaProMultipleWorkspaceWorkbookWhite.png"
  ],
  "version": "1.0.0",
  "title": "SenservaProMultipleWorkspace",
  "templateRelativePath": "SenservaProMultipleWorkspaceWorkbook.json",
  "subtitle": "",
  "provider": "Senserva Pro"
},
{
  "workbookKey": "SenservaProSecureScoreMultiTenantWorkbook",
  "logoFileName": "SenservaPro_logo.svg",
  "description": "Sets the time name for analysis",
  "dataTypesDependencies": [
      "SenservaPro_CL"
  ],
  "dataConnectorsDependencies": [
      "SenservaPro"
  ],
  "previewImagesFileNames": [
      "SenservaProSecureScoreMultiTenantBlack.png",
      "SenservaProSecureScoreMultiTenantWhite.png"
  ],
  "version": "1.0.0",
  "title": "SenservaProSecureScoreMultiTenant",
  "templateRelativePath": "SenservaProSecureScoreMultiTenantWorkbook.json",
  "subtitle": "",
  "provider": "Senserva Pro"
},
{
  "workbookKey": "CiscoSecureEndpointOverviewWorkbook",
  "logoFileName": "cisco-logo-72px.svg",
  "description": "Sets the time name for analysis",
  "dataTypesDependencies": [
      "CiscoSecureEndpoint"
  ],
  "dataConnectorsDependencies": [
      "CiscoSecureEndpoint"
  ],
  "previewImagesFileNames": [
      "CiscoSecureEndpointBlack.png",
      "CiscoSecureEndpointWhite.png"
  ],
  "version": "1.0.0",
  "title": "Cisco Secure Endpoint",
  "templateRelativePath": "Cisco Secure Endpoint Overview.json",
  "subtitle": "",
  "provider": "Cisco"
},
{
  "workbookKey": "InfoSecGlobalWorkbook",
  "logoFileName": "infosecglobal.svg",
  "description": "Sets the time name for analysis.",
  "dataTypesDependencies": [
      "InfoSecAnalytics_CL"
  ],
  "dataConnectorsDependencies": [
      "InfoSecDataConnector"
  ],
  "previewImagesFileNames": [
      "InfoSecGlobalWorkbookBlack.png",
      "InfoSecGlobalWorkbookWhite.png"
  ],
  "version": "1.0.0",
  "title": "AgileSec Analytics Connector",
  "templateRelativePath": "InfoSecGlobal.json",
  "subtitle": "",
  "provider": "InfoSecGlobal"
},
{
  "workbookKey": "CrowdStrikeFalconEndpointProtectionWorkbook",
  "logoFileName": "crowdstrike.svg",
  "description": "Sets the time name for analysis",
  "dataTypesDependencies": [
      "CrowdstrikeReplicatorLogs_CL"
  ],
  "dataConnectorsDependencies": [
      "CrowdstrikeReplicator"
  ],
  "previewImagesFileNames": [
      "CrowdStrikeFalconEndpointProtectionBlack.png",
      "CrowdStrikeFalconEndpointProtectionWhite.png"
  ],
  "version": "1.0.0",
  "title": "CrowdStrike Falcon Endpoint Protection",
  "templateRelativePath": "CrowdStrikeFalconEndpointProtection.json",
  "subtitle": "",
  "provider": "Microsoft"
},
{
  "workbookKey": "IronDefenseAlertDashboard",
  "logoFileName": "IronNet.svg",
  "description": "Sets the time name for analysis",
  "dataTypesDependencies": [
      "CommonSecurityLog"
  ],
  "dataConnectorsDependencies": [
      "IronNetIronDefense"
  ],
  "previewImagesFileNames": [
      "IronDefenseDashboardBlack.png",
      "IronDefenseDashboardWhite.png"
  ],
  "version": "1.0.0",
  "title": "IronDefenseAlertDashboard",
  "templateRelativePath": "IronDefenseAlertDashboard.json",
  "subtitle": "",
  "provider": "Microsoft"
},
{
  "workbookKey": "IronDefenseAlertDetails",
  "logoFileName": "IronNet.svg",
  "description": "Sets the time name for analysis",
  "dataTypesDependencies": [
      "CommonSecurityLog"
  ],
  "dataConnectorsDependencies": [
      "IronNetIronDefense"
  ],
  "previewImagesFileNames": [
      "IronDefenseAlertsBlack.png",
      "IronDefenseAlertsWhite.png"
  ],
  "version": "1.0.0",
  "title": "IronDefenseAlertDetails",
  "templateRelativePath": "IronDefenseAlertDetails.json",
  "subtitle": "",
  "provider": "Microsoft"
},
{
  "workbookKey": "CiscoSEGWorkbook",
  "logoFileName": "cisco-logo-72px.svg",
  "description": "Sets the time name for analysis",
  "dataTypesDependencies": [
      "CommonSecurityLog"
  ],
  "dataConnectorsDependencies": [
      "CiscoSEG",
	  "CiscoSEGAma"
  ],
  "previewImagesFileNames": [
      "CiscoSEGBlack.png",
      "CiscoSEGWhite.png"
  ],
  "version": "1.0.0",
  "title": "Cisco Secure Email Gateway",
  "templateRelativePath": "CiscoSEG.json",
  "subtitle": "",
  "provider": "Cisco"
},
{
  "workbookKey": "EatonForeseerHealthAndAccess",
  "logoFileName": "Azure_Sentinel.svg",
  "description": "This workbook gives an insight into the health of all the Windows VMs in this subscription running Eaton Foreseer and       the unauthorized access into the Eaton Foreseer application running on these VMs.",
  "dataTypesDependencies": [
      "SecurityEvent"
  ],
  "dataConnectorsDependencies": [],
  "previewImagesFileNames": [
      "EatonForeseerHealthAndAccessBlack.png",
      "EatonForeseerHealthAndAccessWhite.png"
  ],
  "version": "1.0.0",
  "title": "EatonForeseerHealthAndAccess",
  "templateRelativePath": "EatonForeseerHealthAndAccess.json",
  "subtitle": "",
  "provider": "Eaton"
},
{
  "workbookKey": "PCIDSSComplianceWorkbook",
  "logoFileName": "Azure_Sentinel.svg",
  "description": "Choose your subscription and workspace in which PCI assets are deployed",
  "dataTypesDependencies": [
      "AzureDaignostics",
      "SecurityEvent",
      "SecurityAlert",
      "OracleDatabaseAuditEvent",
      "Syslog",
      "Anomalies"
  ],
  "dataConnectorsDependencies": [],
  "previewImagesFileNames": [
      "PCIDSSComplianceBlack01.PNG",
      "PCIDSSComplianceBlack02.PNG",
      "PCIDSSComplianceWhite01.PNG",
      "PCIDSSComplianceWhite02.PNG"
  ],
  "version": "1.0.0",
  "title": "PCI DSS Compliance",
  "templateRelativePath": "PCIDSSCompliance.json",
  "subtitle": "",
  "provider": "Microsoft"
},
{
  "workbookKey": "SonraiSecurityWorkbook",
  "logoFileName": "Sonrai.svg",
  "description": "Sets the time name for analysis",
  "dataTypesDependencies": [
      "Sonrai_Tickets_CL"
  ],
  "dataConnectorsDependencies": [
      "SonraiDataConnector"
  ],
  "previewImagesFileNames": [
      "SonraiWorkbookBlack.png",
      "SonraiWorkbookWhite.png"
  ],
  "version": "1.0.0",
  "title": "Sonrai",
  "templateRelativePath": "Sonrai.json",
  "subtitle": "",
  "provider": "Sonrai"
},
{
  "workbookKey": "SemperisDSPWorkbook",
  "logoFileName": "Semperis.svg",
  "description": "Specify the time range on which to query the data",
  "dataTypesDependencies": [
      "dsp_parser"
  ],
  "dataConnectorsDependencies": [
      "SemperisDSP"
  ],
  "previewImagesFileNames": [
      "SemperisDSPOverview1Black.png",
      "SemperisDSPOverview1White.png",
      "SemperisDSPOverview2Black.png",
      "SemperisDSPOverview2White.png",
      "SemperisDSPOverview3Black.png",
      "SemperisDSPOverview3White.png"
  ],
  "version": "1.0.0",
  "title": "Semperis Directory Services Protector",
  "templateRelativePath": "SemperisDSPWorkbook.json",
  "subtitle": "",
  "provider": "Semperis"
},
{
  "workbookKey": "BoxWorkbook",
  "logoFileName": "box.svg",
  "description": "Sets the time name for analysis",
  "dataTypesDependencies": [
      "BoxEvents_CL"
  ],
  "dataConnectorsDependencies": [
      "BoxDataConnector"
  ],
  "previewImagesFileNames": [
      "BoxBlack1.png",
      "BoxWhite1.png",
      "BoxBlack2.png",
      "BoxWhite2.png"
  ],
  "version": "1.0.0",
  "title": "Box",
  "templateRelativePath": "Box.json",
  "subtitle": "",
  "provider": "Box"
},
{
  "workbookKey": "SymantecEndpointProtection",
  "logoFileName": "symantec_logo.svg",
  "description": "Sets the time name for analysis",
  "dataTypesDependencies": [
      "SymantecEndpointProtection"
  ],
  "dataConnectorsDependencies": [
      "SymantecEndpointProtection"
  ],
  "previewImagesFileNames": [
      "SymantecEndpointProtectionBlack.png",
      "SymantecEndpointProtectionWhite.png"
  ],
  "version": "1.0.0",
  "title": "Symantec Endpoint Protection",
  "templateRelativePath": "SymantecEndpointProtection.json",
  "subtitle": "",
  "provider": "Symantec"
},
{
  "workbookKey": "DynamicThreatModeling&Response",
  "logoFileName": "Azure_Sentinel.svg",
  "description": "Sets the time name for analysis",
  "dataTypesDependencies": [
      "SecurityAlert"
  ],
  "dataConnectorsDependencies": [],
  "previewImagesFileNames": [
      "DynamicThreatModeling&ResponseWhite.png",
      "DynamicThreatModeling&ResponseBlack.png"
  ],
  "version": "1.0.0",
  "title": "Dynamic Threat Modeling Response",
  "templateRelativePath": "DynamicThreatModeling&Response.json",
  "subtitle": "",
  "provider": "Microsoft"
},
{
  "workbookKey": "ThreatAnalysis&Response",
  "logoFileName": "Azure_Sentinel.svg",
  "description": "The Defenders for IoT workbook provide guided investigations for OT entities based on open incidents, alert notifications, and activities for OT assets. They also provide a hunting experience across the MITRE ATT&CK® framework for ICS, and are designed to enable analysts, security engineers, and MSSPs to gain situational awareness of OT security posture.",
  "dataTypesDependencies": [
      "SecurityAlert"
  ],
  "dataConnectorsDependencies": [],
  "previewImagesFileNames": [
      "ThreatAnalysis&ResponseWhite1.png",
      "ThreatAnalysis&ResponseWhite2.png",
      "ThreatAnalysis&ResponseWhite3.png",
      "ThreatAnalysis&ResponseWhite4.png",
      "ThreatAnalysis&ResponseBlack1.png",
      "ThreatAnalysis&ResponseBlack2.png",
      "ThreatAnalysis&ResponseBlack3.png",
      "ThreatAnalysis&ResponseBlack4.png"
  ],
  "version": "1.0.1",
  "title": "Threat Analysis Response",
  "templateRelativePath": "ThreatAnalysis&Response.json",
  "subtitle": "",
  "provider": "Microsoft"
},
{
  "workbookKey": "TrendMicroCAS",
  "logoFileName": "Trend_Micro_Logo.svg",
  "description": "Sets the time name for analysis",
  "dataTypesDependencies": [
      "TrendMicroCAS_CL"
  ],
  "dataConnectorsDependencies": [
      "TrendMicroCAS"
  ],
  "previewImagesFileNames": [
      "TrendMicroCASBlack.png",
      "TrendMicroCASWhite.png"
  ],
  "version": "1.0.0",
  "title": "TrendMicroCAS",
  "templateRelativePath": "TrendMicroCAS.json",
  "subtitle": "",
  "provider": "TrendMicro"
},
{
  "workbookKey": "GitHubSecurityWorkbook",
  "logoFileName": "GitHub.svg",
  "description": "Gain insights to GitHub activities that may be interesting for security.",
  "dataTypesDependencies": [
      "GitHubAuditLogPolling_CL"
  ],
  "dataConnectorsDependencies": [
      "GitHubEcAuditLogPolling"
  ],
  "previewImagesFileNames": [
    "GitHubSecurityBlack.png",
    "GitHubSecurityWhite.png"
  ],
  "version": "1.0.0",
  "title": "GithubWorkbook",
  "templateRelativePath": "GitHub.json",
  "subtitle": "",
  "provider": "Microsoft"
},
{
  "workbookKey": "GCPDNSWorkbook",
  "logoFileName": "google_logo.svg",
  "description": "Sets the time name for analysis",
  "dataTypesDependencies": [
      "GCPCloudDNS"
  ],
  "dataConnectorsDependencies": [
      "GCPDNSDataConnector"
  ],
  "previewImagesFileNames": [
      "GCPDNSBlack.png",
      "GCPDNSWhite.png"
  ],
  "version": "1.0.0",
  "title": "Google Cloud Platform DNS",
  "templateRelativePath": "GCPDNS.json",
  "subtitle": "",
  "provider": "Microsoft"
},
{
  "workbookKey": "AtlassianJiraAuditWorkbook",
    "logoFileName": "atlassian.svg",
  "description": "Sets the time name for analysis",
  "dataTypesDependencies": [
      "AtlassianJiraNativePoller_CL"
  ],
  "dataConnectorsDependencies": [
      "AtlassianJira"
  ],
  "previewImagesFileNames": [
      "AtlassianJiraAuditWhite.png",
      "AtlassianJiraAuditBlack.png"
  ],
  "version": "1.0.0",
  "title": "AtlassianJiraAudit",
  "templateRelativePath": "AtlassianJiraAudit.json",
  "subtitle": "",
  "provider": "Atlassian"
},
{
  "workbookKey": "DigitalGuardianWorkbook",
  "logoFileName": "Azure_Sentinel.svg",
  "description": "Sets the time name for analysis",
  "dataTypesDependencies": [
      "DigitalGuardianDLPEvent"
  ],
  "dataConnectorsDependencies": [
      "DigitalGuardianDLP"
  ],
  "previewImagesFileNames": [
      "DigitalGuardianBlack.png",
      "DigitalGuardianWhite.png"
  ],
  "version": "1.0.0",
  "title": "DigitalGuardianDLP",
  "templateRelativePath": "DigitalGuardian.json",
  "subtitle": "",
  "provider": "Digital Guardian"
},
{
  "workbookKey": "CiscoDuoWorkbook",
  "logoFileName": "cisco-logo-72px.svg",
  "description": "Sets the time name for analysis",
  "dataTypesDependencies": [
      "CiscoDuo_CL"
  ],
  "dataConnectorsDependencies": [
      "CiscoDuoSecurity"
  ],
  "previewImagesFileNames": [
      "CiscoDuoWhite.png",
      "CiscoDuoBlack.png"
  ],
  "version": "1.0.0",
  "title": "CiscoDuoSecurity",
  "templateRelativePath": "CiscoDuo.json",
  "subtitle": "",
  "provider": "Cisco"
},
{
  "workbookKey": "SlackAudit",
  "logoFileName": "slacklogo.svg",
  "description": "Sets the time name for analysis",
  "dataTypesDependencies": [
      "SlackAudit_CL"
  ],
  "dataConnectorsDependencies": [
      "SlackAuditAPI"
  ],
  "previewImagesFileNames": [
      "SlackAuditApplicationActivityBlack1.png",
      "SlackAuditApplicationActivityWhite1.png"
  ],
  "version": "1.0.0",
  "title": "SlackAudit",
  "templateRelativePath": "SlackAudit.json",
  "subtitle": "",
  "provider": "Slack"
},
{
  "workbookKey": "CiscoWSAWorkbook",
  "logoFileName": "cisco-logo-72px.svg",
  "description": "Sets the time name for analysis",
  "dataTypesDependencies": [
      "Syslog"
  ],
  "dataConnectorsDependencies": [
      "CiscoWSA"
  ],
  "previewImagesFileNames": [
      "CiscoWSAWhite.png",
      "CiscoWSABlack.png"
  ],
  "version": "1.0.0",
  "title": "CiscoWSA",
  "templateRelativePath": "CiscoWSA.json",
  "subtitle": "",
  "provider": "Cisco"
},
{
  "workbookKey": "GCP-IAM-Workbook",
  "logoFileName": "google_logo.svg",
  "description": "Sets the time name for analysis",
  "dataTypesDependencies": [
      "GCP_IAM_CL"
  ],
  "dataConnectorsDependencies": [
      "GCPIAMDataConnector"
  ],
  "previewImagesFileNames": [
      "GCPIAMBlack01.png",
      "GCPIAMBlack02.png",
      "GCPIAMWhite01.png",
      "GCPIAMWhite02.png"
  ],
  "version": "1.0.0",
  "title": "Google Cloud Platform IAM",
  "templateRelativePath": "GCP_IAM.json",
  "subtitle": "",
  "provider": "Google"
},
{
  "workbookKey": "ImpervaWAFCloudWorkbook",
  "logoFileName": "Imperva_DarkGrey_final_75x75.svg",
  "description": "Sets the time name for analysis.",
  "dataTypesDependencies": [
      "ImpervaWAFCloud_CL"
  ],
  "dataConnectorsDependencies": [
      "ImpervaWAFCloudAPI"
  ],
  "previewImagesFileNames": [
      "ImpervaWAFCloudBlack01.png",
      "ImpervaWAFCloudBlack02.png",
      "ImpervaWAFCloudWhite01.png",
      "ImpervaWAFCloudWhite02.png"
  ],
  "version": "1.0.0",
  "title": "Imperva WAF Cloud Overview",
  "templateRelativePath": "Imperva WAF Cloud Overview.json",
  "subtitle": "",
  "provider": "Microsoft"
},
{
  "workbookKey": "ZscalerZPAWorkbook",
  "logoFileName": "ZscalerLogo.svg",
  "description": "Select the time range for this Overview.",
  "dataTypesDependencies": [
      "ZPA_CL"
  ],
  "dataConnectorsDependencies": [
      "ZscalerPrivateAccess"
  ],
  "previewImagesFileNames": [
      "ZscalerZPABlack.png",
      "ZscalerZPAWhite.png"
  ],
  "version": "1.0.0",
  "title": "Zscaler Private Access (ZPA)",
  "templateRelativePath": "ZscalerZPA.json",
  "subtitle": "",
  "provider": "Zscaler"
},
{
  "workbookKey": "GoogleWorkspaceWorkbook",
  "logoFileName": "google_logo.svg",
  "description": "Sets the time name for analysis",
  "dataTypesDependencies": [
      "GWorkspace_ReportsAPI_admin_CL",
      "GWorkspace_ReportsAPI_calendar_CL",
      "GWorkspace_ReportsAPI_drive_CL",
      "GWorkspace_ReportsAPI_login_CL",
      "GWorkspace_ReportsAPI_login_CL",
      "GWorkspace_ReportsAPI_mobile_CL"
  ],
  "dataConnectorsDependencies": [
      "GoogleWorkspaceReportsAPI"
  ],
  "previewImagesFileNames": [
      "GoogleWorkspaceBlack.png",
      "GoogleWorkspaceWhite.png"
  ],
  "version": "1.0.0",
  "title": "GoogleWorkspaceReports",
  "templateRelativePath": "GoogleWorkspace.json",
  "subtitle": "",
  "provider": "Microsoft"
},
{
  "workbookKey": "NCProtectWorkbook",
  "logoFileName": "NCProtectIcon.svg",
  "description": "Sets the time name for analysis",
  "dataTypesDependencies": [
      "NCProtectUAL_CL"
  ],
  "dataConnectorsDependencies": [
      "NucleusCyberNCProtect"
  ],
  "previewImagesFileNames": [""],
  "version": "1.0.0",
  "title": "NucleusCyberProtect",
  "templateRelativePath": "NucleusCyber_NCProtect_Workbook.json",
  "subtitle": "",
  "provider": "archTIS"
},
{
  "workbookKey": "CiscoISEWorkbook",
  "logoFileName": "cisco-logo-72px.svg",
  "description": "Sets the time name for analysis",
  "dataTypesDependencies": [
      "Syslog"
  ],
  "dataConnectorsDependencies": [
      "CiscoISE"
  ],
  "previewImagesFileNames": [
    "CiscoISEBlack1.png",
    "CiscoISEBlack2.png",
    "CiscoISEWhite1.png",
    "CiscoISEWhite2.png"
  ],
  "version": "1.0.0",
  "title": "Cisco ISE",
  "templateRelativePath": "CiscoISE.json",
  "subtitle": "",
  "provider": "Cisco"
},
{
  "workbookKey": "IoTOTThreatMonitoringwithDefenderforIoTWorkbook",
  "logoFileName": "Azure_Sentinel.svg",
  "description": "The OT Threat Monitoring with Defender for IoT Workbook features OT filtering for Security Alerts, Incidents, Vulnerabilities and Asset Inventory. The workbook features a dynamic assessment of the MITRE ATT&CK for ICS matrix across your environment to analyze and respond to OT-based threats. This workbook is designed to enable SecOps Analysts, Security Engineers, and MSSPs to gain situational awareness for IT/OT security posture.",
  "dataTypesDependencies": [
      "SecurityAlert",
      "SecurityIncident"
  ],
  "dataConnectorsDependencies": [],
  "previewImagesFileNames": [
    "IoTOTThreatMonitoringwithDefenderforIoTBlack.png",
    "IoTOTThreatMonitoringwithDefenderforIoTWhite.png"
  ],
  "version": "1.0.0",
  "title": "Microsoft Defender for IoT",
  "templateRelativePath": "IoTOTThreatMonitoringwithDefenderforIoT.json",
  "subtitle": "",
  "provider": "Microsoft"
},
{
  "workbookKey": "ZeroTrust(TIC3.0)Workbook",
  "logoFileName": "Azure_Sentinel.svg",
  "description": "Sets the time name for analysis",
  "dataTypesDependencies": [
      "SecurityRecommendation"
  ],
  "dataConnectorsDependencies": [],
  "previewImagesFileNames": [
      "ZeroTrust(TIC3.0)Black1.PNG",
      "ZeroTrust(TIC3.0)White1.PNG"
  ],
  "version": "1.0.0",
  "title": "ZeroTrust(TIC3.0)",
  "templateRelativePath": "ZeroTrustTIC3.json",
  "subtitle": "",
  "provider": "Microsoft"
},
{
  "workbookKey": "CybersecurityMaturityModelCertification(CMMC)2.0Workbook",
  "logoFileName": "Azure_Sentinel.svg",
  "description": "Sets the time name for analysis.",
  "dataTypesDependencies": [
      "InformationProtectionLogs_CL",
      "AuditLogs",
      "SecurityIncident",
      "SigninLogs",
      "AzureActivity"
  ],
  "dataConnectorsDependencies": [],
  "previewImagesFileNames": [
    "CybersecurityMaturityModelCertificationBlack.png",
    "CybersecurityMaturityModelCertificationWhite.png"
  ],
  "version": "1.0.0",
  "title": "CybersecurityMaturityModelCertification(CMMC)2.0",
  "templateRelativePath": "CybersecurityMaturityModelCertification_CMMCV2.json",
  "subtitle": "",
  "provider": "Microsoft"
},
{
  "workbookKey": "NISTSP80053Workbook",
  "logoFileName": "Azure_Sentinel.svg",
  "description": "Sets the time name for analysis.",
  "dataTypesDependencies": [
      "SigninLogs",
      "AuditLogs",
      "AzureActivity",
      "OfficeActivity",
      "SecurityEvents",
      "CommonSecurityLog",
      "SecurityIncident",
      "SecurityRecommendation"
  ],
  "dataConnectorsDependencies": [
      "SecurityEvents"
  ],
  "previewImagesFileNames": [
    "NISTSP80053Black.png",
    "NISTSP80053White.png"
  ],
  "version": "1.0.0",
  "title": "NISTSP80053workbook",
  "templateRelativePath": "NISTSP80053.json",
  "subtitle": "",
  "provider": "Microsoft"
},
{
  "workbookKey": "DarktraceWorkbook",
  "logoFileName": "Darktrace.svg",
  "description": "The Darktrace Workbook visualises Model Breach and AI Analyst data received by the Darktrace Data Connector and visualises events across the network, SaaS, IaaS and Email.",
  "dataTypesDependencies": [
      "darktrace_model_alerts_CL"
  ],
  "dataConnectorsDependencies": [
      "DarktraceRESTConnector"
  ],
  "previewImagesFileNames": [
      "DarktraceWorkbookBlack01.png",
      "DarktraceWorkbookBlack02.png",
      "DarktraceWorkbookWhite01.png",
      "DarktraceWorkbookWhite02.png"
  ],
  "version": "1.0.1",
  "title": "Darktrace",
  "templateRelativePath": "DarktraceWorkbook.json",
  "subtitle": "",
  "provider": "Darktrace"
},
{
  "workbookKey": "RecordedFutureAlertOverviewWorkbook",
  "logoFileName": "RecordedFuture.svg",
  "description": "Recorded Future Alerts Overview Workbook. This workbook will visualize playbook alerts imported via the RecordedFuture-Alert-Importer.",
  "dataTypesDependencies": [
      "RecordedFuturePortalAlerts_CL"
  ],
  "dataConnectorsDependencies": [],
  "previewImagesFileNames": [
      "RecordedFutureAlertOverviewWhite.png",
      "RecordedFutureAlertOverviewBlack.png"
  ],
  "version": "1.0.1",
  "title": "Recorded Future - Alerts Overview",
  "templateRelativePath": "RecordedFutureAlertOverview.json",
  "subtitle": "",
  "provider": "Recorded Future"
},
{
  "workbookKey": "RecordedFuturePlaybookAlertOverviewWorkbook",
  "logoFileName": "RecordedFuture.svg",
  "description": "Recorded Future Playbook Alerts Overview Workbook. This workbook will visualize playbook alerts imported via the RecordedFuture-Playbook-Alert-Importer.",
  "dataTypesDependencies": [
      "RecordedFuturePlaybookAlerts_CL"
  ],
  "dataConnectorsDependencies": [],
  "previewImagesFileNames": [
      "RecordedFuturePlaybookAlertOverviewWhite1.png",
      "RecordedFuturePlaybookAlertOverviewBlack1.png"
  ],
  "version": "1.0.1",
  "title": "Recorded Future - Playbook Alerts Overview",
  "templateRelativePath": "RecordedFuturePlaybookAlertOverview.json",
  "subtitle": "",
  "provider": "Recorded Future"
},
{
  "workbookKey": "RecordedFutureDomainCorrelationWorkbook",
  "logoFileName": "RecordedFuture.svg",
  "description": "Recorded Future Domain Correlation Workbook. This workbook will visualize Recorded Future threat intelligence data together with infrastructure logs ingested in to Sentinel.",
  "dataTypesDependencies": [
      "ThreatIntelligenceIndicator"
  ],
  "dataConnectorsDependencies": [],
  "previewImagesFileNames": [
      "RecordedFutureDomainCorrelationWhite.png",
      "RecordedFutureDomainCorrelationBlack.png"
  ],
  "version": "1.0.1",
  "title": "Recorded Future - Domain Correlation",
  "templateRelativePath": "RecordedFutureDomainCorrelation.json",
  "subtitle": "",
  "provider": "Recorded Future"
},
{
  "workbookKey": "RecordedFutureHashCorrelationWorkbook",
  "logoFileName": "RecordedFuture.svg",
  "description": "Recorded Future Hash Correlation Workbook. This workbook will visualize Recorded Future threat intelligence data together with infrastructure logs ingested in to Sentinel.",
  "dataTypesDependencies": [
      "ThreatIntelligenceIndicator"
  ],
  "dataConnectorsDependencies": [],
  "previewImagesFileNames": [
      "RecordedFutureHashCorrelationWhite.png",
      "RecordedFutureHashCorrelationBlack.png"
  ],
  "version": "1.0.1",
  "title": "Recorded Future - Hash Correlation",
  "templateRelativePath": "RecordedFutureHashCorrelation.json",
  "subtitle": "",
  "provider": "Recorded Future"
},
{
  "workbookKey": "RecordedFutureIPCorrelationWorkbook",
  "logoFileName": "RecordedFuture.svg",
  "description": "Recorded Future IP Correlation Workbook. This workbook will visualize Recorded Future threat intelligence data together with infrastructure logs ingested in to Sentinel.",
  "dataTypesDependencies": [
      "ThreatIntelligenceIndicator"
  ],
  "dataConnectorsDependencies": [],
  "previewImagesFileNames": [
      "RecordedFutureIPCorrelationWhite.png",
      "RecordedFutureIPCorrelationBlack.png"
  ],
  "version": "1.0.1",
  "title": "Recorded Future - IP Correlation",
  "templateRelativePath": "RecordedFutureIPCorrelation.json",
  "subtitle": "",
  "provider": "Recorded Future"
},
{
  "workbookKey": "RecordedFutureURLCorrelationWorkbook",
  "logoFileName": "RecordedFuture.svg",
  "description": "Recorded Future URL Correlation Workbook. This workbook will visualize Recorded Future threat intelligence data together with infrastructure logs ingested in to Sentinel.",
  "dataTypesDependencies": [
      "ThreatIntelligenceIndicator"
  ],
  "dataConnectorsDependencies": [],
  "previewImagesFileNames": [
      "RecordedFutureUrlCorrelationWhite.png",
      "RecordedFutureUrlCorrelationBlack.png"
  ],
  "version": "1.0.1",
  "title": "Recorded Future - URL Correlation",
  "templateRelativePath": "RecordedFutureURLCorrelation.json",
  "subtitle": "",
  "provider": "Recorded Future"
},
{
  "workbookKey": "RecordedFutureThreatActorHuntingWorkbook",
  "logoFileName": "RecordedFuture.svg",
  "description": "Recorded Future Threat Actor Hunting Workbook. This workbook will visualize Recorded Future threat map and hunting indicators ingested in to Microsoft Sentinel.",
  "dataTypesDependencies": [
      "ThreatIntelligenceIndicator"
  ],
  "dataConnectorsDependencies": [],
  "previewImagesFileNames": [
      "RecordedFutureThreatActorHuntingWhite.png",
      "RecordedFutureThreatActorHuntingBlack.png"
  ],
  "version": "1.0.1",
  "title": "Recorded Future - Threat Actor Hunting",
  "templateRelativePath": "RecordedFutureThreatActorHunting.json",
  "subtitle": "",
  "provider": "Recorded Future"
},
{
  "workbookKey": "RecordedFutureMalwareThreatHuntingWorkbook",
  "logoFileName": "RecordedFuture.svg",
  "description": "Recorded Future Malware Threat Hunting Workbook. This workbook will visualize Recorded Future malware threat map and hunting indicators ingested in to Microsoft Sentinel.",
  "dataTypesDependencies": [
      "ThreatIntelligenceIndicator"
  ],
  "dataConnectorsDependencies": [],
  "previewImagesFileNames": [
      "RecordedFutureMalwareThreatHuntingWhite.png",
      "RecordedFutureMalwareThreatHuntingBlack.png"
  ],
  "version": "1.0.0",
  "title": "Recorded Future - Malware Threat Hunting",
  "templateRelativePath": "RecordedFutureMalwareThreatHunting.json",
  "subtitle": "",
  "provider": "Recorded Future"
},
{
  "workbookKey": "MaturityModelForEventLogManagement_M2131",
  "logoFileName": "contrastsecurity_logo.svg",
  "description": "Select the time range for this Overview.",
  "dataTypesDependencies": [],
  "dataConnectorsDependencies": [],
  "previewImagesFileNames": [
      "MaturityModelForEventLogManagement_M2131Black.png",
      "MaturityModelForEventLogManagement_M2131White.png"
  ],
  "version": "1.0.0",
  "title": "MaturityModelForEventLogManagementM2131",
  "templateRelativePath": "MaturityModelForEventLogManagement_M2131.json",
  "subtitle": "",
  "provider": "Microsoft"
},
{
  "workbookKey": "AzureSQLSecurityWorkbook",
  "logoFileName": "AzureSQL.svg",
  "description": "Sets the time window in days to search around the alert",
  "dataTypesDependencies": [
      "AzureDiagnostics",
      "SecurityAlert",
      "SecurityIncident"
  ],
  "dataConnectorsDependencies": [
      "AzureSql"
  ],
  "previewImagesFileNames": [""],
  "version": "1.0.0",
  "title": "Azure SQL Database Workbook",
  "templateRelativePath": "Workbook-AzureSQLSecurity.json",
  "subtitle": "",
  "provider": "Microsoft"
},
{
  "workbookKey": "ContinuousDiagnostics&Mitigation",
  "logoFileName": "Azure_Sentinel.svg",
  "description": "Select the time range for this Overview.",
  "dataTypesDependencies": [],
  "dataConnectorsDependencies": [],
  "previewImagesFileNames": [
      "ContinuousDiagnostics&MitigationBlack.png",
      "ContinuousDiagnostics&MitigationWhite.png"
  ],
  "version": "1.0.0",
  "title": "ContinuousDiagnostics&Mitigation",
  "templateRelativePath": "ContinuousDiagnostics&Mitigation.json",
  "subtitle": "",
  "provider": "Microsoft"
},
{
  "workbookKey": "AtlasianJiraAuditWorkbook",
  "logoFileName": "atlassian.svg",
  "description": "Select the time range for this Overview.",
  "dataTypesDependencies": [
      "AtlassianJiraNativePoller_CL"
  ],
  "dataConnectorsDependencies": [
      "AtlassianJira"
  ],
  "previewImagesFileNames": [
      "AtlassianJiraAuditBlack.png",
      "AtlassianJiraAuditWhite.png"
  ],
  "version": "1.0.0",
  "title": "AtlasianJiraAuditWorkbook",
  "templateRelativePath": "AtlasianJiraAuditWorkbook.json",
  "subtitle": "",
  "provider": "Microsoft"
},
{
  "workbookKey": "AzureSecurityBenchmark",
  "logoFileName": "Azure_Sentinel.svg",
  "description": "Azure Security Benchmark v3 Workbook provides a mechanism for viewing log queries, azure resource graph, and policies aligned to ASB controls across Microsoft security offerings, Azure, Microsoft 365, 3rd Party, On-Premises, and Multi-cloud workloads. This workbook enables Security Architects, Engineers, SecOps Analysts, Managers, and IT Pros to gain situational awareness visibility for the security posture of cloud workloads. There are also recommendations for selecting, designing, deploying, and configuring Microsoft offerings for alignment with respective ASB requirements and practices.",
  "dataTypesDependencies": [
      "SecurityRegulatoryCompliance",
      "AzureDiagnostics",
      "SecurityIncident",
      "SigninLogs",
      "SecurityAlert"
  ],
  "dataConnectorsDependencies": [],
  "previewImagesFileNames": [
      "AzureSecurityBenchmarkBlack.png",
      "AzureSecurityBenchmarkWhite.png"
  ],
  "version": "1.0.0",
  "title": "Azure Security Benchmark",
  "templateRelativePath": "AzureSecurityBenchmark.json",
  "subtitle": "",
  "provider": "Microsoft"
},
{
  "workbookKey": "ZNAccessOrchestratorAudit",
  "logoFileName": "ZeroNetworks.svg",
  "description": "This workbook provides a summary of ZeroNetworks data.",
  "dataTypesDependencies": [
      "ZNAccessOrchestratorAudit_CL",
      "ZNAccessOrchestratorAuditNativePoller_CL"
  ],
  "dataConnectorsDependencies": [
      "ZeroNetworksAccessOrchestratorAuditFunction",
      "ZeroNetworksAccessOrchestratorAuditNativePoller"
  ],
  "previewImagesFileNames": [""],
  "version": "1.0.0",
  "title": "Zero NetWork",
  "templateRelativePath": "ZNSegmentAudit.json",
  "subtitle": "",
  "provider": "Zero Networks"
},
{
  "workbookKey": "FireworkWorkbook",
  "logoFileName": "Flare.svg",
  "description": "Select the time range for this Overview.",
  "dataTypesDependencies": [
      "Firework_CL"
  ],
  "dataConnectorsDependencies": [
      "FlareSystemsFirework"
  ],
  "previewImagesFileNames": [
      "FireworkOverviewBlack01.png",
      "FireworkOverviewBlack02.png",
      "FireworkOverviewWhite01.png",
      "FireworkOverviewWhite02.png"
  ],
  "version": "1.0.0",
  "title": "FlareSystemsFirework",
  "templateRelativePath": "FlareSystemsFireworkOverview.json",
  "subtitle": "",
  "provider": "Flare Systems"
},
{
  "workbookKey": "TaniumWorkbook",
  "logoFileName": "Tanium.svg",
  "description": "Visualize Tanium endpoint and module data",
  "dataTypesDependencies": [
      "TaniumComplyCompliance_CL",
      "TaniumComplyVulnerabilities_CL",
      "TaniumDefenderHealth_CL",
      "TaniumDiscoverUnmanagedAssets_CL",
      "TaniumHighUptime_CL",
      "TaniumMainAsset_CL",
      "TaniumPatchListApplicability_CL",
      "TaniumPatchListCompliance_CL",
      "TaniumSCCMClientHealth_CL",
      "TaniumThreatResponse_CL"
  ],
  "dataConnectorsDependencies": [],
  "previewImagesFileNames": [
      "TaniumComplyBlack.png",
      "TaniumComplyWhite.png",
      "TaniumDiscoverBlack.png",
      "TaniumDiscoverWhite.png",
      "TaniumMSToolingHealthBlack.png",
      "TaniumMSToolingHealthWhite.png",
      "TaniumPatchBlack.png",
      "TaniumPatchWhite.png",
      "TaniumThreatResponseAlertsBlack.png",
      "TaniumThreatResponseAlertsWhite.png",
      "TaniumThreatResponseBlack.png",
      "TaniumThreatResponseWhite.png"
  ],
  "version": "1.0",
  "title": "Tanium Workbook",
  "templateRelativePath": "TaniumWorkbook.json",
  "subtitle": "",
  "provider": "Tanium"
},
{
  "workbookKey": "ActionableAlertsDashboard",
  "logoFileName": "Cybersixgill.svg",
  "description": "None.",
  "dataTypesDependencies": [
      "CyberSixgill_Alerts_CL"
  ],
  "dataConnectorsDependencies": [
      "CybersixgillActionableAlerts"
  ],
  "previewImagesFileNames": [
    "ActionableAlertsDashboardWhite.PNG",
    "ActionableAlertsDashboardBlack.PNG"
    ],
  "version": "1.0.0",
  "title": "Cybersixgill Actionable Alerts Dashboard",
  "templateRelativePath": "ActionableAlertsDashboard.json",
  "subtitle": "",
  "provider": "Cybersixgill"
},
{
  "workbookKey": "ActionableAlertsList",
  "logoFileName": "Cybersixgill.svg",
  "description": "None.",
  "dataTypesDependencies": [
      "CyberSixgill_Alerts_CL"
  ],
  "dataConnectorsDependencies": [
      "CybersixgillActionableAlerts"
  ],
  "previewImagesFileNames": [
    "ActionableAlertsListBlack.PNG",
    "ActionableAlertsListWhite.PNG"],
  "version": "1.0.0",
  "title": "Cybersixgill Actionable Alerts List",
  "templateRelativePath": "ActionableAlertsList.json",
  "subtitle": "",
  "provider": "Cybersixgill"
},
{
  "workbookKey": "ArgosCloudSecurityWorkbook",
  "logoFileName": "argos-logo.svg",
  "description": "The ARGOS Cloud Security integration for Microsoft Sentinel allows you to have all your important cloud security events in one place.",
  "dataTypesDependencies": [
      "ARGOS_CL"
  ],
  "dataConnectorsDependencies": [
      "ARGOSCloudSecurity"
  ],
  "previewImagesFileNames": [
      "ARGOSCloudSecurityWorkbookBlack.png",
      "ARGOSCloudSecurityWorkbookWhite.png"
  ],
  "version": "1.0.0",
  "title": "ARGOS Cloud Security",
  "templateRelativePath": "ARGOSCloudSecurityWorkbook.json",
  "subtitle": "",
  "provider": "ARGOS Cloud Security"
},
{
  "workbookKey": "JamfProtectWorkbook",
  "logoFileName": "jamf_logo.svg",
  "description": "This Jamf Protect Workbook for Microsoft Sentinel enables you to ingest Jamf Protect events forwarded into Microsoft Sentinel.\n Providing reports into all alerts, device controls and Unfied Logs.",
  "dataTypesDependencies": [
      "jamfprotect_CL"
  ],
  "dataConnectorsDependencies": [],
  "previewImagesFileNames": [
      "JamfProtectDashboardBlack.png",
      "JamfProtectDashboardWhite.png"
  ],
  "version": "2.0.0",
  "title": "Jamf Protect Workbook",
  "templateRelativePath": "JamfProtectDashboard.json",
  "subtitle": "",
  "provider": "Jamf Software, LLC"
},
{
  "workbookKey": "AIVectraStream",
  "logoFileName": "AIVectraDetect.svg",
  "description": "",
  "dataTypesDependencies": [
      "VectraStream_CL"
  ],
  "dataConnectorsDependencies": [
      "AIVectraStream"
  ],
  "previewImagesFileNames": [
    "AIVectraDetectBlack1.png",
    "AIVectraDetectWhite1.png"
    ],
  "version": "1.0.0",
  "title": "AIVectraStreamWorkbook",
  "templateRelativePath": "AIVectraStreamWorkbook.json",
  "subtitle": "",
  "provider": "Vectra AI"
},
{
  "workbookKey": "SecurityScorecardWorkbook",
  "logoFileName": "SecurityScorecard-Cybersecurity-Ratings.svg",
  "description": "This Workbook provides immediate insight into the data coming from SecurityScorecard's three Sentinel data connectors: SecurityScorecard Cybersecurity Ratings, SecurityScorecard Cybersecurity Ratings - Factors, and SecurityScorecard Cybersecurity Ratings - Issues.",
  "dataTypesDependencies": [
      "SecurityScorecardFactor_CL",
      "SecurityScorecardIssues_CL",
      "SecurityScorecardRatings_CL"
  ],
  "dataConnectorsDependencies": [
      "SecurityScorecardFactorAzureFunctions",
      "SecurityScorecardIssueAzureFunctions",
      "SecurityScorecardRatingsAzureFunctions"
  ],
  "previewImagesFileNames": [
      "SecurityScorecardBlack1.png",
      "SecurityScorecardBlack2.png",
      "SecurityScorecardBlack3.png",
      "SecurityScorecardBlack4.png",
      "SecurityScorecardBlack5.png",
      "SecurityScorecardBlack6.png",
      "SecurityScorecardWhite1.png",
      "SecurityScorecardWhite2.png",
      "SecurityScorecardWhite3.png",
      "SecurityScorecardWhite4.png",
      "SecurityScorecardWhite5.png",
      "SecurityScorecardWhite6.png"
  ],
  "version": "1.0.0",
  "title": "SecurityScorecard",
  "templateRelativePath": "SecurityScorecardWorkbook.json",
  "subtitle": "",
  "provider": "SecurityScorecard"
},
{
  "workbookKey": "DigitalShadowsWorkbook",
  "logoFileName": "DigitalShadowsLogo.svg",
  "description": "For gaining insights into Digital Shadows logs.",
  "dataTypesDependencies": [
      "DigitalShadows_CL"
  ],
  "dataConnectorsDependencies": [
      "DigitalShadowsSearchlightAzureFunctions"
  ],
  "previewImagesFileNames": [
      "DigitalShadowsBlack1.png",
      "DigitalShadowsBlack2.png",
      "DigitalShadowsBlack3.png",
      "DigitalShadowsWhite1.png",
      "DigitalShadowsWhite2.png",
      "DigitalShadowsWhite3.png"
  ],
  "version": "1.0.0",
  "title": "Digital Shadows",
  "templateRelativePath": "DigitalShadows.json",
  "subtitle": "",
  "provider": "Digital Shadows"
},
{
  "workbookKey": "SalesforceServiceCloudWorkbook",
  "logoFileName": "salesforce_logo.svg",
  "description": "Sets the time name for analysis.",
  "dataTypesDependencies": [
      "SalesforceServiceCloud"
  ],
  "dataConnectorsDependencies": [
      "SalesforceServiceCloud_CL"
  ],
  "previewImagesFileNames": [""],
  "version": "1.0.0",
  "title": "Salesforce Service Cloud",
  "templateRelativePath": "SalesforceServiceCloud.json",
  "subtitle": "",
  "provider": "Salesforce"
},
{
  "workbookKey": "NetworkSessionSolution",
  "logoFileName": "Azure_Sentinel.svg",
  "description": "This workbook is included as part of Network Session Essentials solution and gives a summary of analyzed traffic, helps with threat analysis and investigating suspicious IP's and traffic analysis. Network Session Essentials Solution also includes playbooks to periodically summarize the logs thus enhancing user experience and improving data search. For the effective usage of workbook, we highly recommend to enable the summarization playbooks that are provided with this solution.",
  "dataTypesDependencies": [
      "AWSVPCFlow",
      "DeviceNetworkEvents",
      "SecurityEvent",
      "WindowsEvent",
      "CommonSecurityLog",
      "Syslog",
      "CommonSecurityLog",
      "VMConnection",
      "AzureDiagnostics",
      "AzureDiagnostics",
      "CommonSecurityLog",
      "Corelight_CL",
      "VectraStream",
      "CommonSecurityLog",
      "CommonSecurityLog",
      "Syslog",
      "CiscoMerakiNativePoller"
  ],
  "dataConnectorsDependencies": [
      "AWSS3",
      "MicrosoftThreatProtection",
      "SecurityEvents",
      "WindowsForwardedEvents",
      "Zscaler",
      "MicrosoftSysmonForLinux",
      "PaloAltoNetworks",
      "AzureMonitor(VMInsights)",
      "AzureFirewall",
      "AzureNSG",
      "CiscoASA",
      "Corelight",
      "AIVectraStream",
      "CheckPoint",
      "Fortinet",
      "CiscoMeraki"
  ],
  "previewImagesFileNames": [""],
  "version": "1.0.0",
  "title": "Network Session Essentials",
  "templateRelativePath": "NetworkSessionEssentials.json",
  "subtitle": "",
  "provider": "Microsoft"
},
{
  "workbookKey": "SAPSODAnalysis",
  "logoFileName": "SAPVMIcon.svg",
  "description": "SAP SOD Analysis",
  "dataTypesDependencies": [
      "SAPAuditLog"
  ],
  "dataConnectorsDependencies": [
      "SAP"
  ],
  "previewImagesFileNames": [""],
  "version": "2.0.0",
  "title": "SAP SOD Analysis",
  "templateRelativePath": "SAP - Segregation of Duties v2.0 (by Aliter Consulting).json",
  "subtitle": "",
  "provider": "Aliter Consulting"
},
{
  "workbookKey": "TheomWorkbook",
  "logoFileName": "theom-logo.svg",
  "description": "Theom Alert Statistics",
  "dataTypesDependencies": [
      "TheomAlerts_CL"
  ],
  "dataConnectorsDependencies": [
      "Theom"
  ],
  "previewImagesFileNames": [
      "TheomWorkbook-black.png",
      "TheomWorkbook-white.png"
  ],
  "version": "1.0.0",
  "title": "Theom",
  "templateRelativePath": "Theom.json",
  "subtitle": "",
  "provider": "Theom"
},
{
  "workbookKey": "DynatraceWorkbooks",
  "logoFileName": "dynatrace.svg",
  "description": "This workbook brings together queries and visualizations to assist you in identifying potential threats surfaced by Dynatrace.",
  "dataTypesDependencies": [
    "DynatraceAttacks",
    "DynatraceAuditLogs",
    "DynatraceProblems",
    "DynatraceRuntimeVulnerabilities"
  ],
  "dataConnectorsDependencies": [
    "DynatraceAttacks",
    "DynatraceAuditLogs",
    "DynatraceProblems",
    "DynatraceRuntimeVulnerabilities"
  ],
  "previewImagesFileNames": [
    "DynatraceWorkbookBlack.png",
    "DynatraceWorkbookWhite.png"
  ],
  "version": "3.0.1",
  "title": "Dynatrace",
  "templateRelativePath": "Dynatrace.json",
  "subtitle": "",
  "provider": "Dynatrace"
},
{
  "workbookKey": "MDOWorkbook",
  "logoFileName": "Azure_Sentinel.svg",
  "description": "Gain extensive insight into your organization's Microsoft Defender for Office Activity by analyzing, and correlating events.\nYou can track malware and phishing detection over time.",
  "dataTypesDependencies": [
      "SecurityAlert"
  ],
  "dataConnectorsDependencies": [
      "MicrosoftThreatProtection"
  ],
  "previewImagesFileNames": [
    "MDOBlack1.png",
    "MDOBlack2.png",
    "MDOWhite1.png",
    "MDOWhite2.png"
  ],
  "version": "1.0.0",
  "title": "Microsoft Defender XDR MDOWorkbook",
  "templateRelativePath": "MDO Insights.json",
  "subtitle": "",
  "provider": "Microsoft"
},
{
  "workbookKey": "AnomaliesVisualizationWorkbook",
  "logoFileName": "Azure_Sentinel.svg",
  "description": "A workbook that provides contextual information to a user for better insight on Anomalies and their impact. The workbook will help with investigation of anomalies as well as identify patterns that can lead to a threat.",
  "dataTypesDependencies": [
      "Anomalies"
  ],
  "dataConnectorsDependencies": [],
  "previewImagesFileNames": [
      "AnomaliesVisualizationWorkbookWhite.png",
      "AnomaliesVisualizationWorkbookBlack.png"
  ],
  "version": "1.0.0",
  "title": "AnomaliesVisulization",
  "templateRelativePath": "AnomaliesVisualization.json",
  "subtitle": "",
  "provider": "Microsoft Sentinel Community"
},
{
  "workbookKey": "AnomalyDataWorkbook",
  "logoFileName": "Azure_Sentinel.svg",
  "description": "A workbook providing details, related Incident, and related Hunting Workbook for a specific Anomaly.",
  "dataTypesDependencies": [
      "Anomalies"
  ],
  "dataConnectorsDependencies": [],
  "previewImagesFileNames": [
      "AnomalyDataWorkbookWhite.png",
      "AnomalyDataWorkbookBlack.png"
  ],
  "version": "1.0.0",
  "title": "AnomalyData",
  "templateRelativePath": "AnomalyData.json",
  "subtitle": "",
  "provider": "Microsoft Sentinel Community"
},
{
  "workbookKey": "MicrosoftExchangeLeastPrivilegewithRBAC-Online",
  "logoFileName": "Azure_Sentinel.svg",
  "description": "This Workbook, dedicated to Exchange Online environments is built to have a simple view of non-standard RBAC delegations on an Exchange Online tenant. This Workbook allow you to go deep dive on custom delegation and roles and also members of each delegation, including the nested level and the group imbrication on your environment.",
  "dataTypesDependencies": [
      "ESIExchangeOnlineConfig_CL"
  ],
  "dataConnectorsDependencies": [
      "ESI-ExchangeOnlineCollector"
  ],
  "previewImagesFileNames": [
      "MicrosoftExchangeLeastPrivilegewithRBAC-OnlineBlack.png",
      "MicrosoftExchangeLeastPrivilegewithRBAC-OnlineWhite.png"
  ],
  "version": "1.1.0",
  "title": "Microsoft Exchange Least Privilege with RBAC - Online",
  "templateRelativePath": "Microsoft Exchange Least Privilege with RBAC - Online.json",
  "subtitle": "",
  "provider": "Microsoft"
},
{
  "workbookKey": "MicrosoftExchangeLeastPrivilegewithRBAC",
  "logoFileName": "Azure_Sentinel.svg",
  "description": "This Workbook, dedicated to On-Premises environments is built to have a simple view of non-standard RBAC delegations on an On-Premises Exchange environment. This Workbook allow you to go deep dive on custom delegation and roles and also members of each delegation, including the nested level and the group imbrication on your environment. Required Data Connector: Exchange Security Insights On-Premises Collector.",
  "dataTypesDependencies": [
      "ESIExchangeConfig_CL"
  ],
  "dataConnectorsDependencies": [
      "ESI-ExchangeOnPremisesCollector",
      "ESI-ExchangeAdminAuditLogEvents"
  ],
  "previewImagesFileNames": [
      "MicrosoftExchangeLeastPrivilegewithRBACBlack.png",
      "MicrosoftExchangeLeastPrivilegewithRBACWhite.png"
  ],
  "version": "1.0.1",
  "title": "Microsoft Exchange Least Privilege with RBAC",
  "templateRelativePath": "Microsoft Exchange Least Privilege with RBAC.json",
  "subtitle": "",
  "provider": "Microsoft"
},
{
  "workbookKey": "MicrosoftExchangeSearchAdminAuditLog",
  "logoFileName": "Azure_Sentinel.svg",
  "description": "This workbook is dedicated to On-Premises Exchange organizations. It uses the MSExchange Management event logs to give you a simple way to view administrators’ activities in your Exchange environment with Cmdlets usage statistics and multiple pivots to understand who and/or what is affected to modifications on your environment. Required Data Connector: Exchange Audit Event logs via Legacy Agent.",
  "dataTypesDependencies": [
      "ESIExchangeConfig_CL"
  ],
  "dataConnectorsDependencies": [
      "ESI-ExchangeOnPremisesCollector",
      "ESI-ExchangeAdminAuditLogEvents"
  ],
  "previewImagesFileNames": [
      "MicrosoftExchangeSearchAdminAuditLogBlack.png",
      "MicrosoftExchangeSearchAdminAuditLogWhite.png"
  ],
  "version": "1.0.1",
  "title": "Microsoft Exchange Search AdminAuditLog",
  "templateRelativePath": "Microsoft Exchange Search AdminAuditLog.json",
  "subtitle": "",
  "provider": "Microsoft"
},
{
  "workbookKey": "MicrosoftExchangeSearchAdminAuditLog-Online",
  "logoFileName": "Azure_Sentinel.svg",
  "description": "This workbook is dedicated to Online Exchange organizations. It uses the Office Activity logs to give you a simple way to view administrators’ activities in your Exchange environment with Cmdlets usage statistics and multiple pivots to understand who and/or what is affected to modifications on your environment. Required Data Connector: Microsoft 365 (Exchange).",
  "dataTypesDependencies": [
      "OfficeActivity"
  ],
  "dataConnectorsDependencies": [
      "Office365"
  ],
  "previewImagesFileNames": [
      "MicrosoftExchangeOnlineSearchAdminAuditLogBlack.png",
      "MicrosoftExchangeOnlineSearchAdminAuditLogWhite.png"
  ],
  "version": "1.0.0",
  "title": "Microsoft Exchange Search AdminAuditLog - Online",
  "templateRelativePath": "Microsoft Exchange Search AdminAuditLog - Online.json",
  "subtitle": "",
  "provider": "Microsoft"
},
{
  "workbookKey": "MicrosoftExchangeSecurityMonitoring",
  "logoFileName": "Azure_Sentinel.svg",
  "description": "This Workbook is dedicated to On-Premises Exchange organizations. It uses the MSExchange Management event logs and Microsoft Exchange Security configuration collected by data connectors. It helps to track admin actions, especially on VIP Users and/or on Sensitive Cmdlets. This workbook allows also to list Exchange Services changes, local account activities and local logon on Exchange Servers. Required Data Connector: Exchange Audit Event logs via Legacy Agent.",
  "dataTypesDependencies": [
      "ESIExchangeConfig_CL"
  ],
  "dataConnectorsDependencies": [
      "ESI-ExchangeOnPremisesCollector",
      "ESI-ExchangeAdminAuditLogEvents"
  ],
  "previewImagesFileNames": [
      "MicrosoftExchangeSecurityMonitoringBlack.png",
      "MicrosoftExchangeSecurityMonitoringWhite.png"
  ],
  "version": "1.0.1",
  "title": "Microsoft Exchange Admin Activity",
  "templateRelativePath": "Microsoft Exchange Admin Activity.json",
  "subtitle": "",
  "provider": "Microsoft"
},
{
  "workbookKey": "MicrosoftExchangeAdminActivity-Online",
  "logoFileName": "Azure_Sentinel.svg",
  "description": "This Workbook is dedicated to Online Exchange organizations. It uses Office Activity logs. It helps to track admin actions, especially on VIP Users and/or on Sensitive Cmdlets. Required Data Connector: Microsoft 365 (Exchange).",
  "dataTypesDependencies": [
      "OfficeActivity"
  ],
  "dataConnectorsDependencies": [
      "Office365"
  ],
  "previewImagesFileNames": [
      "MicrosoftExchangeAdminActivity-OnlineBlack.png",
      "MicrosoftExchangeAdminActivity-OnlineWhite.png"
  ],
  "version": "1.0.0",
  "title": "Microsoft Exchange Online Admin Activity",
  "templateRelativePath": "Microsoft Exchange Admin Activity - Online.json",
  "subtitle": "",
  "provider": "Microsoft"
},
{
  "workbookKey": "MicrosoftExchangeSecurityReview-Online",
  "logoFileName": "Azure_Sentinel.svg",
  "description": "This Workbook is dedicated to Exchange Online tenants. It displays and highlights current Security configuration on various Exchange components specific to Online including delegations, the transport configuration and the linked security risks, and risky protocols.",
  "dataTypesDependencies": [
      "ESIExchangeOnlineConfig_CL"
  ],
  "dataConnectorsDependencies": [
      "ESI-ExchangeOnlineCollector"
  ],
  "previewImagesFileNames": [
    "MicrosoftExchangeSecurityReview-OnlineBlack.png",
    "MicrosoftExchangeSecurityReview-OnlineWhite.png"
  ],
  "version": "1.1.0",
  "title": "Microsoft Exchange Security Review - Online",
  "templateRelativePath": "Microsoft Exchange Security Review - Online.json",
  "subtitle": "",
  "provider": "Microsoft"
},
{
  "workbookKey": "MicrosoftExchangeSecurityReview",
  "logoFileName": "Azure_Sentinel.svg",
  "description": "This Workbook is dedicated to On-Premises Exchange organizations. It displays and highlights current Security configuration on various Exchange components including delegations, rights on databases, Exchange and most important AD Groups with members including nested groups, local administrators of servers. This workbook helps also to understand the transport configuration and the linked security risks. Required Data Connector: Exchange Security Insights On-Premises Collector.",
  "dataTypesDependencies": [
      "ESIExchangeConfig_CL"
  ],
  "dataConnectorsDependencies": [
      "ESI-ExchangeOnPremisesCollector",
      "ESI-ExchangeAdminAuditLogEvents"
  ],
  "previewImagesFileNames": [
      "MicrosoftExchangeSecurityReviewBlack.png",
      "MicrosoftExchangeSecurityReviewWhite.png"
    ],
  "version": "1.0.1",
  "title": "Microsoft Exchange Security Review",
  "templateRelativePath": "Microsoft Exchange Security Review.json",
  "subtitle": "",
  "provider": "Microsoft"
},
{
  "workbookKey": "ibossMalwareAndC2Workbook",
  "logoFileName": "iboss_logo.svg",
  "description": "A workbook providing insights into malware and C2 activity detected by iboss.",
  "dataTypesDependencies": [],
  "dataConnectorsDependencies": [
  "ibossAma"
  ],
  "previewImagesFileNames": [""],
  "version": "1.0.0",
  "title": "iboss Malware and C2",
  "templateRelativePath": "ibossMalwareAndC2.json",
  "subtitle": "",
  "provider": "iboss"
},
{
  "workbookKey": "ibossWebUsageWorkbook",
  "logoFileName": "iboss_logo.svg",
  "description": "A workbook providing insights into web usage activity detected by iboss.",
  "dataTypesDependencies": [],
  "dataConnectorsDependencies": [
  "ibossAma"
  ],
  "previewImagesFileNames": [""],
  "version": "1.0.0",
  "title": "iboss Web Usage",
  "templateRelativePath": "ibossWebUsage.json",
  "subtitle": "",
  "provider": "iboss"
},
{
  "workbookKey": "CynerioOverviewWorkbook",
  "logoFileName": "Cynerio.svg",
  "description": "An overview of Cynerio Security events",
  "dataTypesDependencies": ["CynerioEvent_CL"],
  "dataConnectorsDependencies": ["CynerioSecurityEvents"],
  "previewImagesFileNames": ["CynerioOverviewBlack.png", "CynerioOverviewWhite.png"],
  "version": "1.0.0",
  "title": "Cynerio Overview Workbook",
  "templateRelativePath": "CynerioOverviewWorkbook.json",
  "subtitle": "",
  "provider": "Cynerio"
},
{
  "workbookKey": "ReversingLabs-CapabilitiesOverview",
  "logoFileName": "reversinglabs.svg",
  "description": "The ReversingLabs-CapabilitiesOverview workbook provides a high level look at your threat intelligence capabilities and how they relate to your operations.",
  "dataTypesDependencies": [],
  "dataConnectorsDependencies": [],
  "previewImagesFileNames": [
      "ReversingLabsTiSummary-White.png",
      "ReversingLabsTiSummary-Black.png",
      "ReversingLabsOpsSummary-White.png",
      "ReversingLabsOpsSummary-Black.png"
  ],
  "version": "1.1.1",
  "title": "ReversingLabs-CapabilitiesOverview",
  "templateRelativePath": "ReversingLabs-CapabilitiesOverview.json",
  "subtitle": "",
  "provider": "ReversingLabs"
},
{
  "workbookKey": "vCenter",
  "logoFileName": "Azure_Sentinel.svg",
  "description": "This data connector depends on a parser based on Kusto Function **vCenter** to work as expected. [Follow steps to get this Kusto Function](https://aka.ms/sentinel-vCenter-parser)",
  "dataTypesDependencies": [
      "vCenter_CL"
  ],
  "dataConnectorsDependencies": [
      "VMwarevCenter"
  ],
  "previewImagesFileNames": [""],
  "version": "1.0.0",
  "title": "vCenter",
  "templateRelativePath": "vCenter.json",
  "subtitle": "",
  "provider": "VMware"
},
{
  "workbookKey": "SAP-Monitors-AlertsandPerformance",
  "logoFileName": "SAPVMIcon.svg",
  "description": "SAP -Monitors- Alerts and Performance",
  "dataTypesDependencies": [
      "SAPAuditLog"
  ],
  "dataConnectorsDependencies": [
      "SAP"
  ],
  "previewImagesFileNames": [""],
  "version": "2.0.1",
  "title": "SAP -Monitors- Alerts and Performance",
  "templateRelativePath": "SAP -Monitors- Alerts and Performance.json",
  "subtitle": "",
  "provider": "Microsoft"
},
{
  "workbookKey": "SAP-SecurityAuditlogandInitialAccess",
  "logoFileName": "SAPVMIcon.svg",
  "description": "SAP -Security Audit log and Initial Access",
  "dataTypesDependencies": [
      "SAPAuditLog"
  ],
  "dataConnectorsDependencies": [
      "SAP"
  ],
  "previewImagesFileNames": [""],
  "version": "2.0.1",
  "title": "SAP -Security Audit log and Initial Access",
  "templateRelativePath": "SAP -Security Audit log and Initial Access.json",
  "subtitle": "",
  "provider": "Microsoft"
},
{
  "workbookKey": "DNSSolutionWorkbook",
  "logoFileName": "Azure_Sentinel.svg",
  "description": "This workbook is included as part of the DNS Essentials solution and gives a summary of analyzed DNS traffic. It also helps with threat analysis and investigating suspicious Domains, IPs and DNS traffic. DNS Essentials Solution also includes a playbook to periodically summarize the logs, thus enhancing the user experience and improving data search. For effective usage of workbook, we highly recommend enabling the summarization playbook that is provided with this solution.",
  "dataTypesDependencies": [],
  "dataConnectorsDependencies": [],
  "previewImagesFileNames": [
      "DNSDomainWorkbookWhite.png",
      "DNSDomainWorkbookBlack.png"
  ],
  "version": "1.0.0",
  "title": "DNS Solution Workbook",
  "templateRelativePath": "DNSSolutionWorkbook.json",
  "subtitle": "",
  "provider": "Microsoft"
},
{
  "workbookKey": "MicrosoftPowerBIActivityWorkbook",
  "logoFileName": "PowerBILogo.svg",
  "description": "This workbook provides details on Microsoft PowerBI Activity",
  "dataTypesDependencies": [
      "PowerBIActivity"
  ],
  "dataConnectorsDependencies": [
      "Microsoft PowerBI (Preview)"
  ],
  "previewImagesFileNames": [
      "MicrosoftPowerBIActivityWorkbookBlack.png",
      "MicrosoftPowerBIActivityWorkbookWhite.png"
  ],
  "version": "1.0.0",
  "title": "Microsoft PowerBI Activity Workbook",
  "templateRelativePath": "MicrosoftPowerBIActivityWorkbook.json",
  "subtitle": "",
  "provider": "Microsoft"
},
{
  "workbookKey": "MicrosoftThreatIntelligenceWorkbook",
  "logoFileName": "Azure_Sentinel.svg",
  "description": "Gain insights into threat indicators ingestion and search for indicators at scale across Microsoft 1st Party, 3rd Party, On-Premises, Hybrid, and Multi-Cloud Workloads. Indicators Search facilitates a simple interface for finding IP, File, Hash, Sender and more across your data. Seamless pivots to correlate indicators with Microsoft Sentinel: Incidents to make your threat intelligence actionable.",
  "dataTypesDependencies": [
      "ThreatIntelligenceIndicator",
      "SecurityIncident"
  ],
  "dataConnectorsDependencies": [
      "ThreatIntelligence",
      "ThreatIntelligenceTaxii"
  ],
  "previewImagesFileNames": [
      "ThreatIntelligenceWhite.png",
      "ThreatIntelligenceBlack.png"
  ],
  "version": "1.0.0",
  "title": "Threat Intelligence",
  "templateRelativePath": "MicrosoftThreatIntelligence.json",
  "subtitle": "",
  "provider": "Microsoft"
},
  {
    "workbookKey": "MicrosoftDefenderForEndPoint",
    "logoFileName": "Azure_Sentinel.svg",
    "description": "A wokbook to provide details about Microsoft Defender for Endpoint Advance Hunting to Overview & Analyse data brought through M365 Defender Connector.",
    "dataTypesDependencies": [],
    "dataConnectorsDependencies": [],
    "previewImagesFileNames": [
      "microsoftdefenderforendpointwhite.png",
      "microsoftdefenderforendpointblack.png"
    ],
    "version": "1.0.0",
    "title": "Microsoft Defender For EndPoint",
    "templateRelativePath": "MicrosoftDefenderForEndPoint.json",
    "subtitle": "",
    "provider": "Microsoft Sentinel Community"
  },
  {
    "workbookKey": "MicrosoftSentinelDeploymentandMigrationTracker",
    "logoFileName": "Azure_Sentinel.svg",
    "description": "Use this workbook as a tool to define, track, and complete key deployment/migraiton tasks for Microsoft Sentinel. This workbook serves as a central hub for monitoring and configuring key areas of the product without having to leave the workbook and start over.",
    "dataTypesDependencies": [],
    "dataConnectorsDependencies": [],
    "previewImagesFileNames": [
      "microsoftsentineldeploymentandmigration-black.png",
      "microsoftsentineldeploymentandmigration-white.png"
    ],
    "version": "1.1.2",
    "title": "Microsoft Sentinel Deployment and Migration Tracker",
    "templateRelativePath": "MicrosoftSentinelDeploymentandMigrationTracker.json",
    "subtitle": "",
    "provider": "Microsoft Sentinel Community",
    "support": {
      "tier": "Community"
    },
    "author": {
      "name": "Matt Lowe"
    },
    "source": {
      "kind": "Community"
    },
    "categories": {
      "domains": [
        "Platform"
      ]
    }
  },
  {
    "workbookKey": "MicrosoftDefenderForIdentity",
    "logoFileName": "Azure_Sentinel.svg",
    "description": "Use this workbook to analyse the advance hunting data ingested for Defender For Identity.",
    "dataTypesDependencies": [
      "IdentityLogonEvents",
      "IdentityQueryEvents",
      "IdentityDirectoryEvents",
      "SecurityAlert"
    ],
    "dataConnectorsDependencies": [],
    "previewImagesFileNames": [
        "microsoftdefenderforidentity-black.png",
        "microsoftdefenderforidentity-white.png"
    ],
    "version": "1.0.0",
    "title": "Microsoft Defender For Identity",
    "templateRelativePath": "MicrosoftDefenderForIdentity.json",
    "subtitle": "",
    "provider": "Microsoft Sentinel Community"
 },
{
  "workbookKey": "EsetProtect",
  "logoFileName": "eset-logo.svg",
  "description": "Visualize events and threats from Eset protect.",
  "dataTypesDependencies": [
      "ESETPROTECT"
  ],
  "dataConnectorsDependencies": [
      "ESETPROTECT"
  ],
  "previewImagesFileNames": [
      "ESETPROTECTBlack.png",
      "ESETPROTECTWhite.png"
  ],
  "version": "1.0.0",
  "title": "EsetProtect",
  "templateRelativePath": "ESETPROTECT.json",
  "subtitle": "",
  "provider": "Community"
},
{
  "workbookKey": "CyberArkEPMWorkbook",
  "logoFileName": "CyberArk_Logo.svg",
  "description": "Sets the time name for analysis",
  "dataTypesDependencies": [
      "CyberArkEPM_CL"
  ],
  "dataConnectorsDependencies": [
      "CyberArkEPM"
  ],
  "previewImagesFileNames": [
      "CyberArkEPMBlack.png",
      "CyberArkEPMWhite.png"
  ],
  "version": "1.0.0",
  "title": "CyberArk EPM",
  "templateRelativePath": "CyberArkEPM.json",
  "subtitle": "",
  "provider": "CyberArk"
},
{
  "workbookKey": "IncidentTasksWorkbook",
  "logoFileName": "Azure_Sentinel.svg",
  "description": "Use this workbook to review and modify existing incidents with tasks. This workbook provides views that higlight incident tasks that are open, closed, or deleted, as well as incidents with tasks that are either owned or unassigned. The workbook also provides SOC metrics around incident task performance, such as percentage of incidents without tasks, average time to close tasks, and more.",
  "dataTypesDependencies": [],
  "dataConnectorsDependencies": [],
  "previewImagesFileNames": [
    "Tasks-Black.png",
    "Tasks-White.png"
],
  "version": "1.1.0",
  "title": "Incident Tasks Workbook",
  "templateRelativePath": "IncidentTasksWorkbook.json",
  "subtitle": "",
  "provider": "Microsoft"
},
  {
    "workbookKey": "SentinelWorkspaceReconTools",
    "logoFileName": "Azure_Sentinel.svg",
    "description": "A workbook providing investigation tools for key tables. Good for incident response, tuning, and cost optimizaiton. An attempt to bring the Windows EventViewer experience to the cloud.",
    "dataTypesDependencies": [
      "AzureActivity",
      "AuditLogs",
      "SigninLogs",
      "SecurityIncident",
      "SecurityAlert",
      "CommonSecurityLog",
      "Events",
      "SecurityEvents",
      "Syslog",
      "WindowsSecurityEvents"
    ],
    "dataConnectorsDependencies": [
      "AzureActivity",
      "AzureActiveDirectory",
      "SecurityEvents",
      "WindowsSecurityEvents"
    ],
    "previewImagesFileNames": [
      "SentinelWorkspaceReconToolsWhite.png",
      "SentinelWorkspaceReconToolsBlack.png"
    ],
    "version": "1.0.1",
    "title": "Sentinel Workspace Recon Tools",
    "templateRelativePath": "SentinelWorkspaceReconTools.json",
    "subtitle": "",
    "provider": "Microsoft Sentinel Community",
    "support": {
      "tier": "Community"
    },
    "author": {
      "name": "Andrew Blumhardt"
    },
    "source": {
      "kind": "Community"
    },
    "categories": {
      "domains": [
        "Security - Others"
      ]
    }
  },
  {
    "workbookKey": "SyslogOverview",
    "logoFileName": "Azure_Sentinel.svg",
    "description": "A workbook designed to show an overview about the data ingested through Syslog.",
    "dataTypesDependencies": [
      "Syslog"
    ],
    "dataConnectorsDependencies": [],
    "previewImagesFileNames": [
      "syslogoverview-white.png",
      "syslogoverview-black.png"
    ],
    "version": "1.0.0",
    "title": "Syslog Overview",
    "templateRelativePath": "syslogoverview.json",
    "subtitle": "",
    "provider": "Microsoft Sentinel Community",
    "support": {
      "tier": "Community"
    },
    "author": {
      "name": "Samik Roy"
    },
    "source": {
      "kind": "Community"
    },
    "categories": {
      "domains": [
        "Application"
      ]
    }
  },
  {
    "workbookKey": "SentinelHealth",
    "logoFileName": "Azure_Sentinel.svg",
    "description": "A workbook to show data fo Sentinel Health.",
    "dataTypesDependencies": [
      "SentinelHealth"
    ],
    "dataConnectorsDependencies": [],
    "previewImagesFileNames": [
      "SentinelHealthWhite.png",
      "SentinelHealthBlack.png"
    ],
    "version": "1.0.0",
    "title": "Sentinel Health",
    "templateRelativePath": "SentinelHealth.json",
    "subtitle": "",
    "provider": "Microsoft Sentinel Community",
	  "support": {
      "tier": "Microsoft"
    },
    "author": {
      "name": "Samik Roy"
    },
    "source": {
      "kind": "Community"
    },
    "categories": {
      "domains": [ "Platform" ]
    }
  },
  {
    "workbookKey": "MicrosoftSentinelCostGBP",
    "logoFileName": "Azure_Sentinel.svg",
    "description": "This workbook provides an estimated cost in GBP (£) across the main billed items in Microsoft Sentinel: ingestion, retention and automation. It also provides insight about the possible impact of the Microsoft 365 E5 offer.",
    "dataTypesDependencies": [],
    "dataConnectorsDependencies": [],
    "previewImagesFileNames": [ "MicrosoftSentinelCostGBPWhite.png", "MicrosoftSentinelCostGBPBlack.png"],
    "version": "1.6.1",
    "title": "Microsoft Sentinel Cost (GBP)",
    "templateRelativePath": "MicrosoftSentinelCostGBP.json",
    "subtitle": "",
    "provider": "Microsoft Sentinel Community",
	  "support": {
      "tier": "Microsoft"
    },
    "author": {
      "name": "noodlemctwoodle"
    },
    "source": {
      "kind": "Community"
    },
    "categories": {
      "domains": [ "Platform" ]
    }
  },
  {
    "workbookKey": "SentinelCosts",
    "logoFileName": "Azure_Sentinel.svg",
    "description": "A workbook to demonstrate insights into the costs of Sentinel environment.",
    "dataTypesDependencies": [],
    "dataConnectorsDependencies": [],
    "previewImagesFileNames": [
      "SentinelCostsWhite.png",
      "SentinelCostsBlack.png"
    ],
    "version": "1.5.1",
    "title": "Sentinel Costs",
    "templateRelativePath": "SentinelCosts.json",
    "subtitle": "",
    "provider": "Microsoft Sentinel Community",
	  "support": {
      "tier": "Microsoft"
    },
    "author": {
      "name": "Yahya Abulhaj"
    },
    "source": {
      "kind": "Community"
    },
    "categories": {
      "domains": [ "Platform" ]
    }
  },
  {
    "workbookKey": "AnalyticsHealthAudit",
    "logoFileName": "Azure_Sentinel.svg",
    "description": "This workbook provides visibility on the health and audit of your analytics rules. You will be able to find out whether an analytics rule is running as expected and get a list of changes made to an analytic rule.",
    "dataTypesDependencies": ["SentinelHealth", "SentinelAudit"],
    "dataConnectorsDependencies": [],
    "previewImagesFileNames": [ "AnalyticsHealthAuditWhite.png", "AnalyticsHealthAuditBlack.png" ],
    "version": "1.0.0",
    "title": "Analytics Health & Audit",
    "templateRelativePath": "AnalyticsHealthAudit.json",
    "subtitle": "",
    "provider": "Microsoft Sentinel Community",
    "support": {
      "tier": "Microsoft"
    },
    "author": {
      "name": "Microsoft Corporation"
    },
    "source": {
      "kind": "Community"
    },
    "categories": {
      "domains": [
        "IT Operations",
        "Platform"
      ]
    }
  },
  {
    "workbookKey": "AzureLogCoverage",
    "logoFileName": "Azure_Sentinel.svg",
    "description": "This Workbook pulls the current Azure inventory via Azure Resource Graph explorer and compares it with data written to one or more selected Log Analytics workspaces to determine which resources are sending data and which ones are not. This can be used to expose gaps in your logging coverage and/or identify inactive resources.",
    "dataTypesDependencies": [],
    "dataConnectorsDependencies": [],
    "previewImagesFileNames": [
      "AzureLogCoverageWhite1.png",
      "AzureLogCoverageWhite2.png",
      "AzureLogCoverageBlack1.png",
      "AzureLogCoverageBlack2.png"
    ],
    "version": "1.1.0",
    "title": "Azure Log Coverage",
    "templateRelativePath": "AzureLogCoverage.json",
    "subtitle": "",
    "provider": "Microsoft Sentinel Community",
    "support": {
      "tier": "Community"
    },
    "author": {
      "name": "Alex Anders"
    },
    "source": {
      "kind": "Community"
    }
  },
	{
		"workbookKey": "AzureSensitiveOperationsReview",
		"logoFileName": "Azure_Sentinel.svg",
		"description": "Monitor Sesnitive Operations in Azure Activity using Azure Threat Research Matrix ",
		"dataTypesDependencies": [ "AzureActivity" ],
		"dataConnectorsDependencies": [ "AzureActivity" ],
		"previewImagesFileNames": [ "SensitiveoperationSecurityBlack.png", "SensitiveoperationSecurityWhite.png" ],
		"version": "1.0.0",
		"title": "Azure SensitiveOperations Review Workbook",
		"templateRelativePath": "SensitiveOperationsinAzureActivityLogReview.json",
		"subtitle": "",
		"provider": "Microsoft Sentinel community",
		"support": {
            "tier": "Microsoft"
        },
		"author": {
            "name": "Microsoft Corporation"
        },
		"source": {
            "kind": "Community"
        },
		"categories": {
            "domains": [
                "IT Operations",
                "Platform"
            ]
        }
    },
    {
      "workbookKey": "MicrosoftSentinelCostEUR",
      "logoFileName": "Azure_Sentinel.svg",
      "description": "This workbook provides an estimated cost in EUR (€) across the main billed items in Microsoft Sentinel: ingestion, retention and automation. It also provides insight about the possible impact of the Microsoft 365 E5 offer.",
      "dataTypesDependencies": [],
      "dataConnectorsDependencies": [],
      "previewImagesFileNames": [ "MicrosoftSentinelCostEURWhite.png", "MicrosoftSentinelCostEURBlack.png"],
      "version": "1.1.0",
      "title": "Microsoft Sentinel Cost (EUR)",
      "templateRelativePath": "MicrosoftSentinelCostEUR.json",
      "subtitle": "",
      "provider": "Microsoft Sentinel Community",
	    "support": {
      "tier": "Microsoft"
		},
		"author": {
		  "name": "Marco Passanisi"
		},
		"source": {
		  "kind": "Community"
		},
		"categories": {
		  "domains": [ "Platform" ]
		}
    },
    {
      "workbookKey": "LogAnalyticsQueryAnalysis",
      "logoFileName": "Azure_Sentinel.svg",
      "description": "This workbook provides an analysis on Log Analytics Query Logs.",
      "dataTypesDependencies": [],
      "dataConnectorsDependencies": [],
      "previewImagesFileNames": [ "LogAnalyticsQueryAnalysisBlack.PNG", "LogAnalyticsQueryAnalysisWhite.PNG"],
      "version": "1.0.0",
      "title": "Log Analytics Query Analysis",
      "templateRelativePath": "LogAnalyticsQueryAnalysis.json",
      "subtitle": "",
      "provider": "Microsoft Sentinel Community",
	    "support": {
      "tier": "Microsoft"
		},
		"author": {
		  "name": "Samik Roy"
		},
		"source": {
		  "kind": "Community"
		},
		"categories": {
		  "domains": [ "Platform" ]
		}
    },
    {
      "workbookKey": "AcscEssential8",
      "logoFileName": "ACSClogo.svg",
      "description": "This workbook provides insights on the health state of Azure resources against requirements by the ACSC Essential 8.",
      "dataTypesDependencies": [ "DeviceTvmSecureConfigurationAssessment" ],
      "dataConnectorsDependencies": [],
      "previewImagesFileNames": [ "AcscEssential8Black1.png", "AcscEssential8White1.png", "AcscEssential8Black2.png", "AcscEssential8White2.png" ],
      "version": "2.0.0",
      "title": "ACSC Essential 8",
      "templateRelativePath": "AcscEssential8.json",
      "subtitle": "",
      "provider": "Microsoft",
		  "support": {
            "tier": "Microsoft"
        },
		"author": {
            "name": "Microsoft Corporation"
        },
		"source": {
            "kind": "Community"
        },
		"categories": {
            "domains": [
                "Compliance",
				"IT Operations"
            ]
        }
    } ,
    {
      "workbookKey": "TalonInsights",
      "logoFileName": "Talon.svg",
      "description": "This workbook provides Talon Security Insights on Log Analytics Query Logs",
      "dataTypesDependencies": [],
      "dataConnectorsDependencies": [],
      "previewImagesFileNames": [
        "TalonInsightsBlack.png",
        "TalonInsightsWhite.png"
    ],
    "version": "2.0.0",
      "title": "Talon Insights",
      "templateRelativePath": "TalonInsights.json",
      "subtitle": "",
      "provider": "Talon Cyber Security"
    },
    {
      "workbookKey": "manualincident",
      "logoFileName": "Azure_Sentinel.svg",
      "description": "This workbook gives the ability for efficient incident management by enabling manual creation of Microsoft Sentinel incidents directly from within the workbook.",
      "dataTypesDependencies": [ "" ],
      "dataConnectorsDependencies": [ "" ],
      "previewImagesFileNames": [ "ManualincidentWhite.png", "ManualincidentBlack.png" ],
      "version": "1.0.0",
      "title": "Incident Management with Microsoft Sentinel Manual Creation of Incidents Workbook",
      "templateRelativePath": "ManualSentinelIncident.json",
      "subtitle": "",
      "provider": "Microsoft Sentinel community",
      "support": {
        "tier": "Community"
       },
      "author": {
            "name": "Microsoft Sentinel Community"
           },
      "source": {
            "kind": "Community"
        },
      "categories": {
            "domains": [
                "Security - Others"
            ]
        }
    },
	{
      "workbookKey": "CofenseTriageThreatIndicators",
      "logoFileName": "CofenseTriage.svg",
      "description": "This workbook provides visualization of Cofense Triage threat indicators which are ingested in the Microsoft Sentinel Threat intelligence.",
      "dataTypesDependencies": [
          "ThreatIntelligenceIndicator",
          "Report_links_data_CL"
      ],
      "dataConnectorsDependencies": [
          "CofenseTriageDataConnector"
      ],
      "previewImagesFileNames": [
          "CofenseTriageThreatIndicatorsWhite1.png",
          "CofenseTriageThreatIndicatorsBlack1.png"
      ],
      "version": "1.0",
      "title": "CofenseTriageThreatIndicators",
      "templateRelativePath": "CofenseTriageThreatIndicators.json",
      "subtitle": "",
      "provider": "Cofense"
    },
    {
      "workbookKey": "OptimizationWorkbook",
      "logoFileName": "optimization.svg",
      "description": "This workbook aims to help you gain insights into your current Microsoft Sentinel environment, while also providing recommendations for optimizing costs, improving operational effectiveness, and offering a management overview.",
      "dataTypesDependencies": ["SentinelHealth", "SentinelAudit"],
      "dataConnectorsDependencies": [],
      "previewImagesFileNames": [
        "OptimizationWorkbookBlack.png",
        "OptimizationWorkbookWhite.png"
      ],
      "version": "1.3.0",
      "title": "Microsoft Sentinel Optimization Workbook",
      "templateRelativePath": "OptimizationWorkbook.json",
      "subtitle": "",
      "provider": "Microsoft",
      "support": {
        "tier": "Microsoft"
      },
      "author": {
        "name": "Jeremy Tan, Matthew Lowe, Margaret Mwaura"
      },
      "source": {
        "kind": "Community"
      },
      "categories": {
        "domains": [
          "IT Operations"
        ]
      }
    },
    {
      "workbookKey": "DataCollectionRuleToolkit",
      "logoFileName": "Azure_Sentinel.svg",
      "description": "Use this workbook solution to create, review, and modify data collection rules for Microsoft Sentinel. This workbook provides a click-through experience that centralizes key components from Microsoft Sentinel, Azure Log Analytics, and Azure Monitor to enable users to create new DCRs, modify existing DCRs, and review all DCRs in the environment.",
      "dataTypesDependencies": [],
      "dataConnectorsDependencies": [],
      "previewImagesFileNames": [ "Dcr-toolkit-Black.png", "Dcr-toolkit-White.png"],
      "version": "1.2.0",
      "title": "Data Collection Rule Toolkit",
      "templateRelativePath": "DCR-Toolkit.json",
      "subtitle": "",
      "provider": "Microsoft Sentinel Community",
      "support": {
          "tier": "Community"
      },
      "author": {
              "name": "Microsoft Sentinel Community"
          },
      "source": {
              "kind": "Community"
          },
      "categories": {
              "domains": [
                  "Data Collection"
              ]
          }
  },

  {
        "workbookKey": "NetskopeWorkbook",
        "logoFileName": "Netskope_logo.svg",
        "description": "Gain insights and comprehensive monitoring into Netskope events data by analyzing traffic and user activities.\nThis workbook provides insights into various Netskope events types such as Cloud Firewall, Network Private Access, Applications, Security Alerts as well as Web Transactions.\nYou can use this workbook to get visibility in to your Netskope Security Cloud and quickly identify threats, anamolies, traffic patterns, cloud application useage, blocked URL addresses and more.",
        "dataTypesDependencies": [
          "Netskope_Events_CL",
          "Netskope_Alerts_CL",
          "Netskope_WebTX_CL"
      ],
      "dataConnectorsDependencies": [],
      "previewImagesFileNames": [
          "Netskope-ApplicationEvents-Black.png",
          "Netskope-ApplicationEvents-White.png",
          "Netskope-SecurityAlerts-DLP-Black.png",
          "Netskope-SecurityAlerts-DLP-White.png",
          "Netskope-NetworkEvents-CFW-Black.png",
          "Netskope-NetworkEvents-CFW-White.png",
          "Netskope-SecurityAlerts-Malsite-Black.png",
          "Netskope-SecurityAlerts-Malsite-White.png",
          "Netskope-NetworkEvents-NPA-Black.png",
          "Netskope-NetworkEvents-NPA-White.png",
          "Netskope-SecurityAlerts-Malware-White.png",
          "Netskope-SecurityAlerts-Malware-Black.png",
          "Netskope-SecurityAlerts-BehaviorAnalytics-Black.png",
          "Netskope-SecurityAlerts-BehaviorAnalytics-White.png",
          "Netskope-SecurityAlerts-Overview-Black.png",
          "Netskope-SecurityAlerts-Overview-White.png",
          "Netskope-SecurityAlerts-CompormisedCredentials-Black.png",
          "Netskope-SecurityAlerts-CompromisedCredentials-White.png",
          "Netskope-WebTransactions-Black.png",
          "Netskope-WebTransactions-White.png"
      ],
        "version": "1.0",
        "title": "Netskope",
        "templateRelativePath": "NetskopeEvents.json",
        "subtitle": "",
        "provider": "Netskope"
      },
      {
        "workbookKey": "AIShield",
        "logoFileName": "AIShield_Logo.svg",
        "description": "Visualize events generated by AIShield. This workbook is dependent on a parser AIShield which is a part of the solution deployment.",
        "dataTypesDependencies": [
            "AIShield"
        ],
        "dataConnectorsDependencies": [
            "AIShield"
        ],
        "previewImagesFileNames": [
            "AIShieldBlack.png",
            "AIShieldWhite.png"
        ],
        "version": "1.0.0",
        "title": "AIShield Workbook",
        "templateRelativePath": "AIShield.json",
        "subtitle": "",
        "provider": "Community"
    },
  {
    "workbookKey": "AdvancedWorkbookConcepts",
    "logoFileName": "Azure_Sentinel.svg",
    "description": "Use this workbook to view and learn advanced concepts for workbooks in Azure Monitor and Microsoft Sentinel. Examples are provided in order to teach users how the concepts look, work, and are built.",
    "dataTypesDependencies": [],
    "dataConnectorsDependencies": [],
    "previewImagesFileNames": [ "Advancedworkbookconcepts-Black.png", "Advancedworkbookconcepts-White.png"],
    "version": "1.1.0",
    "title": "Advanced Workbook Concepts",
    "templateRelativePath": "AdvancedWorkbookConcepts.json",
    "subtitle": "",
    "provider": "Microsoft Sentinel Community",
    "support": {
        "tier": "Microsoft"
    },
"author": {
        "name": "Microsoft Sentinel Community"
    },
"source": {
        "kind": "Community"
    },
"categories": {
        "domains": [
            "Workbooks",
            "Reporting",
            "Visualization"
        ]
    }
},
{
  "workbookKey": "NetCleanProActiveWorkbook",
  "logoFileName": "NetCleanImpactLogo.svg",
  "description": "This workbook provides insights on NetClean ProActive Incidents.",
  "dataTypesDependencies": [
      "Netclean_Incidents_CL"
  ],
  "dataConnectorsDependencies": [
      "Netclean_ProActive_Incidents"
  ],
  "previewImagesFileNames": [
      "NetCleanProActiveBlack1.png",
      "NetCleanProActiveBlack2.png",
      "NetCleanProActiveWhite1.png",
      "NetCleanProActiveWhite2.png"
  ],
  "version": "1.0.0",
  "title": "NetClean ProActive",
  "templateRelativePath": "NetCleanProActiveWorkbook.json",
  "subtitle": "",
  "provider": "NetClean"
  },
  {
    "workbookKey": "AutomationHealth",
    "logoFileName": "Azure_Sentinel.svg",
    "description": "Have a holistic overview of your automation health, gain insights about failures, correlate Microsoft Sentinel health with Logic Apps diagnostics logs and deep dive automation details per incident",
    "dataTypesDependencies": [
      "SentinelHealth"
    ],
    "dataConnectorsDependencies": [],
    "previewImagesFileNames": [
      "AutomationHealthBlack.png",
      "AutomationHealthWhite.png"
  ],
    "version": "2.0.0",
    "title": "Automation health",
    "templateRelativePath": "AutomationHealth.json",
    "subtitle": "",
    "provider": "Microsoft Sentinel Community"
  },
{
    "workbookKey": "PlaybooksHealth",
    "logoFileName": "Azure_Sentinel.svg",
    "description": "The workbook will provide you with deeper insights regarding the status, activity, and billing of each playbook. You can use the workbook's logic to monitor the general health of the playbooks.",
    "dataTypesDependencies": [],
    "dataConnectorsDependencies": [],
    "previewImagesFileNames": [
      "PlaybookHealthWhite.PNG",
      "PlaybookHealthBlack.PNG"
    ],
    "version": "1.0.0",
    "title": "Playbooks health monitoring (preview)",
    "templateRelativePath": "PlaybookHealth.json",
    "subtitle": "",
    "provider": "Microsoft Sentinel Community",
    "support": {
      "tier": "Microsoft"
    },
    "author": {
      "name": "Microsoft Corporation"
    },
    "source": {
      "kind": "Community"
    },
    "categories": {
      "domains": [
        "IT Operations",
        "Platform"
      ]
    }
  },
  {
    "workbookKey": "CiscoSDWANWorkbook",
    "logoFileName": "cisco-logo-72px.svg",
    "description": "Cisco SD-WAN Workbook equips administrators with the necessary tools to implement robust security measures and stay ahead of emerging threats.By leveraging the insights and recommendations provided in the workbook, network administrators can effectively protect their SD-WAN infrastructure from potential vulnerabilities and ensure a secure and reliable network connectivity for their organization.",
    "dataTypesDependencies": [
        "Syslog",
        "CiscoSDWANNetflow_CL"
    ],
    "dataConnectorsDependencies": ["CiscoSDWAN"],
    "previewImagesFileNames": [
        "CiscoSDWANWhite1.png",
        "CiscoSDWANWhite2.png",
        "CiscoSDWANWhite3.png",
        "CiscoSDWANBlack1.png",
        "CiscoSDWANBlack2.png",
        "CiscoSDWANBlack3.png"
    ],
    "version": "1.0.0",
    "title": "Cisco SD-WAN",
    "templateRelativePath": "CiscoSDWAN.json",
    "provider": "Cisco"
  },
  {
    "workbookKey": "SAP-AuditControls",
    "logoFileName": "SAPVMIcon.svg",
    "description": "SAP -Audit Controls (Preview)",
    "dataTypesDependencies": [
        "SAPAuditLog"
    ],
    "dataConnectorsDependencies": [
        "SAP"
    ],
    "previewImagesFileNames": [""],
    "version": "1.0.0",
    "title": "SAP -Audit Controls (Preview)",
    "templateRelativePath": "SAP -Audit Controls (Preview).json",
    "subtitle": "",
    "provider": "Microsoft"
},
  {
    "workbookKey": "ZoomReports",
    "logoFileName": "Azure_Sentinel.svg",
    "description": "Visualize various details & visuals on Zoom Report data ingested though the solution. This also have a dependency on the parser which is available as a part of Zoom solution named Zoom",
    "dataTypesDependencies": [ "Zoom" ],
    "dataConnectorsDependencies": ["Zoom Reports"],
    "previewImagesFileNames": [ "ZoomReportsBlack.png", "ZoomReportsWhite.png" ],
    "version": "1.0.0",
    "title": "Zoom Reports",
    "templateRelativePath": "ZoomReports.json",
    "subtitle": "",
    "provider": "Community"
  },
  {
    "workbookKey": "InsiderRiskManagementWorkbook",
    "logoFileName": "Azure_Sentinel.svg",
    "description": "The Microsoft Insider Risk Management Workbook integrates telemetry from 25+ Microsoft security products to provide actionable insights into insider risk management. Reporting tools provide \u201cGo to Alert\u201d links to provide deeper integration between products and a simplified user experience for exploring alerts. ",
    "dataTypesDependencies": [
      "SigninLogsSigninLogs",
      "AuditLogs",
      "AzureActivity",
      "OfficeActivity",
      "InformationProtectionLogs_CL",
      "SecurityIncident"
    ],
    "dataConnectorsDependencies": [],
    "previewImagesFileNames": [
      "InsiderRiskManagementBlack.png",
      "InsiderRiskManagementWhite.png"
    ],
    "version": "1.0.0",
    "title": "Insider Risk Management",
    "templateRelativePath": "InsiderRiskManagement.json",
    "subtitle": "",
    "provider": "Microsoft"
  },
  {
  "workbookKey": "Fortiweb-workbook",
  "logoFileName": "Azure_Sentinel.svg",
  "description": "This workbook depends on a parser based on a Kusto Function to work as expected [**Fortiweb**](https://aka.ms/sentinel-FortiwebDataConnector-parser) which is deployed with the Microsoft Sentinel Solution.",
  "dataTypesDependencies": [
    "CommonSecurityLog"
  ],
  "dataConnectorsDependencies": [
  "FortinetFortiWeb"
  ],
  "previewImagesFileNames": [""],
  "version": "1.0.0",
  "title": "Fortiweb-workbook",
  "templateRelativePath": "Fortiweb-workbook.json",
  "subtitle": "",
  "provider": "Microsoft"
  },
  {
    "workbookKey": "WebSessionEssentialsWorkbook",
    "logoFileName": "Azure_Sentinel.svg",
    "description": "The 'Web Session Essentials' workbook provides real-time insights into activity and potential threats in your network. This workbook is designed for network teams, security architects, analysts, and consultants to monitor, identify and investigate threats on Web servers, Web Proxies and Web Security Gateways assets. This Workbook gives a summary of analysed web traffic and helps with threat analysis and investigating suspicious http traffic.",
    "dataTypesDependencies": [],
    "dataConnectorsDependencies": [],
    "previewImagesFileNames": [
      "WebSessionEssentialsWorkbookWhite.png",
      "WebSessionEssentialsWorkbookBlack.png"
    ],
    "version": "1.0.0",
    "title": "Web Session Essentials Workbook",
    "templateRelativePath": "WebSessionEssentials.json",
    "subtitle": "",
    "provider": "Microsoft"
  },
  {
    "workbookKey": "IslandAdminAuditOverview",
    "logoFileName": "island.svg",
    "description": "This workbook provides a view into the activities of administrators in the Island Management Console.",
    "dataTypesDependencies": [],
    "dataConnectorsDependencies": [],
    "previewImagesFileNames": [""],
    "version": "1.0.0",
    "title": "Island Admin Audit Overview",
    "templateRelativePath": "IslandAdminAuditOverview.json",
    "subtitle": "",
    "provider": "Island"
  },
  {
  "workbookKey": "IslandUserActivityOverview",
  "logoFileName": "island.svg",
  "description": "This workbook provides a view into the activities of users while using the Island Enterprise Browser.",
  "dataTypesDependencies": [],
  "dataConnectorsDependencies": [],
  "previewImagesFileNames": [""],
  "version": "1.0.0",
  "title": "Island User Activity Overview",
  "templateRelativePath": "IslandUserActivityOverview.json",
  "subtitle": "",
  "provider": "Island"
  },
  {
    "workbookKey": "BloodHoundEnterpriseAttackPathWorkbook",
    "logoFileName": "BHE_Logo.svg",
    "description": "Gain insights into BloodHound Enterprise attack paths.",
    "dataTypesDependencies": [ "BloodHoundEnterprise" ],
    "dataConnectorsDependencies": [ "BloodHoundEnterprise" ],
    "previewImagesFileNames": [""],
    "version": "1.0",
    "title": "BloodHound Enterprise Attack Paths",
    "templateRelativePath": "BloodHoundEnterpriseAttackPath.json",
    "subtitle": "",
    "provider": "SpecterOps"
},
{
    "workbookKey": "BloodHoundEnterprisePostureWorkbook",
    "logoFileName": "BHE_Logo.svg",
    "description": "Gain insights into BloodHound Enterprise domain posture.",
    "dataTypesDependencies": [ "BloodHoundEnterprise" ],
    "dataConnectorsDependencies": [ "BloodHoundEnterprise" ],
    "previewImagesFileNames": [""],
    "version": "1.0",
    "title": "BloodHound Enterprise Posture",
    "templateRelativePath": "BloodHoundEnterprisePosture.json",
    "subtitle": "",
    "provider": "SpecterOps"
},
{
  "workbookKey": "BitSightWorkbook",
  "logoFileName": "BitSight.svg",
  "description": "Gain insights into BitSight data.",
  "dataTypesDependencies": ["Alerts_data_CL", "BitsightBreaches_data_CL", "BitsightCompany_details_CL", "BitsightCompany_rating_details_CL", "BitsightDiligence_historical_statistics_CL", "BitsightDiligence_statistics_CL", "BitsightFindings_summary_CL", "BitsightFindings_data_CL", "BitsightGraph_data_CL", "BitsightIndustrial_statistics_CL", "BitsightObservation_statistics_CL"],
  "dataConnectorsDependencies": ["BitSightDatConnector"],
  "previewImagesFileNames": ["BitSightWhite1.png","BitSightBlack1.png"],
  "version": "1.0.0",
  "title": "BitSight",
  "templateRelativePath": "BitSightWorkbook.json",
  "subtitle": "",
  "provider": "BitSight"
},
  {
    "workbookKey": "VectraXDR",
    "logoFileName": "AIVectraDetect.svg",
    "description": "This workbook provides visualization of Audit, Detections, Entity Scoring, Lockdown and Health data.",
    "dataTypesDependencies": [
        "Audits_Data_CL",
        "Detections_Data_CL",
        "Entity_Scoring_Data_CL",
        "Lockdown_Data_CL",
        "Health_Data_CL"
    ],
    "dataConnectorsDependencies": [
        "VectraDataConnector"
    ],
    "previewImagesFileNames": [
        "VectraXDRWhite1.png",
        "VectraXDRWhite2.png",
        "VectraXDRWhite3.png",
        "VectraXDRWhite4.png",
        "VectraXDRWhite5.png",
        "VectraXDRBlack1.png",
        "VectraXDRBlack2.png",
        "VectraXDRBlack3.png",
        "VectraXDRBlack4.png",
        "VectraXDRBlack5.png"
    ],
    "version": "1.0.0",
    "title": "Vectra XDR",
    "templateRelativePath": "VectraXDR.json",
    "subtitle": "",
    "provider": "Vectra"
  },
  {
  "workbookKey": "CloudflareWorkbook",
  "logoFileName": "cloudflare.svg",
  "description": "Gain insights into Cloudflare events. You will get visibility on your Cloudflare web traffic, security, reliability.",
  "dataTypesDependencies": [ "Cloudflare_CL" ],
  "dataConnectorsDependencies": [ "CloudflareDataConnector" ],
  "previewImagesFileNames": ["CloudflareOverviewWhite01.png", "CloudflareOverviewWhite02.png", "CloudflareOverviewBlack01.png", "CloudflareOverviewBlack02.png"],
  "version": "1.0",
  "title": "Cloudflare",
  "templateRelativePath": "Cloudflare.json",
  "subtitle": "",
  "provider": "Cloudflare"
},
{
    "workbookKey": "CofenseIntelligenceWorkbook",
    "logoFileName": "CofenseTriage.svg",
    "description": "This workbook provides visualization of Cofense Intelligence threat indicators which are ingested in the Microsoft Sentinel Threat intelligence.",
    "dataTypesDependencies": [
        "ThreatIntelligenceIndicator",
        "Malware_Data"
    ],
    "dataConnectorsDependencies": [
        "CofenseIntelligenceDataConnector"
    ],
    "previewImagesFileNames": [
        "CofenseIntelligenceWhite1.png",
        "CofenseIntelligenceBlack1.png"
    ],
    "version": "1.0",
    "title": "CofenseIntelligenceThreatIndicators",
    "templateRelativePath": "CofenseIntelligenceThreatIndicators.json",
    "subtitle": "",
    "provider": "Cofense"
},
{
  "workbookKey": "EgressDefendMetricWorkbook",
  "logoFileName": "Egress-logo.svg",
  "description": "A workbook providing insights into Egress Defend.",
  "dataTypesDependencies": ["EgressDefend_CL"],
  "previewImagesFileNames": [ "EgressDefendMetricWorkbookBlack01.png", "EgressDefendMetricWorkbookWhite01.png" ],
  "version": "1.0.0",
  "title": "Egress Defend Insights",
  "templateRelativePath": "DefendMetrics.json",
  "subtitle": "Defend Metrics",
  "provider": "Egress Software Technologies"
  },
  {
    "workbookKey": "UserWorkbook-alexdemichieli-github-update-1",
    "logoFileName": "GitHub.svg",
    "description": "Gain insights to GitHub activities that may be interesting for security.",
    "dataTypesDependencies": [
        "GitHubAuditLogPolling_CL"
    ],
    "dataConnectorsDependencies": [
        "GitHubEcAuditLogPolling"
    ],
    "previewImagesFileNames": [""],
    "version": "1.0.0",
    "title": "GitHub Security",
    "templateRelativePath": "GitHubAdvancedSecurity.json",
    "subtitle": "",
    "provider": "Microsoft"
},
{
    "workbookKey": "SalemDashboard",
    "logoFileName": "salem_logo.svg",
    "description": "Monitor Salem Performance",
    "dataTypesDependencies": [ "SalemAlerts_CL" ],
    "dataConnectorsDependencies": [],
    "previewImagesFileNames": [""],
    "version": "1.0.0",
    "title": "Salem Alerts Workbook",
    "templateRelativePath": "SalemDashboard.json",
    "subtitle": "",
    "provider": "SalemCyber"
},
{
  "workbookKey": "MimecastAuditWorkbook",
  "logoFileName": "Mimecast.svg",
  "description": "A workbook providing insights into Mimecast Audit.",
  "dataTypesDependencies": [
      "MimecastAudit_CL"
  ],
  "previewImagesFileNames": [
      "MimecastAuditBlack1.png",
      "MimecastAuditBlack2.png",
      "MimecastAuditWhite1.png",
      "MimecastAuditWhite2.png"
  ],
  "version": "1.0.0",
  "title": "MimecastAudit",
  "templateRelativePath": "MimecastAudit.json",
  "subtitle": "Mimecast Audit",
  "provider": "Mimecast"
},
{
  "workbookKey": "MailGuard365Workbook",
  "logoFileName": "MailGuard365_logo.svg",
  "description": "MailGuard 365 Workbook",
  "dataTypesDependencies": [
    "MailGuard365_Threats_CL"
  ],
  "dataConnectorsDependencies": [
    "MailGuard365"
  ],
  "previewImagesFileNames": ["MailGuard365WorkbookWhite1.png",
    "MailGuard365WorkbookWhite2.png",
    "MailGuard365WorkbookBlack1.png",
    "MailGuard365WorkbookBlack2.png"
],
  "version": "1.0.0",
  "title": "MailGuard365",
  "templateRelativePath": "MailGuard365Dashboard.json",
  "subtitle": "",
  "provider": "MailGuard 365"
},
{
  "workbookKey": "MimecastTIRegionalWorkbook",
  "logoFileName": "Mimecast.svg",
  "description": "A workbook providing insights into Mimecast Regional Threat indicator.",
  "dataTypesDependencies": ["ThreatIntelligenceIndicator"],
  "dataConnectorsDependencies": [
     "MimecastTIRegionalConnectorAzureFunctions"
  ],
  "previewImagesFileNames": [
      "MimecastTIReginalWhite.png",
      "MimecastTIRegionalBlack.png"
  ],
  "version": "1.0.0",
  "title": "MimecastTIRegional",
  "templateRelativePath": "MimecastTIRegional.json",
  "subtitle": "Mimecast TI Regional",
  "provider": "Mimecast"
},
{
    "workbookKey": "DataminrPulseAlerts",
    "logoFileName": "DataminrPulse.svg",
    "description": "This Workbook provides insight into the data coming from DataminrPulse.",
    "dataTypesDependencies": ["DataminrPulse_Alerts_CL"],
    "dataConnectorsDependencies": ["DataminrPulseAlerts"],
    "previewImagesFileNames": [ "DataminrPulseAlertsBlack1.png",
        "DataminrPulseAlertsBlack2.png",
        "DataminrPulseAlertsBlack3.png",
        "DataminrPulseAlertsBlack4.png",
        "DataminrPulseAlertsBlack5.png",
        "DataminrPulseAlertsWhite1.png",
        "DataminrPulseAlertsWhite2.png",
        "DataminrPulseAlertsWhite3.png",
        "DataminrPulseAlertsWhite4.png",
        "DataminrPulseAlertsWhite5.png"
    ],
    "version": "1.0.0",
    "title": "Dataminr Pulse Alerts",
    "templateRelativePath": "DataminrPulseAlerts.json",
    "provider": "Dataminr"
},
{
    "workbookKey": "DoDZeroTrustWorkbook",
    "logoFileName": "",
    "description": "This workbook solution provides an intuitive, customizable, framework intended to help track/report Zero Trust implementation in accordance with the latest DoD Zero Trust Strategy.",
    "dataTypesDependencies": [],
    "dataConnectorsDependencies": [],
    "previewImagesFileNames": [
      "DoDZeroTrustWorkbook1Black.png",
      "DoDZeroTrustWorkbook2Black.png",
      "DoDZeroTrustWorkbook3Black.png",
      "DoDZeroTrustWorkbook1White.png",
      "DoDZeroTrustWorkbook2White.png",
      "DoDZeroTrustWorkbook3White.png"
    ],
    "version": "1.1.0",
    "title": "DoD Zero Trust Strategy Workbook",
    "templateRelativePath": "DoDZeroTrustWorkbook.json",
    "subtitle": "",
    "provider": "Microsoft",
    "support": {
      "tier": "Microsoft"
    },
    "author": {
      "name": "Lili Davoudian, Chhorn Lim, Jay Pelletier, Michael Crane"
    },
    "source": {
      "kind": "Community"
    },
    "categories": {
      "domains": [
        "IT Operations"
      ]
    }
},
{
    "workbookKey": "GreyNoiseIntellegenceOverviewWorkbook",
    "logoFileName": "greynoise_logomark_black.svg",
    "description": "This workbook provides visualization of GreyNoise Intelligence threat indicators which are ingested in the Microsoft Sentinel Threat intelligence.",
    "dataTypesDependencies": [
        "ThreatIntelligenceIndicator"
    ],
    "dataConnectorsDependencies": [
        "GreyNoise2SentinelAPI"
    ],
    "previewImagesFileNames": [
        "GreyNoiseOverviewWhite.png",
        "GreyNoiseOverviewBlack.png"
    ],
    "version": "1.0",
    "title": "GreyNoise Intelligence Threat Indicators",
    "templateRelativePath": "GreyNoiseOverview.json",
    "subtitle": "",
    "provider": "GreyNoise Intelligence, Inc."
},
{
    "workbookKey": "WizFindingsWorkbook",
    "logoFileName": "Wiz_logo.svg",
    "description": "A visualized overview of Wiz Findings.\nExplore, analize and learn about your security posture using Wiz Findings Overview",
    "dataTypesDependencies": [
      "WizIssues_CL",
      "WizVulnerabilities_CL",
      "WizAuditLogs_CL"
    ],
    "dataConnectorsDependencies": [
      "Wiz"
    ],
    "previewImagesFileNames": [
      "WizFindingsBlack1.png",
      "WizFindingsBlack2.png",
      "WizFindingsBlack3.png",
      "WizFindingsWhite1.png",
      "WizFindingsWhite2.png",
      "WizFindingsWhite3.png"
    ],
    "version": "1.0.0",
    "title": "Wiz Findings overview",
    "templateRelativePath": "WizFindings.json",
    "subtitle": "",
    "provider": "Wiz"
},
{
    "workbookKey": "ThreatConnectOverviewWorkbook",
    "logoFileName": "ThreatConnect.svg",
    "description": "This workbook provides visualization of ThreatConnect threat indicators which are ingested in the Microsoft Sentinel Threat intelligence.",
    "dataTypesDependencies": [
        "ThreatIntelligenceIndicator"
    ],
    "dataConnectorsDependencies": [
        "ThreatIntelligence"
    ],
    "previewImagesFileNames": [
        "ThreatConnectOverviewBlack.png",
        "ThreatConnectOverviewWhite.png"
    ],
    "version": "1.0.0",
    "title": "ThreatConnect Overview Workbook",
    "templateRelativePath": "ThreatConnectOverview.json",
    "subtitle": "",
    "provider": "ThreatConnect, Inc."
},
{
  "workbookKey": "Sentinel_Central",
  "logoFileName": "Azure_Sentinel.svg",
  "description": "Use this report to view Incident (and Alert data) across many workspaces, this works with Azure Lighthouse and across any subscription you have access to.",
  "dataTypesDependencies": ["SecurityEvent"],
  "dataConnectorsDependencies": ["IdentityAndAccessWhite.png", "IdentityAndAccessBlack.png"],
  "previewImagesFileNames": [ "SentinelCentralBlack.png", "SentinelCentralWhite.png"],
  "version": "2.1.2",
  "title": "Sentinel Central",
  "templateRelativePath": "Sentinel_Central.json",
  "subtitle": "",
  "provider": "Microsoft Sentinel community",
  "support": {
    "tier": "Community"
  },
  "author": {
    "name": "Clive Watson"
  },
  "source": {
    "kind": "Community"
  },
  "categories": {
    "domains": [
      "Security"
    ]
 }
},
{
      "workbookKey": "AuthomizeWorkbook",
      "logoFileName": "Authomize.svg",
      "description": "Manage your Authorization Security Lifecycle across all XaaS environments and Private Clouds. Using Authomize AI-based engine continuously monitor the relationships between identities and assets and gain insight into security risks and events.",
      "dataTypesDependencies": [ "Authomize_v2_CL" ],
      "dataConnectorsDependencies": [ "Authomize" ],
      "previewImagesFileNames": [ "AuthomizeITDREventMonitoring-Black.png", "AuthomizeITDREventMonitoring-White.png" ],
      "version": "1.0.0",
      "title": "Authomize ITDR Event Monitoring for Identities",
      "templateRelativePath": "Authomize.json",
      "subtitle": "",
      "provider": "Authomize"
    },
{
  "workbookKey": "GigamonConnector",
  "logoFileName": "gigamon.svg",
  "description": "A visualized overview of Gigamon AMX Data Connector .\nExplore, analize and learn about your security posture using Gigamon AMX data connector Overview.",
  "dataTypesDependencies": [
    "Gigamon_CL"
  ],
  "dataConnectorsDependencies": [
    "GigamonDataConnector"
  ],
  "previewImagesFileNames": [
    "GigamonWorkbookBlack.png",
    "GigamonWorkbookWhite.png"
  ],
  "version": "1.0.0",
  "title": "Gigamon Workbook",
  "templateRelativePath": "Gigamon.json",
  "subtitle": "",
  "provider": "Gigamon"
},
{
  "workbookKey": "PrancerSentinelAnalyticsWorkbook",
  "description": "Monitor and analyze Prancer PAC and CSPM scan results.",
  "logoFileName": "Prancer.svg",
  "dataTypesDependencies": [
     "prancer_CL"
  ],
  "dataConnectorsDependencies": [
     "PrancerLogData"
  ],
  "previewImagesFileNames": [
    "PrancerBlack.png",
    "PrancerWhite.png"
  ],
  "version": "1.0.0",
  "title": "Prancer Microsoft Sentinel Analytics Workbook",
  "templateRelativePath": "PrancerSentinelAnalytics.json",
  "subtitle": "",
  "provider": "Prancer"
},
{
"workbookKey": "ValenceSecurityAlertsWorkbook",
"logoFileName": "ValenceSecurityLogo.svg",
"description": "SaaS security alerts from Valence Security.",
"dataTypesDependencies": [
  "ValenceAlert_CL"
],
"dataConnectorsDependencies": [
  "ValenceSecurity"
],
"previewImagesFileNames": [
  "ValenceAlertsBlack.png",
  "ValenceAlertsWhite.png"
],
"version": "1.0.0",
"title": "Valence Security Alerts Workbook",
"templateRelativePath": "ValenceAlertsWorkbook.json",
"subtitle": "",
"provider": "Valence Security"
},
{
"workbookKey": "MalwareProtectionEssentialsWorkbook",
"logoFileName": "Azure_Sentinel.svg",
"description": "This workbook provides details about Suspicious Malware Activities from File, Process and Registry events generated by EDR (Endpoint Detection and Response) solutions.",
"dataTypesDependencies": ["_ASim_FileEvent", "_ASim_ProcessEvent"],
"previewImagesFileNames": [
	"MalwareProtectionEssentialsWhite.png",
	"MalwareProtectionEssentialsBlack.png"
],
"version": "1.0.0",
"title": "Malware Protection Essentials",
"templateRelativePath": "MalwareProtectionEssentialsWorkbook.json",
"subtitle": "",
"provider": "Microsoft Sentinel community"
},
{
  "workbookKey": "VaronisSaaSWorkbook",
  "logoFileName": "VaronisLogo.svg",
  "description": "Security alerts from Varonis SaaS",
  "dataTypesDependencies": [
    "VaronisAlerts_CL"
  ],
  "dataConnectorsDependencies": [
    "VaronisSaaS"
  ],
  "previewImagesFileNames": [
    "VaronisSaaSAssetsBlack.png",
    "VaronisSaaSAssetsWhite.png",
    "VaronisSaaSDevicesBlack.png",
    "VaronisSaaSDevicesWhite.png",
    "VaronisSaaSMainBlack.png",
    "VaronisSaaSMainWhite.png",
    "VaronisSaaSThreatsBlack.png",
    "VaronisSaaSThreatsWhite.png",
    "VaronisSaaSUsersBlack.png",
    "VaronisSaaSUsersWhite.png"
  ],
  "version": "1.0.0",
  "title": "Varonis SaaS Workbook",
  "templateRelativePath": "VaronisSaaS.json",
  "subtitle": "",
  "provider": "Varonis"
  },
  {
  "workbookKey": "FortinetFortiNdrCloudWorkbook",
  "logoFileName": "fortinet_logo.svg",
  "description": "Gain insights into Fortinet FortiNDR CLoud events, including the Suricata, Observation and Detections data.",
  "dataTypesDependencies": [
    "FncEventsSuricata_CL",
    "FncEventsObservation_CL",
    "FncEventsDetections_CL"
  ],
  "dataConnectorsDependencies": [
    "FortinetFortiNdrCloudDataConnector"
  ],
  "previewImagesFileNames": [
    "FncDetectionDashboardBlack.png",
    "FncDetectionDashboardWhite.png",
    "FncObservationDashboardBlack.png",
    "FncObservationDashboardWhite.png",
    "FncSuricataDashboardBlack.png",
    "FncSuricataDashboardWhite.png",
    "FncMainDashboardBlack.png",
    "FncMainDashboardWhite.png"
  ],
  "version": "1.0.0",
  "title": "FortiNDR Cloud",
  "templateRelativePath": "FortinetFortiNdrCloudWorkbook.json",
  "subtitle": "",
  "provider": "Fortinet"
},
  {
    "workbookKey": "WithSecureTopComputersByInfection",
    "logoFileName": "WithSecure.svg",
    "description": "Top 3 computers by amount of infections.",
    "dataTypesDependencies": [ "WsSecurityEvents_CL" ],
    "dataConnectorsDependencies": ["WithSecureElementsViaFunction"],
    "previewImagesFileNames": ["WithSecureTopComputersByInfectionsBlack.png", "WithSecureTopComputersByInfectionsWhite.png"],
    "version": "1.0",
    "title": "WithSecure - Top computers by infections",
    "templateRelativePath": "WithSecureTopComputersByInfections.json",
    "subtitle": "",
    "provider": "WithSecure"
  },
  {
    "workbookKey": "AzureOpenAIMonitoring",
    "logoFileName": "",
    "description": "Welcome to this Azure OpenAI Monitoring Workbook\n#### This workbook will help to monitor your Azure Open AI Instances\n\n** Please enable diagnostics settings for the Open AI instance to view the workbook.",
    "dataTypesDependencies": [],
    "dataConnectorsDependencies": [],
    "previewImagesFileNames": ["AzureOpenAIMonitoringWhite.PNG", "AzureOpenAIMonitoringBlack.PNG"],
    "version": "1.0",
    "title": "Azure OpenAI Monitoring Workbook",
    "templateRelativePath": "AzureOpenAIMonitoring.json",
    "subtitle": "",
    "provider": "Microsoft Sentinel Community"
  },
  {
    "workbookKey": "SonicWallWorkbook",
    "logoFileName": "sonicwall_logo.svg",
    "description": "A collection of queries to provide visibility into the events reported by your SonicWall firewalls.",
    "dataTypesDependencies": [
      "CommonSecurityLog",
      "ASimNetworkSessionSonicWallFirewall"
    ],
    "dataConnectorsDependencies": [
      "SonicWallFirewall"
    ],
    "previewImagesFileNames": [
      "SonicWallWorkbookWhite.png",
      "SonicWallWorkbookBlack.png"
    ],
    "version": "1.0.0",
    "title": "SonicWall Workbook",
    "templateRelativePath": "SonicWallFirewall.json",
    "subtitle": "",
    "provider": "SonicWall"
  },
  {
<<<<<<< HEAD
    "workbookKey": "NetskopeDashboard",
    "logoFileName": "Netskope.svg",
    "description": "A workbook providing insights into Netskope Alerts, Events and WebTransactions.",
    "dataConnectorsDependencies": ["NetskopeDataConnector"],
    "dataTypesDependencies": [
        "eventsapplicationdata_CL",
        "alertscompromisedcredentialdata_CL",
        "alertsctepdata_CL",
        "alertsdlpdata_CL",
        "alertsmalsitedata_CL",
        "alertsmalwaredata_CL",
        "alertspolicydata_CL",
        "alertsquarantinedata_CL",
        "alertsremediationdata_CL",
        "alertssecurityassessmentdata_CL",
        "alertsubadata_CL",
        "NetskopeWebtxData_CL"
    ],
    "previewImagesFileNames": [
        "NetskopeDashboardBlack1.png",
        "NetskopeDashboardBlack2.png",
        "NetskopeDashboardBlack3.png",
        "NetskopeDashboardWhite1.png",
        "NetskopeDashboardWhite2.png",
        "NetskopeDashboardWhite3.png"
    ],
    "version": "1.0.0",
    "title": "NetskopeDashboard",
    "templateRelativePath": "NetskopeDashboard.json",
    "subtitle": "Netskope Dashboard for Alerts, Events and WebTransactions",
    "provider": "Netskope"
=======
    "workbookKey": "AzureServiceHealthWorkbook",
    "logoFileName": "",
    "description": "A collection of queries to provide visibility into Azure Service Health across the subscriptions.",
    "dataTypesDependencies": [
      "AzureActivity"
    ],
    "dataConnectorsDependencies": [
      "AzureActivity"
    ],
    "previewImagesFileNames": [
      "AzureServiceHealthWhite.png",
      "AzureServiceHealthBlack.png"
    ],
    "version": "1.0.0",
    "title": "Azure Service Health Workbook",
    "templateRelativePath": "AzureServiceHealthWorkbook.json",
    "subtitle": "",
    "provider": "Microsoft Sentinel Community"
    },
    {
    "workbookKey": "EgressPreventMetricWorkbook",
    "logoFileName": "Egress-logo.svg",
    "description": "A workbook providing insights into Egress Defend.",
    "dataTypesDependencies": ["EgressEvents_CL"],
    "dataConnectorsDependencies": [],
    "previewImagesFileNames": [
      "EgressPreventWorkbookBlack01.png",
      "EgressPreventWorkbookWhite01.png"
   ],
    "version": "1.0.0",
    "title": "Egress Defend Insights",
    "templateRelativePath": "PreventWorkbook.json",
    "subtitle": "Iris Prevent Metrics",
    "provider": "Egress Software Technologies"

  },
  {
    "workbookKey": "AzureServiceHealthWorkbook",
    "logoFileName": "",
    "description": "A collection of queries to provide visibility into Azure Service Health across the subscriptions.",
    "dataTypesDependencies": [
      "AzureActivity"
    ],
    "dataConnectorsDependencies": [
      "AzureActivity"
    ],
    "previewImagesFileNames": [
      "AzureServiceHealthWhite.png",
      "AzureServiceHealthBlack.png"
    ],
    "version": "1.0.0",
    "title": "Azure Service Health Workbook",
    "templateRelativePath": "AzureServiceHealthWorkbook.json",
    "subtitle": "",
    "provider": "Microsoft Sentinel Community"
>>>>>>> 9ab7a728
  }
]<|MERGE_RESOLUTION|>--- conflicted
+++ resolved
@@ -7213,39 +7213,6 @@
     "provider": "SonicWall"
   },
   {
-<<<<<<< HEAD
-    "workbookKey": "NetskopeDashboard",
-    "logoFileName": "Netskope.svg",
-    "description": "A workbook providing insights into Netskope Alerts, Events and WebTransactions.",
-    "dataConnectorsDependencies": ["NetskopeDataConnector"],
-    "dataTypesDependencies": [
-        "eventsapplicationdata_CL",
-        "alertscompromisedcredentialdata_CL",
-        "alertsctepdata_CL",
-        "alertsdlpdata_CL",
-        "alertsmalsitedata_CL",
-        "alertsmalwaredata_CL",
-        "alertspolicydata_CL",
-        "alertsquarantinedata_CL",
-        "alertsremediationdata_CL",
-        "alertssecurityassessmentdata_CL",
-        "alertsubadata_CL",
-        "NetskopeWebtxData_CL"
-    ],
-    "previewImagesFileNames": [
-        "NetskopeDashboardBlack1.png",
-        "NetskopeDashboardBlack2.png",
-        "NetskopeDashboardBlack3.png",
-        "NetskopeDashboardWhite1.png",
-        "NetskopeDashboardWhite2.png",
-        "NetskopeDashboardWhite3.png"
-    ],
-    "version": "1.0.0",
-    "title": "NetskopeDashboard",
-    "templateRelativePath": "NetskopeDashboard.json",
-    "subtitle": "Netskope Dashboard for Alerts, Events and WebTransactions",
-    "provider": "Netskope"
-=======
     "workbookKey": "AzureServiceHealthWorkbook",
     "logoFileName": "",
     "description": "A collection of queries to provide visibility into Azure Service Health across the subscriptions.",
@@ -7301,6 +7268,38 @@
     "templateRelativePath": "AzureServiceHealthWorkbook.json",
     "subtitle": "",
     "provider": "Microsoft Sentinel Community"
->>>>>>> 9ab7a728
+  },
+  {
+  "workbookKey": "NetskopeDashboard",
+  "logoFileName": "Netskope.svg",
+  "description": "A workbook providing insights into Netskope Alerts, Events and WebTransactions.",
+  "dataConnectorsDependencies": ["NetskopeDataConnector"],
+  "dataTypesDependencies": [
+      "eventsapplicationdata_CL",
+      "alertscompromisedcredentialdata_CL",
+      "alertsctepdata_CL",
+      "alertsdlpdata_CL",
+      "alertsmalsitedata_CL",
+      "alertsmalwaredata_CL",
+      "alertspolicydata_CL",
+      "alertsquarantinedata_CL",
+      "alertsremediationdata_CL",
+      "alertssecurityassessmentdata_CL",
+      "alertsubadata_CL",
+      "NetskopeWebtxData_CL"
+  ],
+  "previewImagesFileNames": [
+      "NetskopeDashboardBlack1.png",
+      "NetskopeDashboardBlack2.png",
+      "NetskopeDashboardBlack3.png",
+      "NetskopeDashboardWhite1.png",
+      "NetskopeDashboardWhite2.png",
+      "NetskopeDashboardWhite3.png"
+  ],
+  "version": "1.0.0",
+  "title": "NetskopeDashboard",
+  "templateRelativePath": "NetskopeDashboard.json",
+  "subtitle": "Netskope Dashboard for Alerts, Events and WebTransactions",
+  "provider": "Netskope"
   }
 ]