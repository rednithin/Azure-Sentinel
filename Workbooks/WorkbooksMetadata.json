--- conflicted
+++ resolved
@@ -5626,171 +5626,6 @@
 		"provider": "Microsoft Sentinel Community"
 	},
 	{
-<<<<<<< HEAD
-    "workbookKey": "MicrosoftExchangeLeastPrivilegewithRBAC-Online",
-    "logoFileName": "Azure_Sentinel.svg",
-    "description": "This Workbook, dedicated to Exchange Online environments is built to have a simple view of non-standard RBAC delegations on an Exchange Online tenant. This Workbook allow you to go deep dive on custom delegation and roles and also members of each delegation, including the nested level and the group imbrication on your environment.",
-    "dataTypesDependencies": [
-        "ESIExchangeOnlineConfig_CL"
-    ],
-    "dataConnectorsDependencies": [
-        "ESI-ExchangeOnlineCollector"
-    ],
-    "previewImagesFileNames": [
-        "MicrosoftExchangeLeastPrivilegewithRBAC-OnlineBlack.png",
-        "MicrosoftExchangeLeastPrivilegewithRBAC-OnlineWhite.png"
-    ],
-    "version": "1.1.0",
-    "title": "Microsoft Exchange Least Privilege with RBAC - Online",
-    "templateRelativePath": "Microsoft Exchange Least Privilege with RBAC - Online.json",
-    "subtitle": "",
-    "provider": "Microsoft"
-  },
-  {
-    "workbookKey": "MicrosoftExchangeLeastPrivilegewithRBAC",
-    "logoFileName": "Azure_Sentinel.svg",
-    "description": "This Workbook, dedicated to On-Premises environments is built to have a simple view of non-standard RBAC delegations on an On-Premises Exchange environment. This Workbook allow you to go deep dive on custom delegation and roles and also members of each delegation, including the nested level and the group imbrication on your environment. Required Data Connector: Exchange Security Insights On-Premises Collector.",
-    "dataTypesDependencies": [
-        "ESIExchangeConfig_CL"
-    ],
-    "dataConnectorsDependencies": [
-        "ESI-ExchangeOnPremisesCollector",
-        "ESI-ExchangeAdminAuditLogEvents"
-    ],
-    "previewImagesFileNames": [
-        "MicrosoftExchangeLeastPrivilegewithRBACBlack.png",
-        "MicrosoftExchangeLeastPrivilegewithRBACWhite.png"
-    ],
-    "version": "1.0.1",
-    "title": "Microsoft Exchange Least Privilege with RBAC",
-    "templateRelativePath": "Microsoft Exchange Least Privilege with RBAC.json",
-    "subtitle": "",
-    "provider": "Microsoft"
-  },
-  {
-    "workbookKey": "MicrosoftExchangeSearchAdminAuditLog",
-    "logoFileName": "Azure_Sentinel.svg",
-    "description": "This workbook is dedicated to On-Premises Exchange organizations. It uses the MSExchange Management event logs to give you a simple way to view administrators’ activities in your Exchange environment with Cmdlets usage statistics and multiple pivots to understand who and/or what is affected to modifications on your environment. Required Data Connector: Exchange Audit Event logs via Legacy Agent.",
-    "dataTypesDependencies": [
-        "ESIExchangeConfig_CL"
-    ],
-    "dataConnectorsDependencies": [
-        "ESI-ExchangeOnPremisesCollector",
-        "ESI-ExchangeAdminAuditLogEvents"
-    ],
-    "previewImagesFileNames": [
-        "MicrosoftExchangeSearchAdminAuditLogBlack.png",
-        "MicrosoftExchangeSearchAdminAuditLogWhite.png"
-    ],
-    "version": "1.0.1",
-    "title": "Microsoft Exchange Search AdminAuditLog",
-    "templateRelativePath": "Microsoft Exchange Search AdminAuditLog.json",
-    "subtitle": "",
-    "provider": "Microsoft"
-  },
-  {
-    "workbookKey": "MicrosoftExchangeSearchAdminAuditLog-Online",
-    "logoFileName": "Azure_Sentinel.svg",
-    "description": "This workbook is dedicated to Online Exchange organizations. It uses the Office Activity logs to give you a simple way to view administrators’ activities in your Exchange environment with Cmdlets usage statistics and multiple pivots to understand who and/or what is affected to modifications on your environment. Required Data Connector: Microsoft 365 (Exchange).",
-    "dataTypesDependencies": [
-        "OfficeActivity"
-    ],
-    "dataConnectorsDependencies": [
-        "Office365"
-    ],
-    "previewImagesFileNames": [
-        "MicrosoftExchangeOnlineSearchAdminAuditLogBlack.png",
-        "MicrosoftExchangeOnlineSearchAdminAuditLogWhite.png"
-    ],
-    "version": "1.0.0",
-    "title": "Microsoft Exchange Search AdminAuditLog - Online",
-    "templateRelativePath": "Microsoft Exchange Search AdminAuditLog - Online.json",
-    "subtitle": "",
-    "provider": "Microsoft"
-  },
-  {
-    "workbookKey": "MicrosoftExchangeSecurityMonitoring",
-    "logoFileName": "Azure_Sentinel.svg",
-    "description": "This Workbook is dedicated to On-Premises Exchange organizations. It uses the MSExchange Management event logs and Microsoft Exchange Security configuration collected by data connectors. It helps to track admin actions, especially on VIP Users and/or on Sensitive Cmdlets. This workbook allows also to list Exchange Services changes, local account activities and local logon on Exchange Servers. Required Data Connector: Exchange Audit Event logs via Legacy Agent.",
-    "dataTypesDependencies": [
-        "ESIExchangeConfig_CL"
-    ],
-    "dataConnectorsDependencies": [
-        "ESI-ExchangeOnPremisesCollector",
-        "ESI-ExchangeAdminAuditLogEvents"
-    ],
-    "previewImagesFileNames": [
-        "MicrosoftExchangeSecurityMonitoringBlack.png",
-        "MicrosoftExchangeSecurityMonitoringWhite.png"
-    ],
-    "version": "1.0.1",
-    "title": "Microsoft Exchange Admin Activity",
-    "templateRelativePath": "Microsoft Exchange Admin Activity.json",
-    "subtitle": "",
-    "provider": "Microsoft"
-  },
-  {
-    "workbookKey": "MicrosoftExchangeAdminActivity-Online",
-    "logoFileName": "Azure_Sentinel.svg",
-    "description": "This Workbook is dedicated to Online Exchange organizations. It uses Office Activity logs. It helps to track admin actions, especially on VIP Users and/or on Sensitive Cmdlets. Required Data Connector: Microsoft 365 (Exchange).",
-    "dataTypesDependencies": [
-        "OfficeActivity"
-    ],
-    "dataConnectorsDependencies": [
-        "Office365"
-    ],
-    "previewImagesFileNames": [
-        "MicrosoftExchangeAdminActivity-OnlineBlack.png",
-        "MicrosoftExchangeAdminActivity-OnlineWhite.png"
-    ],
-    "version": "1.0.1",
-    "title": "Microsoft Exchange Admin Activity - Online",
-    "templateRelativePath": "Microsoft Exchange Admin Activity - Online.json",
-    "subtitle": "",
-    "provider": "Microsoft"
-  },
-  {
-    "workbookKey": "MicrosoftExchangeSecurityReview-Online",
-    "logoFileName": "Azure_Sentinel.svg",
-    "description": "This Workbook is dedicated to Exchange Online tenants. It displays and highlights current Security configuration on various Exchange components specific to Online including delegations, the transport configuration and the linked security risks, and risky protocols.",
-    "dataTypesDependencies": [
-        "ESIExchangeOnlineConfig_CL"
-    ],
-    "dataConnectorsDependencies": [
-        "ESI-ExchangeOnlineCollector"
-    ],
-    "previewImagesFileNames": [
-      "MicrosoftExchangeSecurityReview-OnlineBlack.png",
-      "MicrosoftExchangeSecurityReview-OnlineWhite.png"
-    ],
-    "version": "1.1.0",
-    "title": "Microsoft Exchange Security Review - Online",
-    "templateRelativePath": "Microsoft Exchange Security Review - Online.json",
-    "subtitle": "",
-    "provider": "Microsoft"
-  },
-  {
-    "workbookKey": "MicrosoftExchangeSecurityReview",
-    "logoFileName": "Azure_Sentinel.svg",
-    "description": "This Workbook is dedicated to On-Premises Exchange organizations. It displays and highlights current Security configuration on various Exchange components including delegations, rights on databases, Exchange and most important AD Groups with members including nested groups, local administrators of servers. This workbook helps also to understand the transport configuration and the linked security risks. Required Data Connector: Exchange Security Insights On-Premises Collector.",
-    "dataTypesDependencies": [
-        "ESIExchangeConfig_CL"
-    ],
-    "dataConnectorsDependencies": [
-        "ESI-ExchangeOnPremisesCollector",
-        "ESI-ExchangeAdminAuditLogEvents"
-    ],
-    "previewImagesFileNames": [
-        "MicrosoftExchangeSecurityReviewBlack.png",
-        "MicrosoftExchangeSecurityReviewWhite.png"
-      ],
-    "version": "2.0.0",
-    "title": "Microsoft Exchange Security Review",
-    "templateRelativePath": "Microsoft Exchange Security Review.json",
-    "subtitle": "",
-    "provider": "Microsoft"
-  },
-=======
 		"workbookKey": "MicrosoftExchangeLeastPrivilegewithRBAC-Online",
 		"logoFileName": "Azure_Sentinel.svg",
 		"description": "This Workbook, dedicated to Exchange Online environments is built to have a simple view of non-standard RBAC delegations on an Exchange Online tenant. This Workbook allow you to go deep dive on custom delegation and roles and also members of each delegation, including the nested level and the group imbrication on your environment.",
@@ -6497,550 +6332,6 @@
 			"kind": "Community"
 		}
 	},
->>>>>>> 064d905e
-	{
-		"workbookKey": "ibossMalwareAndC2Workbook",
-		"logoFileName": "iboss_logo.svg",
-		"description": "A workbook providing insights into malware and C2 activity detected by iboss.",
-		"dataTypesDependencies": [],
-		"dataConnectorsDependencies": [
-			"ibossAma",
-			"CefAma"
-		],
-		"previewImagesFileNames": [
-			""
-		],
-		"version": "1.0.0",
-		"title": "iboss Malware and C2",
-		"templateRelativePath": "ibossMalwareAndC2.json",
-		"subtitle": "",
-		"provider": "iboss"
-	},
-	{
-		"workbookKey": "ibossWebUsageWorkbook",
-		"logoFileName": "iboss_logo.svg",
-		"description": "A workbook providing insights into web usage activity detected by iboss.",
-		"dataTypesDependencies": [],
-		"dataConnectorsDependencies": [
-			"ibossAma",
-			"CefAma"
-		],
-		"previewImagesFileNames": [
-			""
-		],
-		"version": "1.0.0",
-		"title": "iboss Web Usage",
-		"templateRelativePath": "ibossWebUsage.json",
-		"subtitle": "",
-		"provider": "iboss"
-	},
-	{
-		"workbookKey": "CynerioOverviewWorkbook",
-		"logoFileName": "Cynerio.svg",
-		"description": "An overview of Cynerio Security events",
-		"dataTypesDependencies": [
-			"CynerioEvent_CL"
-		],
-		"dataConnectorsDependencies": [
-			"CynerioSecurityEvents"
-		],
-		"previewImagesFileNames": [
-			"CynerioOverviewBlack.png",
-			"CynerioOverviewWhite.png"
-		],
-		"version": "1.0.0",
-		"title": "Cynerio Overview Workbook",
-		"templateRelativePath": "CynerioOverviewWorkbook.json",
-		"subtitle": "",
-		"provider": "Cynerio"
-	},
-	{
-		"workbookKey": "ReversingLabs-CapabilitiesOverview",
-		"logoFileName": "reversinglabs.svg",
-		"description": "The ReversingLabs-CapabilitiesOverview workbook provides a high level look at your threat intelligence capabilities and how they relate to your operations.",
-		"dataTypesDependencies": [],
-		"dataConnectorsDependencies": [],
-		"previewImagesFileNames": [
-			"ReversingLabsTiSummary-White.png",
-			"ReversingLabsTiSummary-Black.png",
-			"ReversingLabsOpsSummary-White.png",
-			"ReversingLabsOpsSummary-Black.png"
-		],
-		"version": "1.1.1",
-		"title": "ReversingLabs-CapabilitiesOverview",
-		"templateRelativePath": "ReversingLabs-CapabilitiesOverview.json",
-		"subtitle": "",
-		"provider": "ReversingLabs"
-	},
-	{
-		"workbookKey": "vCenter",
-		"logoFileName": "Azure_Sentinel.svg",
-		"description": "This data connector depends on a parser based on Kusto Function **vCenter** to work as expected. [Follow steps to get this Kusto Function](https://aka.ms/sentinel-vCenter-parser)",
-		"dataTypesDependencies": [
-			"vCenter_CL"
-		],
-		"dataConnectorsDependencies": [
-			"VMwarevCenter"
-		],
-		"previewImagesFileNames": [
-			""
-		],
-		"version": "1.0.0",
-		"title": "vCenter",
-		"templateRelativePath": "vCenter.json",
-		"subtitle": "",
-		"provider": "VMware"
-	},
-	{
-		"workbookKey": "SAP-Monitors-AlertsandPerformance",
-		"logoFileName": "SAPVMIcon.svg",
-		"description": "SAP -Monitors- Alerts and Performance",
-		"dataTypesDependencies": [
-			"SAPAuditLog"
-		],
-		"dataConnectorsDependencies": [
-			"SAP"
-		],
-		"previewImagesFileNames": [
-			""
-		],
-		"version": "2.0.1",
-		"title": "SAP -Monitors- Alerts and Performance",
-		"templateRelativePath": "SAP -Monitors- Alerts and Performance.json",
-		"subtitle": "",
-		"provider": "Microsoft"
-	},
-	{
-		"workbookKey": "SAP-SecurityAuditlogandInitialAccess",
-		"logoFileName": "SAPVMIcon.svg",
-		"description": "SAP -Security Audit log and Initial Access",
-		"dataTypesDependencies": [
-			"SAPAuditLog"
-		],
-		"dataConnectorsDependencies": [
-			"SAP"
-		],
-		"previewImagesFileNames": [
-			""
-		],
-		"version": "2.0.1",
-		"title": "SAP -Security Audit log and Initial Access",
-		"templateRelativePath": "SAP -Security Audit log and Initial Access.json",
-		"subtitle": "",
-		"provider": "Microsoft"
-	},
-	{
-		"workbookKey": "DNSSolutionWorkbook",
-		"logoFileName": "Azure_Sentinel.svg",
-		"description": "This workbook is included as part of the DNS Essentials solution and gives a summary of analyzed DNS traffic. It also helps with threat analysis and investigating suspicious Domains, IPs and DNS traffic. DNS Essentials Solution also includes a playbook to periodically summarize the logs, thus enhancing the user experience and improving data search. For effective usage of workbook, we highly recommend enabling the summarization playbook that is provided with this solution.",
-		"dataTypesDependencies": [],
-		"dataConnectorsDependencies": [],
-		"previewImagesFileNames": [
-			"DNSDomainWorkbookWhite.png",
-			"DNSDomainWorkbookBlack.png"
-		],
-		"version": "1.0.0",
-		"title": "DNS Solution Workbook",
-		"templateRelativePath": "DNSSolutionWorkbook.json",
-		"subtitle": "",
-		"provider": "Microsoft"
-	},
-	{
-		"workbookKey": "MicrosoftPowerBIActivityWorkbook",
-		"logoFileName": "PowerBILogo.svg",
-		"description": "This workbook provides details on Microsoft PowerBI Activity",
-		"dataTypesDependencies": [
-			"PowerBIActivity"
-		],
-		"dataConnectorsDependencies": [
-			"Microsoft PowerBI (Preview)"
-		],
-		"previewImagesFileNames": [
-			"MicrosoftPowerBIActivityWorkbookBlack.png",
-			"MicrosoftPowerBIActivityWorkbookWhite.png"
-		],
-		"version": "1.0.0",
-		"title": "Microsoft PowerBI Activity Workbook",
-		"templateRelativePath": "MicrosoftPowerBIActivityWorkbook.json",
-		"subtitle": "",
-		"provider": "Microsoft"
-	},
-	{
-		"workbookKey": "MicrosoftThreatIntelligenceWorkbook",
-		"logoFileName": "Azure_Sentinel.svg",
-		"description": "Gain insights into threat indicators ingestion and search for indicators at scale across Microsoft 1st Party, 3rd Party, On-Premises, Hybrid, and Multi-Cloud Workloads. Indicators Search facilitates a simple interface for finding IP, File, Hash, Sender and more across your data. Seamless pivots to correlate indicators with Microsoft Sentinel: Incidents to make your threat intelligence actionable.",
-		"dataTypesDependencies": [
-			"ThreatIntelligenceIndicator",
-			"SecurityIncident"
-		],
-		"dataConnectorsDependencies": [
-			"ThreatIntelligence",
-			"ThreatIntelligenceTaxii"
-		],
-		"previewImagesFileNames": [
-			"ThreatIntelligenceWhite.png",
-			"ThreatIntelligenceBlack.png"
-		],
-		"version": "1.0.0",
-		"title": "Threat Intelligence",
-		"templateRelativePath": "MicrosoftThreatIntelligence.json",
-		"subtitle": "",
-		"provider": "Microsoft"
-	},
-	{
-		"workbookKey": "MicrosoftDefenderForEndPoint",
-		"logoFileName": "Azure_Sentinel.svg",
-		"description": "A wokbook to provide details about Microsoft Defender for Endpoint Advance Hunting to Overview & Analyse data brought through M365 Defender Connector.",
-		"dataTypesDependencies": [],
-		"dataConnectorsDependencies": [],
-		"previewImagesFileNames": [
-			"microsoftdefenderforendpointwhite.png",
-			"microsoftdefenderforendpointblack.png"
-		],
-		"version": "1.0.0",
-		"title": "Microsoft Defender For EndPoint",
-		"templateRelativePath": "MicrosoftDefenderForEndPoint.json",
-		"subtitle": "",
-		"provider": "Microsoft Sentinel Community"
-	},
-	{
-		"workbookKey": "MicrosoftSentinelDeploymentandMigrationTracker",
-		"logoFileName": "Azure_Sentinel.svg",
-		"description": "Use this workbook as a tool to define, track, and complete key deployment/migraiton tasks for Microsoft Sentinel. This workbook serves as a central hub for monitoring and configuring key areas of the product without having to leave the workbook and start over.",
-		"dataTypesDependencies": [],
-		"dataConnectorsDependencies": [],
-		"previewImagesFileNames": [
-			"microsoftsentineldeploymentandmigration-black.png",
-			"microsoftsentineldeploymentandmigration-white.png"
-		],
-		"version": "1.1.2",
-		"title": "Microsoft Sentinel Deployment and Migration Tracker",
-		"templateRelativePath": "MicrosoftSentinelDeploymentandMigrationTracker.json",
-		"subtitle": "",
-		"provider": "Microsoft Sentinel Community",
-		"support": {
-			"tier": "Community"
-		},
-		"author": {
-			"name": "Matt Lowe"
-		},
-		"source": {
-			"kind": "Community"
-		},
-		"categories": {
-			"domains": [
-				"Platform"
-			]
-		}
-	},
-	{
-		"workbookKey": "MicrosoftDefenderForIdentity",
-		"logoFileName": "Azure_Sentinel.svg",
-		"description": "Use this workbook to analyse the advance hunting data ingested for Defender For Identity.",
-		"dataTypesDependencies": [
-			"IdentityLogonEvents",
-			"IdentityQueryEvents",
-			"IdentityDirectoryEvents",
-			"SecurityAlert"
-		],
-		"dataConnectorsDependencies": [],
-		"previewImagesFileNames": [
-			"microsoftdefenderforidentity-black.png",
-			"microsoftdefenderforidentity-white.png"
-		],
-		"version": "1.0.0",
-		"title": "Microsoft Defender For Identity",
-		"templateRelativePath": "MicrosoftDefenderForIdentity.json",
-		"subtitle": "",
-		"provider": "Microsoft Sentinel Community"
-	},
-	{
-		"workbookKey": "EsetProtect",
-		"logoFileName": "eset-logo.svg",
-		"description": "Visualize events and threats from Eset protect.",
-		"dataTypesDependencies": [
-			"ESETPROTECT"
-		],
-		"dataConnectorsDependencies": [
-			"ESETPROTECT"
-		],
-		"previewImagesFileNames": [
-			"ESETPROTECTBlack.png",
-			"ESETPROTECTWhite.png"
-		],
-		"version": "1.0.0",
-		"title": "EsetProtect",
-		"templateRelativePath": "ESETPROTECT.json",
-		"subtitle": "",
-		"provider": "Community"
-	},
-	{
-		"workbookKey": "CyberArkEPMWorkbook",
-		"logoFileName": "CyberArk_Logo.svg",
-		"description": "Sets the time name for analysis",
-		"dataTypesDependencies": [
-			"CyberArkEPM_CL"
-		],
-		"dataConnectorsDependencies": [
-			"CyberArkEPM"
-		],
-		"previewImagesFileNames": [
-			"CyberArkEPMBlack.png",
-			"CyberArkEPMWhite.png"
-		],
-		"version": "1.0.0",
-		"title": "CyberArk EPM",
-		"templateRelativePath": "CyberArkEPM.json",
-		"subtitle": "",
-		"provider": "CyberArk"
-	},
-	{
-		"workbookKey": "IncidentTasksWorkbook",
-		"logoFileName": "Azure_Sentinel.svg",
-		"description": "Use this workbook to review and modify existing incidents with tasks. This workbook provides views that higlight incident tasks that are open, closed, or deleted, as well as incidents with tasks that are either owned or unassigned. The workbook also provides SOC metrics around incident task performance, such as percentage of incidents without tasks, average time to close tasks, and more.",
-		"dataTypesDependencies": [],
-		"dataConnectorsDependencies": [],
-		"previewImagesFileNames": [
-			"Tasks-Black.png",
-			"Tasks-White.png"
-		],
-		"version": "1.1.0",
-		"title": "Incident Tasks Workbook",
-		"templateRelativePath": "IncidentTasksWorkbook.json",
-		"subtitle": "",
-		"provider": "Microsoft"
-	},
-	{
-		"workbookKey": "SentinelWorkspaceReconTools",
-		"logoFileName": "Azure_Sentinel.svg",
-		"description": "A workbook providing investigation tools for key tables. Good for incident response, tuning, and cost optimizaiton. An attempt to bring the Windows EventViewer experience to the cloud.",
-		"dataTypesDependencies": [
-			"AzureActivity",
-			"AuditLogs",
-			"SigninLogs",
-			"SecurityIncident",
-			"SecurityAlert",
-			"CommonSecurityLog",
-			"Events",
-			"SecurityEvents",
-			"Syslog",
-			"WindowsSecurityEvents"
-		],
-		"dataConnectorsDependencies": [
-			"AzureActivity",
-			"AzureActiveDirectory",
-			"SecurityEvents",
-			"WindowsSecurityEvents"
-		],
-		"previewImagesFileNames": [
-			"SentinelWorkspaceReconToolsWhite.png",
-			"SentinelWorkspaceReconToolsBlack.png"
-		],
-		"version": "1.0.1",
-		"title": "Sentinel Workspace Recon Tools",
-		"templateRelativePath": "SentinelWorkspaceReconTools.json",
-		"subtitle": "",
-		"provider": "Microsoft Sentinel Community",
-		"support": {
-			"tier": "Community"
-		},
-		"author": {
-			"name": "Andrew Blumhardt"
-		},
-		"source": {
-			"kind": "Community"
-		},
-		"categories": {
-			"domains": [
-				"Security - Others"
-			]
-		}
-	},
-	{
-		"workbookKey": "SyslogOverview",
-		"logoFileName": "Azure_Sentinel.svg",
-		"description": "A workbook designed to show an overview about the data ingested through Syslog.",
-		"dataTypesDependencies": [
-			"Syslog"
-		],
-		"dataConnectorsDependencies": [],
-		"previewImagesFileNames": [
-			"syslogoverview-white.png",
-			"syslogoverview-black.png"
-		],
-		"version": "1.0.0",
-		"title": "Syslog Overview",
-		"templateRelativePath": "syslogoverview.json",
-		"subtitle": "",
-		"provider": "Microsoft Sentinel Community",
-		"support": {
-			"tier": "Community"
-		},
-		"author": {
-			"name": "Samik Roy"
-		},
-		"source": {
-			"kind": "Community"
-		},
-		"categories": {
-			"domains": [
-				"Application"
-			]
-		}
-	},
-	{
-		"workbookKey": "SentinelHealth",
-		"logoFileName": "Azure_Sentinel.svg",
-		"description": "A workbook to show data fo Sentinel Health.",
-		"dataTypesDependencies": [
-			"SentinelHealth"
-		],
-		"dataConnectorsDependencies": [],
-		"previewImagesFileNames": [
-			"SentinelHealthWhite.png",
-			"SentinelHealthBlack.png"
-		],
-		"version": "1.0.0",
-		"title": "Sentinel Health",
-		"templateRelativePath": "SentinelHealth.json",
-		"subtitle": "",
-		"provider": "Microsoft Sentinel Community",
-		"support": {
-			"tier": "Microsoft"
-		},
-		"author": {
-			"name": "Samik Roy"
-		},
-		"source": {
-			"kind": "Community"
-		},
-		"categories": {
-			"domains": [
-				"Platform"
-			]
-		}
-	},
-	{
-		"workbookKey": "MicrosoftSentinelCostGBP",
-		"logoFileName": "Azure_Sentinel.svg",
-		"description": "This workbook provides an estimated cost in GBP (£) across the main billed items in Microsoft Sentinel: ingestion, retention and automation. It also provides insight about the possible impact of the Microsoft 365 E5 offer.",
-		"dataTypesDependencies": [],
-		"dataConnectorsDependencies": [],
-		"previewImagesFileNames": [
-			"MicrosoftSentinelCostGBPWhite.png",
-			"MicrosoftSentinelCostGBPBlack.png"
-		],
-		"version": "1.6.1",
-		"title": "Microsoft Sentinel Cost (GBP)",
-		"templateRelativePath": "MicrosoftSentinelCostGBP.json",
-		"subtitle": "",
-		"provider": "Microsoft Sentinel Community",
-		"support": {
-			"tier": "Microsoft"
-		},
-		"author": {
-			"name": "noodlemctwoodle"
-		},
-		"source": {
-			"kind": "Community"
-		},
-		"categories": {
-			"domains": [
-				"Platform"
-			]
-		}
-	},
-	{
-		"workbookKey": "SentinelCosts",
-		"logoFileName": "Azure_Sentinel.svg",
-		"description": "A workbook to demonstrate insights into the costs of Sentinel environment.",
-		"dataTypesDependencies": [],
-		"dataConnectorsDependencies": [],
-		"previewImagesFileNames": [
-			"SentinelCostsWhite.png",
-			"SentinelCostsBlack.png"
-		],
-		"version": "1.5.1",
-		"title": "Sentinel Costs",
-		"templateRelativePath": "SentinelCosts.json",
-		"subtitle": "",
-		"provider": "Microsoft Sentinel Community",
-		"support": {
-			"tier": "Microsoft"
-		},
-		"author": {
-			"name": "Yahya Abulhaj"
-		},
-		"source": {
-			"kind": "Community"
-		},
-		"categories": {
-			"domains": [
-				"Platform"
-			]
-		}
-	},
-	{
-		"workbookKey": "AnalyticsHealthAudit",
-		"logoFileName": "Azure_Sentinel.svg",
-		"description": "This workbook provides visibility on the health and audit of your analytics rules. You will be able to find out whether an analytics rule is running as expected and get a list of changes made to an analytic rule.",
-		"dataTypesDependencies": [
-			"SentinelHealth",
-			"SentinelAudit"
-		],
-		"dataConnectorsDependencies": [],
-		"previewImagesFileNames": [
-			"AnalyticsHealthAuditWhite.png",
-			"AnalyticsHealthAuditBlack.png"
-		],
-		"version": "1.0.0",
-		"title": "Analytics Health & Audit",
-		"templateRelativePath": "AnalyticsHealthAudit.json",
-		"subtitle": "",
-		"provider": "Microsoft Sentinel Community",
-		"support": {
-			"tier": "Microsoft"
-		},
-		"author": {
-			"name": "Microsoft Corporation"
-		},
-		"source": {
-			"kind": "Community"
-		},
-		"categories": {
-			"domains": [
-				"IT Operations",
-				"Platform"
-			]
-		}
-	},
-	{
-		"workbookKey": "AzureLogCoverage",
-		"logoFileName": "Azure_Sentinel.svg",
-		"description": "This Workbook pulls the current Azure inventory via Azure Resource Graph explorer and compares it with data written to one or more selected Log Analytics workspaces to determine which resources are sending data and which ones are not. This can be used to expose gaps in your logging coverage and/or identify inactive resources.",
-		"dataTypesDependencies": [],
-		"dataConnectorsDependencies": [],
-		"previewImagesFileNames": [
-			"AzureLogCoverageWhite1.png",
-			"AzureLogCoverageWhite2.png",
-			"AzureLogCoverageBlack1.png",
-			"AzureLogCoverageBlack2.png"
-		],
-		"version": "1.1.0",
-		"title": "Azure Log Coverage",
-		"templateRelativePath": "AzureLogCoverage.json",
-		"subtitle": "",
-		"provider": "Microsoft Sentinel Community",
-		"support": {
-			"tier": "Community"
-		},
-		"author": {
-			"name": "Alex Anders"
-		},
-		"source": {
-			"kind": "Community"
-		}
-	},
 	{
 		"workbookKey": "AzureSensitiveOperationsReview",
 		"logoFileName": "Azure_Sentinel.svg",
@@ -7055,8 +6346,6 @@
 			"SensitiveoperationSecurityBlack.png",
 			"SensitiveoperationSecurityWhite.png"
 		],
-<<<<<<< HEAD
-=======
 		"version": "1.0.0",
 		"title": "Azure SensitiveOperations Review Workbook",
 		"templateRelativePath": "SensitiveOperationsinAzureActivityLogReview.json",
@@ -7359,340 +6648,29 @@
 			"AIShieldBlack.png",
 			"AIShieldWhite.png"
 		],
->>>>>>> 064d905e
 		"version": "1.0.0",
 		"title": "AIShield Workbook",
 		"templateRelativePath": "AIShield.json",
 		"subtitle": "",
-<<<<<<< HEAD
-		"provider": "Microsoft Sentinel community",
-		"support": {
-			"tier": "Microsoft"
-		},
-		"author": {
-			"name": "Microsoft Corporation"
-		},
-		"source": {
-			"kind": "Community"
-		},
-		"categories": {
-			"domains": [
-				"IT Operations",
-				"Platform"
-			]
-		}
-	},
-	{
-		"workbookKey": "MicrosoftSentinelCostEUR",
-		"logoFileName": "Azure_Sentinel.svg",
-		"description": "This workbook provides an estimated cost in EUR (€) across the main billed items in Microsoft Sentinel: ingestion, retention and automation. It also provides insight about the possible impact of the Microsoft 365 E5 offer.",
+		"provider": "Community"
+	},
+	{
+		"workbookKey": "AdvancedWorkbookConcepts",
+		"logoFileName": "Azure_Sentinel.svg",
+		"description": "Use this workbook to view and learn advanced concepts for workbooks in Azure Monitor and Microsoft Sentinel. Examples are provided in order to teach users how the concepts look, work, and are built.",
 		"dataTypesDependencies": [],
 		"dataConnectorsDependencies": [],
 		"previewImagesFileNames": [
-			"MicrosoftSentinelCostEURWhite.png",
-			"MicrosoftSentinelCostEURBlack.png"
-		],
-		"version": "1.2.0",
-		"title": "Microsoft Sentinel Cost (EUR)",
-		"templateRelativePath": "MicrosoftSentinelCostEUR.json",
+			"Advancedworkbookconcepts-Black.png",
+			"Advancedworkbookconcepts-White.png"
+		],
+		"version": "1.1.0",
+		"title": "Advanced Workbook Concepts",
+		"templateRelativePath": "AdvancedWorkbookConcepts.json",
 		"subtitle": "",
 		"provider": "Microsoft Sentinel Community",
 		"support": {
 			"tier": "Microsoft"
-		},
-		"author": {
-			"name": "Marco Passanisi"
-		},
-		"source": {
-			"kind": "Community"
-		},
-		"categories": {
-			"domains": [
-				"Platform"
-			]
-		}
-	},
-	{
-		"workbookKey": "LogAnalyticsQueryAnalysis",
-		"logoFileName": "Azure_Sentinel.svg",
-		"description": "This workbook provides an analysis on Log Analytics Query Logs.",
-		"dataTypesDependencies": [],
-		"dataConnectorsDependencies": [],
-		"previewImagesFileNames": [
-			"LogAnalyticsQueryAnalysisBlack.PNG",
-			"LogAnalyticsQueryAnalysisWhite.PNG"
-		],
-		"version": "1.0.0",
-		"title": "Log Analytics Query Analysis",
-		"templateRelativePath": "LogAnalyticsQueryAnalysis.json",
-		"subtitle": "",
-		"provider": "Microsoft Sentinel Community",
-		"support": {
-			"tier": "Microsoft"
-		},
-		"author": {
-			"name": "Samik Roy"
-		},
-		"source": {
-			"kind": "Community"
-		},
-		"categories": {
-			"domains": [
-				"Platform"
-			]
-		}
-	},
-	{
-		"workbookKey": "AcscEssential8",
-		"logoFileName": "ACSClogo.svg",
-		"description": "This workbook provides insights on the health state of Azure resources against requirements by the ACSC Essential 8.",
-		"dataTypesDependencies": [
-			"DeviceTvmSecureConfigurationAssessment"
-		],
-		"dataConnectorsDependencies": [],
-		"previewImagesFileNames": [
-			"AcscEssential8Black1.png",
-			"AcscEssential8White1.png",
-			"AcscEssential8Black2.png",
-			"AcscEssential8White2.png"
-		],
-		"version": "2.0.0",
-		"title": "ACSC Essential 8",
-		"templateRelativePath": "AcscEssential8.json",
-		"subtitle": "",
-		"provider": "Microsoft",
-		"support": {
-			"tier": "Microsoft"
-		},
-		"author": {
-			"name": "Microsoft Corporation"
-		},
-		"source": {
-			"kind": "Community"
-		},
-		"categories": {
-			"domains": [
-				"Compliance",
-				"IT Operations"
-			]
-		}
-	},
-	{
-		"workbookKey": "TalonInsights",
-		"logoFileName": "Talon.svg",
-		"description": "This workbook provides Talon Security Insights on Log Analytics Query Logs",
-		"dataTypesDependencies": [],
-		"dataConnectorsDependencies": [],
-		"previewImagesFileNames": [
-			"TalonInsightsBlack.png",
-			"TalonInsightsWhite.png"
-		],
-		"version": "2.0.0",
-		"title": "Talon Insights",
-		"templateRelativePath": "TalonInsights.json",
-		"subtitle": "",
-		"provider": "Talon Cyber Security"
-	},
-	{
-		"workbookKey": "manualincident",
-		"logoFileName": "Azure_Sentinel.svg",
-		"description": "This workbook gives the ability for efficient incident management by enabling manual creation of Microsoft Sentinel incidents directly from within the workbook.",
-		"dataTypesDependencies": [
-			""
-		],
-		"dataConnectorsDependencies": [
-			""
-		],
-		"previewImagesFileNames": [
-			"ManualincidentWhite.png",
-			"ManualincidentBlack.png"
-		],
-		"version": "1.0.0",
-		"title": "Incident Management with Microsoft Sentinel Manual Creation of Incidents Workbook",
-		"templateRelativePath": "ManualSentinelIncident.json",
-		"subtitle": "",
-		"provider": "Microsoft Sentinel community",
-		"support": {
-			"tier": "Community"
-		},
-		"author": {
-			"name": "Microsoft Sentinel Community"
-		},
-		"source": {
-			"kind": "Community"
-		},
-		"categories": {
-			"domains": [
-				"Security - Others"
-			]
-		}
-	},
-	{
-		"workbookKey": "CofenseTriageThreatIndicators",
-		"logoFileName": "CofenseTriage.svg",
-		"description": "This workbook provides visualization of Cofense Triage threat indicators which are ingested in the Microsoft Sentinel Threat intelligence.",
-		"dataTypesDependencies": [
-			"ThreatIntelligenceIndicator",
-			"Report_links_data_CL"
-		],
-		"dataConnectorsDependencies": [
-			"CofenseTriageDataConnector"
-		],
-		"previewImagesFileNames": [
-			"CofenseTriageThreatIndicatorsWhite1.png",
-			"CofenseTriageThreatIndicatorsBlack1.png"
-		],
-		"version": "1.0",
-		"title": "CofenseTriageThreatIndicators",
-		"templateRelativePath": "CofenseTriageThreatIndicators.json",
-		"subtitle": "",
-		"provider": "Cofense"
-	},
-	{
-		"workbookKey": "OptimizationWorkbook",
-		"logoFileName": "optimization.svg",
-		"description": "This workbook aims to help you gain insights into your current Microsoft Sentinel environment, while also providing recommendations for optimizing costs, improving operational effectiveness, and offering a management overview.",
-		"dataTypesDependencies": [
-			"SentinelHealth",
-			"SentinelAudit"
-		],
-		"dataConnectorsDependencies": [],
-		"previewImagesFileNames": [
-			"OptimizationWorkbookBlack.png",
-			"OptimizationWorkbookWhite.png"
-		],
-		"version": "1.4.0",
-		"title": "Microsoft Sentinel Optimization Workbook",
-		"templateRelativePath": "OptimizationWorkbook.json",
-		"subtitle": "",
-		"provider": "Microsoft",
-		"support": {
-			"tier": "Microsoft"
-		},
-		"author": {
-			"name": "Jeremy Tan, Matthew Lowe, Margaret Mwaura"
-		},
-		"source": {
-			"kind": "Community"
-		},
-		"categories": {
-			"domains": [
-				"IT Operations"
-			]
-		}
-	},
-	{
-		"workbookKey": "DataCollectionRuleToolkit",
-		"logoFileName": "Azure_Sentinel.svg",
-		"description": "Use this workbook solution to create, review, and modify data collection rules for Microsoft Sentinel. This workbook provides a click-through experience that centralizes key components from Microsoft Sentinel, Azure Log Analytics, and Azure Monitor to enable users to create new DCRs, modify existing DCRs, and review all DCRs in the environment.",
-		"dataTypesDependencies": [],
-		"dataConnectorsDependencies": [],
-		"previewImagesFileNames": [
-			"Dcr-toolkit-Black.png",
-			"Dcr-toolkit-White.png"
-		],
-		"version": "1.2.0",
-		"title": "Data Collection Rule Toolkit",
-		"templateRelativePath": "DCR-Toolkit.json",
-		"subtitle": "",
-		"provider": "Microsoft Sentinel Community",
-		"support": {
-			"tier": "Community"
-		},
-		"author": {
-			"name": "Microsoft Sentinel Community"
-		},
-		"source": {
-			"kind": "Community"
-		},
-		"categories": {
-			"domains": [
-				"Data Collection"
-			]
-		}
-	},
-	{
-		"workbookKey": "NetskopeWorkbook",
-		"logoFileName": "Netskope_logo.svg",
-		"description": "Gain insights and comprehensive monitoring into Netskope events data by analyzing traffic and user activities.\nThis workbook provides insights into various Netskope events types such as Cloud Firewall, Network Private Access, Applications, Security Alerts as well as Web Transactions.\nYou can use this workbook to get visibility in to your Netskope Security Cloud and quickly identify threats, anamolies, traffic patterns, cloud application useage, blocked URL addresses and more.",
-		"dataTypesDependencies": [
-			"Netskope_Events_CL",
-			"Netskope_Alerts_CL",
-			"Netskope_WebTX_CL"
-		],
-		"dataConnectorsDependencies": [],
-		"previewImagesFileNames": [
-			"Netskope-ApplicationEvents-Black.png",
-			"Netskope-ApplicationEvents-White.png",
-			"Netskope-SecurityAlerts-DLP-Black.png",
-			"Netskope-SecurityAlerts-DLP-White.png",
-			"Netskope-NetworkEvents-CFW-Black.png",
-			"Netskope-NetworkEvents-CFW-White.png",
-			"Netskope-SecurityAlerts-Malsite-Black.png",
-			"Netskope-SecurityAlerts-Malsite-White.png",
-			"Netskope-NetworkEvents-NPA-Black.png",
-			"Netskope-NetworkEvents-NPA-White.png",
-			"Netskope-SecurityAlerts-Malware-White.png",
-			"Netskope-SecurityAlerts-Malware-Black.png",
-			"Netskope-SecurityAlerts-BehaviorAnalytics-Black.png",
-			"Netskope-SecurityAlerts-BehaviorAnalytics-White.png",
-			"Netskope-SecurityAlerts-Overview-Black.png",
-			"Netskope-SecurityAlerts-Overview-White.png",
-			"Netskope-SecurityAlerts-CompormisedCredentials-Black.png",
-			"Netskope-SecurityAlerts-CompromisedCredentials-White.png",
-			"Netskope-WebTransactions-Black.png",
-			"Netskope-WebTransactions-White.png"
-		],
-		"version": "1.0",
-		"title": "Netskope",
-		"templateRelativePath": "NetskopeEvents.json",
-		"subtitle": "",
-		"provider": "Netskope"
-	},
-	{
-		"workbookKey": "AIShield",
-		"logoFileName": "AIShield_Logo.svg",
-		"description": "Visualize events generated by AIShield. This workbook is dependent on a parser AIShield which is a part of the solution deployment.",
-		"dataTypesDependencies": [
-			"AIShield"
-		],
-		"dataConnectorsDependencies": [
-			"AIShield"
-		],
-		"previewImagesFileNames": [
-			"AIShieldBlack.png",
-			"AIShieldWhite.png"
-		],
-		"version": "1.0.0",
-		"title": "AIShield Workbook",
-		"templateRelativePath": "AIShield.json",
-		"subtitle": "",
-=======
->>>>>>> 064d905e
-		"provider": "Community"
-	},
-	{
-		"workbookKey": "AdvancedWorkbookConcepts",
-		"logoFileName": "Azure_Sentinel.svg",
-		"description": "Use this workbook to view and learn advanced concepts for workbooks in Azure Monitor and Microsoft Sentinel. Examples are provided in order to teach users how the concepts look, work, and are built.",
-		"dataTypesDependencies": [],
-		"dataConnectorsDependencies": [],
-		"previewImagesFileNames": [
-			"Advancedworkbookconcepts-Black.png",
-			"Advancedworkbookconcepts-White.png"
-		],
-		"version": "1.1.0",
-		"title": "Advanced Workbook Concepts",
-		"templateRelativePath": "AdvancedWorkbookConcepts.json",
-		"subtitle": "",
-		"provider": "Microsoft Sentinel Community",
-		"support": {
-			"tier": "Microsoft"
-<<<<<<< HEAD
-		},
-		"author": {
-			"name": "Microsoft Sentinel Community"
-=======
 		},
 		"author": {
 			"name": "Microsoft Sentinel Community"
@@ -7768,76 +6746,12 @@
 		},
 		"author": {
 			"name": "Microsoft Corporation"
->>>>>>> 064d905e
 		},
 		"source": {
 			"kind": "Community"
 		},
 		"categories": {
 			"domains": [
-<<<<<<< HEAD
-				"Workbooks",
-				"Reporting",
-				"Visualization"
-			]
-		}
-	},
-	{
-		"workbookKey": "NetCleanProActiveWorkbook",
-		"logoFileName": "NetCleanImpactLogo.svg",
-		"description": "This workbook provides insights on NetClean ProActive Incidents.",
-		"dataTypesDependencies": [
-			"Netclean_Incidents_CL"
-		],
-		"dataConnectorsDependencies": [
-			"Netclean_ProActive_Incidents"
-		],
-		"previewImagesFileNames": [
-			"NetCleanProActiveBlack1.png",
-			"NetCleanProActiveBlack2.png",
-			"NetCleanProActiveWhite1.png",
-			"NetCleanProActiveWhite2.png"
-		],
-		"version": "1.0.0",
-		"title": "NetClean ProActive",
-		"templateRelativePath": "NetCleanProActiveWorkbook.json",
-		"subtitle": "",
-		"provider": "NetClean"
-	},
-	{
-		"workbookKey": "AutomationHealth",
-		"logoFileName": "Azure_Sentinel.svg",
-		"description": "Have a holistic overview of your automation health, gain insights about failures, correlate Microsoft Sentinel health with Logic Apps diagnostics logs and deep dive automation details per incident",
-		"dataTypesDependencies": [
-			"SentinelHealth"
-		],
-		"dataConnectorsDependencies": [],
-		"previewImagesFileNames": [
-			"AutomationHealthBlack.png",
-			"AutomationHealthWhite.png"
-		],
-		"version": "2.0.0",
-		"title": "Automation health",
-		"templateRelativePath": "AutomationHealth.json",
-		"subtitle": "",
-		"provider": "Microsoft Sentinel Community"
-	},
-	{
-		"workbookKey": "PlaybooksHealth",
-		"logoFileName": "Azure_Sentinel.svg",
-		"description": "The workbook will provide you with deeper insights regarding the status, activity, and billing of each playbook. You can use the workbook's logic to monitor the general health of the playbooks.",
-		"dataTypesDependencies": [],
-		"dataConnectorsDependencies": [],
-		"previewImagesFileNames": [
-			"PlaybookHealthWhite.PNG",
-			"PlaybookHealthBlack.PNG"
-		],
-		"version": "1.0.0",
-		"title": "Playbooks health monitoring (preview)",
-		"templateRelativePath": "PlaybookHealth.json",
-		"subtitle": "",
-		"provider": "Microsoft Sentinel Community",
-=======
 				"IT Operations",
 				"Platform"
 			]
@@ -8297,482 +7211,6 @@
 		"templateRelativePath": "DoDZeroTrustWorkbook.json",
 		"subtitle": "",
 		"provider": "Microsoft",
->>>>>>> 064d905e
-		"support": {
-			"tier": "Microsoft"
-		},
-		"author": {
-<<<<<<< HEAD
-			"name": "Microsoft Corporation"
-=======
-			"name": "Lili Davoudian, Chhorn Lim, Jay Pelletier, Michael Crane"
->>>>>>> 064d905e
-		},
-		"source": {
-			"kind": "Community"
-		},
-		"categories": {
-			"domains": [
-<<<<<<< HEAD
-				"IT Operations",
-				"Platform"
-			]
-		}
-	},
-	{
-		"workbookKey": "CiscoSDWANWorkbook",
-		"logoFileName": "cisco-logo-72px.svg",
-		"description": "Cisco SD-WAN Workbook equips administrators with the necessary tools to implement robust security measures and stay ahead of emerging threats.By leveraging the insights and recommendations provided in the workbook, network administrators can effectively protect their SD-WAN infrastructure from potential vulnerabilities and ensure a secure and reliable network connectivity for their organization.",
-		"dataTypesDependencies": [
-			"Syslog",
-			"CiscoSDWANNetflow_CL"
-		],
-		"dataConnectorsDependencies": [
-			"CiscoSDWAN"
-		],
-		"previewImagesFileNames": [
-			"CiscoSDWANWhite1.png",
-			"CiscoSDWANWhite2.png",
-			"CiscoSDWANWhite3.png",
-			"CiscoSDWANBlack1.png",
-			"CiscoSDWANBlack2.png",
-			"CiscoSDWANBlack3.png"
-		],
-		"version": "1.0.0",
-		"title": "Cisco SD-WAN",
-		"templateRelativePath": "CiscoSDWAN.json",
-		"provider": "Cisco"
-	},
-	{
-		"workbookKey": "SAP-AuditControls",
-		"logoFileName": "SAPVMIcon.svg",
-		"description": "SAP -Audit Controls (Preview)",
-		"dataTypesDependencies": [
-			"SAPAuditLog"
-		],
-		"dataConnectorsDependencies": [
-			"SAP"
-		],
-		"previewImagesFileNames": [
-			""
-		],
-		"version": "1.0.0",
-		"title": "SAP -Audit Controls (Preview)",
-		"templateRelativePath": "SAP -Audit Controls (Preview).json",
-		"subtitle": "",
-		"provider": "Microsoft"
-	},
-	{
-		"workbookKey": "ZoomReports",
-		"logoFileName": "Azure_Sentinel.svg",
-		"description": "Visualize various details & visuals on Zoom Report data ingested though the solution. This also have a dependency on the parser which is available as a part of Zoom solution named Zoom",
-		"dataTypesDependencies": [
-			"Zoom"
-		],
-		"dataConnectorsDependencies": [
-			"Zoom Reports"
-		],
-		"previewImagesFileNames": [
-			"ZoomReportsBlack.png",
-			"ZoomReportsWhite.png"
-		],
-		"version": "1.0.0",
-		"title": "Zoom Reports",
-		"templateRelativePath": "ZoomReports.json",
-		"subtitle": "",
-		"provider": "Community"
-	},
-	{
-		"workbookKey": "InsiderRiskManagementWorkbook",
-		"logoFileName": "Azure_Sentinel.svg",
-		"description": "The Microsoft Insider Risk Management Workbook integrates telemetry from 25+ Microsoft security products to provide actionable insights into insider risk management. Reporting tools provide “Go to Alert” links to provide deeper integration between products and a simplified user experience for exploring alerts. ",
-		"dataTypesDependencies": [
-			"SigninLogsSigninLogs",
-			"AuditLogs",
-			"AzureActivity",
-			"OfficeActivity",
-			"InformationProtectionLogs_CL",
-			"SecurityIncident"
-		],
-		"dataConnectorsDependencies": [],
-		"previewImagesFileNames": [
-			"InsiderRiskManagementBlack.png",
-			"InsiderRiskManagementWhite.png"
-		],
-		"version": "1.0.0",
-		"title": "Insider Risk Management",
-		"templateRelativePath": "InsiderRiskManagement.json",
-		"subtitle": "",
-		"provider": "Microsoft"
-	},
-	{
-		"workbookKey": "Fortiweb-workbook",
-		"logoFileName": "Azure_Sentinel.svg",
-		"description": "This workbook depends on a parser based on a Kusto Function to work as expected [**Fortiweb**](https://aka.ms/sentinel-FortiwebDataConnector-parser) which is deployed with the Microsoft Sentinel Solution.",
-		"dataTypesDependencies": [
-			"CommonSecurityLog"
-		],
-		"dataConnectorsDependencies": [
-			"FortinetFortiWeb"
-		],
-		"previewImagesFileNames": [
-			""
-		],
-		"version": "1.0.0",
-		"title": "Fortiweb-workbook",
-		"templateRelativePath": "Fortiweb-workbook.json",
-		"subtitle": "",
-		"provider": "Microsoft"
-	},
-	{
-		"workbookKey": "WebSessionEssentialsWorkbook",
-		"logoFileName": "Azure_Sentinel.svg",
-		"description": "The 'Web Session Essentials' workbook provides real-time insights into activity and potential threats in your network. This workbook is designed for network teams, security architects, analysts, and consultants to monitor, identify and investigate threats on Web servers, Web Proxies and Web Security Gateways assets. This Workbook gives a summary of analysed web traffic and helps with threat analysis and investigating suspicious http traffic.",
-		"dataTypesDependencies": [],
-		"dataConnectorsDependencies": [],
-		"previewImagesFileNames": [
-			"WebSessionEssentialsWorkbookWhite.png",
-			"WebSessionEssentialsWorkbookBlack.png"
-		],
-		"version": "1.0.0",
-		"title": "Web Session Essentials Workbook",
-		"templateRelativePath": "WebSessionEssentials.json",
-		"subtitle": "",
-		"provider": "Microsoft"
-	},
-	{
-		"workbookKey": "IslandAdminAuditOverview",
-		"logoFileName": "island.svg",
-		"description": "This workbook provides a view into the activities of administrators in the Island Management Console.",
-		"dataTypesDependencies": [],
-		"dataConnectorsDependencies": [],
-		"previewImagesFileNames": [
-			""
-		],
-		"version": "1.0.0",
-		"title": "Island Admin Audit Overview",
-		"templateRelativePath": "IslandAdminAuditOverview.json",
-		"subtitle": "",
-		"provider": "Island"
-	},
-	{
-		"workbookKey": "IslandUserActivityOverview",
-		"logoFileName": "island.svg",
-		"description": "This workbook provides a view into the activities of users while using the Island Enterprise Browser.",
-		"dataTypesDependencies": [],
-		"dataConnectorsDependencies": [],
-		"previewImagesFileNames": [
-			""
-		],
-		"version": "1.0.0",
-		"title": "Island User Activity Overview",
-		"templateRelativePath": "IslandUserActivityOverview.json",
-		"subtitle": "",
-		"provider": "Island"
-	},
-	{
-		"workbookKey": "BloodHoundEnterpriseAttackPathWorkbook",
-		"logoFileName": "BHE_Logo.svg",
-		"description": "Gain insights into BloodHound Enterprise attack paths.",
-		"dataTypesDependencies": [
-			"BloodHoundEnterprise"
-		],
-		"dataConnectorsDependencies": [
-			"BloodHoundEnterprise"
-		],
-		"previewImagesFileNames": [
-			""
-		],
-		"version": "1.0",
-		"title": "BloodHound Enterprise Attack Paths",
-		"templateRelativePath": "BloodHoundEnterpriseAttackPath.json",
-		"subtitle": "",
-		"provider": "SpecterOps"
-	},
-	{
-		"workbookKey": "BloodHoundEnterprisePostureWorkbook",
-		"logoFileName": "BHE_Logo.svg",
-		"description": "Gain insights into BloodHound Enterprise domain posture.",
-		"dataTypesDependencies": [
-			"BloodHoundEnterprise"
-		],
-		"dataConnectorsDependencies": [
-			"BloodHoundEnterprise"
-		],
-		"previewImagesFileNames": [
-			""
-		],
-		"version": "1.0",
-		"title": "BloodHound Enterprise Posture",
-		"templateRelativePath": "BloodHoundEnterprisePosture.json",
-		"subtitle": "",
-		"provider": "SpecterOps"
-	},
-	{
-		"workbookKey": "BitSightWorkbook",
-		"logoFileName": "BitSight.svg",
-		"description": "Gain insights into BitSight data.",
-		"dataTypesDependencies": [
-			"Alerts_data_CL",
-			"BitsightBreaches_data_CL",
-			"BitsightCompany_details_CL",
-			"BitsightCompany_rating_details_CL",
-			"BitsightDiligence_historical_statistics_CL",
-			"BitsightDiligence_statistics_CL",
-			"BitsightFindings_summary_CL",
-			"BitsightFindings_data_CL",
-			"BitsightGraph_data_CL",
-			"BitsightIndustrial_statistics_CL",
-			"BitsightObservation_statistics_CL"
-		],
-		"dataConnectorsDependencies": [
-			"BitSightDatConnector"
-		],
-		"previewImagesFileNames": [
-			"BitSightWhite1.png",
-			"BitSightBlack1.png"
-		],
-		"version": "1.0.0",
-		"title": "BitSight",
-		"templateRelativePath": "BitSightWorkbook.json",
-		"subtitle": "",
-		"provider": "BitSight"
-	},
-	{
-		"workbookKey": "VectraXDR",
-		"logoFileName": "",
-		"description": "This workbook provides visualization of Audit, Detections, Entity Scoring, Lockdown and Health data.",
-		"dataTypesDependencies": [
-			"Audits_Data_CL",
-			"Detections_Data_CL",
-			"Entity_Scoring_Data_CL",
-			"Lockdown_Data_CL",
-			"Health_Data_CL"
-		],
-		"dataConnectorsDependencies": [
-			"VectraDataConnector"
-		],
-		"previewImagesFileNames": [
-			"VectraXDRWhite1.png",
-			"VectraXDRWhite2.png",
-			"VectraXDRWhite3.png",
-			"VectraXDRWhite4.png",
-			"VectraXDRWhite5.png",
-			"VectraXDRBlack1.png",
-			"VectraXDRBlack2.png",
-			"VectraXDRBlack3.png",
-			"VectraXDRBlack4.png",
-			"VectraXDRBlack5.png"
-		],
-		"version": "2.0.0",
-		"title": "Vectra XDR",
-		"templateRelativePath": "VectraXDR.json",
-		"subtitle": "",
-		"provider": "Vectra"
-	},
-	{
-		"workbookKey": "CloudflareWorkbook",
-		"logoFileName": "cloudflare.svg",
-		"description": "Gain insights into Cloudflare events. You will get visibility on your Cloudflare web traffic, security, reliability.",
-		"dataTypesDependencies": [
-			"Cloudflare_CL"
-		],
-		"dataConnectorsDependencies": [
-			"CloudflareDataConnector"
-		],
-		"previewImagesFileNames": [
-			"CloudflareOverviewWhite01.png",
-			"CloudflareOverviewWhite02.png",
-			"CloudflareOverviewBlack01.png",
-			"CloudflareOverviewBlack02.png"
-		],
-		"version": "1.0",
-		"title": "Cloudflare",
-		"templateRelativePath": "Cloudflare.json",
-		"subtitle": "",
-		"provider": "Cloudflare"
-	},
-	{
-		"workbookKey": "CofenseIntelligenceWorkbook",
-		"logoFileName": "CofenseTriage.svg",
-		"description": "This workbook provides visualization of Cofense Intelligence threat indicators which are ingested in the Microsoft Sentinel Threat intelligence.",
-		"dataTypesDependencies": [
-			"ThreatIntelligenceIndicator",
-			"Malware_Data"
-		],
-		"dataConnectorsDependencies": [
-			"CofenseIntelligenceDataConnector"
-		],
-		"previewImagesFileNames": [
-			"CofenseIntelligenceWhite1.png",
-			"CofenseIntelligenceBlack1.png"
-		],
-		"version": "1.0",
-		"title": "CofenseIntelligenceThreatIndicators",
-		"templateRelativePath": "CofenseIntelligenceThreatIndicators.json",
-		"subtitle": "",
-		"provider": "Cofense"
-	},
-	{
-		"workbookKey": "EgressDefendMetricWorkbook",
-		"logoFileName": "Egress-logo.svg",
-		"description": "A workbook providing insights into Egress Defend.",
-		"dataTypesDependencies": [
-			"EgressDefend_CL"
-		],
-		"previewImagesFileNames": [
-			"EgressDefendMetricWorkbookBlack01.png",
-			"EgressDefendMetricWorkbookWhite01.png"
-		],
-		"version": "1.0.0",
-		"title": "Egress Defend Insights",
-		"templateRelativePath": "DefendMetrics.json",
-		"subtitle": "Defend Metrics",
-		"provider": "Egress Software Technologies"
-	},
-	{
-		"workbookKey": "UserWorkbook-alexdemichieli-github-update-1",
-		"logoFileName": "GitHub.svg",
-		"description": "Gain insights to GitHub activities that may be interesting for security.",
-		"dataTypesDependencies": [
-			"GitHubAuditLogPolling_CL"
-		],
-		"dataConnectorsDependencies": [
-			"GitHubEcAuditLogPolling"
-		],
-		"previewImagesFileNames": [
-			""
-		],
-		"version": "1.0.0",
-		"title": "GitHub Security",
-		"templateRelativePath": "GitHubAdvancedSecurity.json",
-		"subtitle": "",
-		"provider": "Microsoft"
-	},
-	{
-		"workbookKey": "SalemDashboard",
-		"logoFileName": "salem_logo.svg",
-		"description": "Monitor Salem Performance",
-		"dataTypesDependencies": [
-			"SalemAlerts_CL"
-		],
-		"dataConnectorsDependencies": [],
-		"previewImagesFileNames": [
-			""
-		],
-		"version": "1.0.0",
-		"title": "Salem Alerts Workbook",
-		"templateRelativePath": "SalemDashboard.json",
-		"subtitle": "",
-		"provider": "SalemCyber"
-	},
-	{
-		"workbookKey": "MimecastAuditWorkbook",
-		"logoFileName": "Mimecast.svg",
-		"description": "A workbook providing insights into Mimecast Audit.",
-		"dataTypesDependencies": [
-			"MimecastAudit_CL"
-		],
-		"previewImagesFileNames": [
-			"MimecastAuditBlack1.png",
-			"MimecastAuditBlack2.png",
-			"MimecastAuditWhite1.png",
-			"MimecastAuditWhite2.png"
-		],
-		"version": "1.0.0",
-		"title": "MimecastAudit",
-		"templateRelativePath": "MimecastAudit.json",
-		"subtitle": "Mimecast Audit",
-		"provider": "Mimecast"
-	},
-	{
-		"workbookKey": "MailGuard365Workbook",
-		"logoFileName": "MailGuard365_logo.svg",
-		"description": "MailGuard 365 Workbook",
-		"dataTypesDependencies": [
-			"MailGuard365_Threats_CL"
-		],
-		"dataConnectorsDependencies": [
-			"MailGuard365"
-		],
-		"previewImagesFileNames": [
-			"MailGuard365WorkbookWhite1.png",
-			"MailGuard365WorkbookWhite2.png",
-			"MailGuard365WorkbookBlack1.png",
-			"MailGuard365WorkbookBlack2.png"
-		],
-		"version": "1.0.0",
-		"title": "MailGuard365",
-		"templateRelativePath": "MailGuard365Dashboard.json",
-		"subtitle": "",
-		"provider": "MailGuard 365"
-	},
-	{
-		"workbookKey": "MimecastTIRegionalWorkbook",
-		"logoFileName": "Mimecast.svg",
-		"description": "A workbook providing insights into Mimecast Regional Threat indicator.",
-		"dataTypesDependencies": [
-			"ThreatIntelligenceIndicator"
-		],
-		"dataConnectorsDependencies": [
-			"MimecastTIRegionalConnectorAzureFunctions"
-		],
-		"previewImagesFileNames": [
-			"MimecastTIReginalWhite.png",
-			"MimecastTIRegionalBlack.png"
-		],
-		"version": "1.0.0",
-		"title": "MimecastTIRegional",
-		"templateRelativePath": "MimecastTIRegional.json",
-		"subtitle": "Mimecast TI Regional",
-		"provider": "Mimecast"
-	},
-	{
-		"workbookKey": "DataminrPulseAlerts",
-		"logoFileName": "DataminrPulse.svg",
-		"description": "This Workbook provides insight into the data coming from DataminrPulse.",
-		"dataTypesDependencies": [
-			"DataminrPulse_Alerts_CL"
-		],
-		"dataConnectorsDependencies": [
-			"DataminrPulseAlerts"
-		],
-		"previewImagesFileNames": [
-			"DataminrPulseAlertsBlack1.png",
-			"DataminrPulseAlertsBlack2.png",
-			"DataminrPulseAlertsBlack3.png",
-			"DataminrPulseAlertsBlack4.png",
-			"DataminrPulseAlertsBlack5.png",
-			"DataminrPulseAlertsWhite1.png",
-			"DataminrPulseAlertsWhite2.png",
-			"DataminrPulseAlertsWhite3.png",
-			"DataminrPulseAlertsWhite4.png",
-			"DataminrPulseAlertsWhite5.png"
-		],
-		"version": "1.0.0",
-		"title": "Dataminr Pulse Alerts",
-		"templateRelativePath": "DataminrPulseAlerts.json",
-		"provider": "Dataminr"
-	},
-	{
-		"workbookKey": "DoDZeroTrustWorkbook",
-		"logoFileName": "",
-		"description": "This workbook solution provides an intuitive, customizable, framework intended to help track/report Zero Trust implementation in accordance with the latest DoD Zero Trust Strategy.",
-		"dataTypesDependencies": [],
-		"dataConnectorsDependencies": [],
-		"previewImagesFileNames": [
-			"DoDZeroTrustWorkbook1Black.png",
-			"DoDZeroTrustWorkbook2Black.png",
-			"DoDZeroTrustWorkbook3Black.png",
-			"DoDZeroTrustWorkbook1White.png",
-			"DoDZeroTrustWorkbook2White.png",
-			"DoDZeroTrustWorkbook3White.png"
-		],
-		"version": "1.1.0",
-		"title": "DoD Zero Trust Strategy Workbook",
-		"templateRelativePath": "DoDZeroTrustWorkbook.json",
-		"subtitle": "",
-		"provider": "Microsoft",
 		"support": {
 			"tier": "Microsoft"
 		},
@@ -8789,13 +7227,6 @@
 		}
 	},
 	{
-=======
-				"IT Operations"
-			]
-		}
-	},
-	{
->>>>>>> 064d905e
 		"workbookKey": "GreyNoiseIntellegenceOverviewWorkbook",
 		"logoFileName": "greynoise_logomark_black.svg",
 		"description": "This workbook provides visualization of GreyNoise Intelligence threat indicators which are ingested in the Microsoft Sentinel Threat intelligence.",
