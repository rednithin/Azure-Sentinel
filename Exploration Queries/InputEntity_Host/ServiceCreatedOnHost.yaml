Id: 6537a8c3-a269-4b2f-8c70-3824c23fef7b
DisplayName: Services created on host
Description: Any service created on a given host during the time of or recently after compromise (set time range to +-6h when running the query)
InputEntityType: Host
InputFields:
  - HostName
OutputEntityTypes:
  - Process
QueryPeriodBefore: 6h
QueryPeriodAfter: 6h
DataSources:
  - Event
Tactics:
  - Persistence
  - Discovery
  - LateralMovement
  - Collection
query: |

  let GetServiceCreationsOnHost = (v_Host_HostName:string){
  Event
  // 7045: A service was installed in the system
  | where EventID == 7045
  | where Computer =~ v_Host_HostName
  | extend EventDataParse = parse_xml(EventData)
  | extend Process_Aux_ServiceName = tostring(EventDataParse.DataItem.EventData.Data[0]['#text'])
  | extend ImagePath = tostring(EventDataParse.DataItem.EventData.Data[1]['#text'])
  | extend ServiceType = tostring(EventDataParse.DataItem.EventData.Data[2]['#text'])
  | extend StartType = tostring(EventDataParse.DataItem.EventData.Data[3]['#text'])
  | extend ServiceAccount = tostring(EventDataParse.DataItem.EventData.Data[4]['#text'])
<<<<<<< HEAD
  | where ImagePath !has '\\ProgramData\\Microsoft\\Windows Defender\\Definition Updates\\'
=======
  | where ImagePath !has '\\ProgramData\\Microsoft\\Windows Defender\\Definition Updates\\' 
>>>>>>> 375a0896
  and ImagePath !has '\\Packages\\Plugins\\Microsoft.EnterpriseCloud.Monitoring.MicrosoftMonitoringAgent\\'
  and not(ImagePath has '\\WindowsAzure\\GuestAgent_' and ImagePath has '\\Telemetry\\WindowsAzureTelemetryService.exe')
  and not(ImagePath has '\\WindowsAzure\\GuestAgent_' and ImagePath has '\\GuestAgent\\WindowsAzureGuestAgent.exe')
  | extend Process_Aux_Service_info = pack('ServiceName', Process_Aux_ServiceName, 'ServiceType', ServiceType, 'StartType', StartType, 'ServiceAccount', ServiceAccount)
  | project TimeGenerated, Computer, UserName, Process_Aux_ServiceName, ImagePath, Process_Aux_Service_info
  | project-rename Process_Host_UnstructuredName=Computer, Process_Account_UnstructuredName=UserName, Process_ImageFile_FullPath=ImagePath, Process_CreationTimeUtc=TimeGenerated
  | top 10 by Process_CreationTimeUtc desc nulls last
  };
  // change <HostName> value below
  GetServiceCreationsOnHost('<HostName>')<|MERGE_RESOLUTION|>--- conflicted
+++ resolved
@@ -18,7 +18,7 @@
 query: |
 
   let GetServiceCreationsOnHost = (v_Host_HostName:string){
-  Event
+  Event 
   // 7045: A service was installed in the system
   | where EventID == 7045
   | where Computer =~ v_Host_HostName
@@ -28,13 +28,9 @@
   | extend ServiceType = tostring(EventDataParse.DataItem.EventData.Data[2]['#text'])
   | extend StartType = tostring(EventDataParse.DataItem.EventData.Data[3]['#text'])
   | extend ServiceAccount = tostring(EventDataParse.DataItem.EventData.Data[4]['#text'])
-<<<<<<< HEAD
-  | where ImagePath !has '\\ProgramData\\Microsoft\\Windows Defender\\Definition Updates\\'
-=======
   | where ImagePath !has '\\ProgramData\\Microsoft\\Windows Defender\\Definition Updates\\' 
->>>>>>> 375a0896
   and ImagePath !has '\\Packages\\Plugins\\Microsoft.EnterpriseCloud.Monitoring.MicrosoftMonitoringAgent\\'
-  and not(ImagePath has '\\WindowsAzure\\GuestAgent_' and ImagePath has '\\Telemetry\\WindowsAzureTelemetryService.exe')
+  and not(ImagePath has '\\WindowsAzure\\GuestAgent_' and ImagePath has '\\Telemetry\\WindowsAzureTelemetryService.exe')  
   and not(ImagePath has '\\WindowsAzure\\GuestAgent_' and ImagePath has '\\GuestAgent\\WindowsAzureGuestAgent.exe')
   | extend Process_Aux_Service_info = pack('ServiceName', Process_Aux_ServiceName, 'ServiceType', ServiceType, 'StartType', StartType, 'ServiceAccount', ServiceAccount)
   | project TimeGenerated, Computer, UserName, Process_Aux_ServiceName, ImagePath, Process_Aux_Service_info
