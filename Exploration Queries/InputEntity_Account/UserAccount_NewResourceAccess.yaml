Id: 82cdcee5-cc2e-4e9f-a235-357159c60c8c
DisplayName: User account new resource access
Description: Hosts a given user performed resource access to for the first time in the last 30 days
InputEntityType: Account
InputFields:
  - Name
OutputEntityTypes:
  - Host
QueryPeriodBefore: 1d
QueryPeriodAfter: 1d
DataSources:
  - BehaviorAnalytics
Tactics:
  - Collection
  - LateralMovement
query: |

  let GetAllNewResourceAccessForUser = (v_Account_Name:string, v_Account_Sid:string, v_Account_AadUserId:string)
  {
    BehaviorAnalytics
    | extend v_Account_Name = case(
        v_Account_Name has '@' and v_Account_Name has '\\', tostring(split(tostring(split(v_Account_Name, '\\')[1]),'@')[0]),
        v_Account_Name has '@', tostring(split(v_Account_Name, '@')[0]),
        v_Account_Name has '\\', tostring(split(v_Account_Name, '\\')[1]),
        v_Account_Name)
<<<<<<< HEAD
    | where ActionType == "ResourceAccess" and
            tobool(ActivityInsights.FirstTimeUserConnectedToDestinationDevice) and
            (
                (isnotempty(UserName) and UserName =~ v_Account_Name) or
                (isnotempty(UsersInsights.AccountObjectId) and UsersInsights.AccountObjectId == v_Account_AadUserId) or
                (isnotempty(UsersInsights.OnPremSid) and UsersInsights.OnPremSid =~ v_Account_Sid)
=======
    | where ActionType == "ResourceAccess" and 
            tobool(ActivityInsights.FirstTimeUserLoggedOnToDevice) and 
            (
                (isnotempty(UserName) and UserName =~ v_Account_Name) or                                                  
                (isnotempty(UsersInsights.AccountObjectId) and UsersInsights.AccountObjectId == v_Account_AadUserId) or   
                (isnotempty(UsersInsights.OnPremisesSID) and UsersInsights.OnPremisesSID =~ v_Account_Sid)
>>>>>>> 375a0896
            )
    | extend device_info = pack('DevicesInsights', DevicesInsights, 'ActivityInsights', ActivityInsights)
    | project Host_Aux_TimeGenerated = TimeGenerated,
              Host_UnstructuredName = DestinationDevice,
              Host_Aux_Insights = device_info,
              Account_Name = UserName,
              Account_Sid = v_Account_Sid,
              Account_AadUserId = UsersInsights.AccountObjectId,
              Account_Aux_Insights = UsersInsights
    | top 10 by Host_Aux_TimeGenerated asc nulls last
  };
  GetAllNewResourceAccessForUser('<Name>', '<Sid>', '<AadUserId>')<|MERGE_RESOLUTION|>--- conflicted
+++ resolved
@@ -1,5 +1,5 @@
 Id: 82cdcee5-cc2e-4e9f-a235-357159c60c8c
-DisplayName: User account new resource access
+DisplayName: User account new resource access 
 Description: Hosts a given user performed resource access to for the first time in the last 30 days
 InputEntityType: Account
 InputFields:
@@ -23,21 +23,12 @@
         v_Account_Name has '@', tostring(split(v_Account_Name, '@')[0]),
         v_Account_Name has '\\', tostring(split(v_Account_Name, '\\')[1]),
         v_Account_Name)
-<<<<<<< HEAD
-    | where ActionType == "ResourceAccess" and
-            tobool(ActivityInsights.FirstTimeUserConnectedToDestinationDevice) and
-            (
-                (isnotempty(UserName) and UserName =~ v_Account_Name) or
-                (isnotempty(UsersInsights.AccountObjectId) and UsersInsights.AccountObjectId == v_Account_AadUserId) or
-                (isnotempty(UsersInsights.OnPremSid) and UsersInsights.OnPremSid =~ v_Account_Sid)
-=======
     | where ActionType == "ResourceAccess" and 
             tobool(ActivityInsights.FirstTimeUserLoggedOnToDevice) and 
             (
                 (isnotempty(UserName) and UserName =~ v_Account_Name) or                                                  
                 (isnotempty(UsersInsights.AccountObjectId) and UsersInsights.AccountObjectId == v_Account_AadUserId) or   
                 (isnotempty(UsersInsights.OnPremisesSID) and UsersInsights.OnPremisesSID =~ v_Account_Sid)
->>>>>>> 375a0896
             )
     | extend device_info = pack('DevicesInsights', DevicesInsights, 'ActivityInsights', ActivityInsights)
     | project Host_Aux_TimeGenerated = TimeGenerated,
