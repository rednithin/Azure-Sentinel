--- conflicted
+++ resolved
@@ -1,727 +1,724 @@
-#! /usr/local/bin/python3
-# ----------------------------------------------------------------------------
-# Copyright (c) Microsoft Corporation. All rights reserved.
-# ----------------------------------------------------------------------------
-# This script is used to troubleshoot the process of sending CEF messages to the
-# workspace.
-# In this script we check the configuration of the daemon and the OMS linux agent.
-# We send mock data to validate correctness of the pipeline
-# Supported OS:
-#   64-bit
-#       CentOS 6 and 7
-#       Amazon Linux 2017.09
-#       Oracle Linux 6 and 7
-#       Red Hat Enterprise Linux Server 6 and 7
-#       Debian GNU/Linux 8 and 9
-#       Ubuntu Linux 14.04 LTS, 16.04 LTS and 18.04 LTS
-#       SUSE Linux Enterprise Server 12
-#   32-bit
-#       CentOS 6
-#       Oracle Linux 6
-#       Red Hat Enterprise Linux Server 6
-#       Debian GNU/Linux 8 and 9
-#       Ubuntu Linux 14.04 LTS and 16.04 LTS
-# For more information please check the OMS-Agent-for-Linux documentation.
-#
-# Daemon versions:
-#   Syslog-ng: 2.1 - 3.22.1
-#   Rsyslog: v8
-import sys
-import select
-import subprocess
-import time
-
-daemon_port = "514"
-agent_port = "25226"
-rsyslog_security_config_omsagent_conf_content_tokens = ["if", "contains", "then", "@127.0.0.1:25226", "CEF:", "ASA-"]
-rh_firewalld_agent_exception_tokens = ["INPUT", "tcp", "--dport", "25226", "ACCEPT"]
-syslog_ng_security_config_omsagent_conf_content_tokens = ["f_oms_filter", "oms_destination", "port(25226)", "tcp",
-                                                          "source", "s_src", "oms_destination"]
-oms_agent_configuration_content_tokens = [daemon_port, "127.0.0.1"]
-oms_agent_process_name = "opt/microsoft/omsagent"
-oms_agent_plugin_securiy_config = '/opt/microsoft/omsagent/plugin/security_lib.rb'
-oms_agent_field_mapping_configuration = '/opt/microsoft/omsagent/plugin/filter_syslog_security.rb'
-<<<<<<< HEAD
-oms_agent_omsconfig_directory = "/etc/opt/omi/conf/omsconfig/"
-=======
-oms_agent_selinux_documentation = "https://docs.microsoft.com/azure/azure-monitor/platform/agent-linux"
->>>>>>> b3c27772
-syslog_log_dir = ["/var/log/syslog", "/var/log/messages"]
-red_hat_rsyslog_security_enhanced_linux_documentation = "https://access.redhat.com/documentation/en-us/red_hat_enterprise_linux/8/html/using_selinux/index"
-red_hat_security_enhanced_permanent_documentation = "https://access.redhat.com/documentation/en-us/red_hat_enterprise_linux/8/html/using_selinux/changing-selinux-states-and-modes_using-selinux#changing-selinux-modes_changing-selinux-states-and-modes"
-rsyslog_daemon_forwarding_configuration_path = "/etc/rsyslog.d/security-config-omsagent.conf"
-syslog_ng_daemon_forwarding_configuration_path = "/etc/syslog-ng/conf.d/security-config-omsagent.conf"
-rsyslog_daemon_forwarding_configuration_dir_path = "/etc/rsyslog.d/"
-syslog_ng_daemon_forwarding_configuration_dir_path = "/etc/syslog-ng/conf.d/"
-rsyslog_daemon_name = "rsyslog.d"
-rsyslog_process_name = "rsyslogd"
-syslog_ng_process_name = "syslog-ng"
-syslog_ng_default_config_path = "/etc/syslog-ng/syslog-ng.conf"
-syslog_ng_documantation_path = "https://www.syslog-ng.com/technical-documents/doc/syslog-ng-open-source-edition/3.26/administration-guide/34#TOPIC-1431029"
-rsyslog_documantation_path = "https://www.rsyslog.com/doc/master/configuration/actions.html"
-log_forwarder_deployment_documentation = "https://docs.microsoft.com/azure/sentinel/connect-cef-agent?tabs=rsyslog"
-tcpdump_time_restriction = 60
-portal_auto_sync_disable_file = "/etc/opt/omi/conf/omsconfig/omshelper_disable"
-
-def print_error(input_str):
-    print("\033[1;31;40m" + input_str + "\033[0m")
-
-
-def print_ok(input_str):
-    print("\033[1;32;40m" + input_str + "\033[0m")
-
-
-def print_warning(input_str):
-    print("\033[1;33;40m" + input_str + "\033[0m")
-
-
-def print_notice(input_str):
-    print("\033[0;30;47m" + input_str + "\033[0m")
-
-
-def print_command_response(input_str):
-    print("\033[1;34;40m" + input_str + "\033[0m")
-
-
-def get_mock_message(index):
-    fixed_message = "0|TestCommonEventFormat|MOCK|common=event-format-test|end|TRAFFIC|1|rt=$common=event-formatted-receive_time deviceExternalId=0002D01655 src=1.1.1.1 dst=2.2.2.2 sourceTranslatedAddress=1.1.1.1 destinationTranslatedAddress=3.3.3.3 cs1Label=Rule cs1=CEF_TEST_InternetDNS "
-    return fixed_message + "|data" + str(index) + "=example"
-
-
-def send_cef_message_local(port, amount):
-    try:
-        for index in range(0, amount):
-            message_to_send = get_mock_message(index)
-            command_tokens = ["logger", "-p", "local4.warn", "-t", "CEF:", message_to_send, "-P", str(port), "-n",
-                              "127.0.0.1"]
-            logger = subprocess.Popen(command_tokens, stdout=subprocess.PIPE)
-            o, e = logger.communicate()
-            if e is not None:
-                print_error("Error could not send cef mock message")
-        return
-    except OSError:
-        print_warning(
-            "Warning: Could not execute \'logger\' command which is a part of the syslog daemon this means that no mock message was sent to your workspace.")
-
-
-def check_red_hat_firewall_issue():
-    '''
-    Checking if a firewall is found on the device if firewall was found,
-        trying to see if the agent port was added as exception
-            if so restart the firewall
-    :return:
-    '''
-    print_notice("Checking if firewalld is installed.")
-    print_notice("systemctl status firewalld")
-    firewall_status = subprocess.Popen(["systemctl", "status", "firewalld"], stdout=subprocess.PIPE)
-    o, e = firewall_status.communicate()
-    if e is not None:
-        print_error("Error: could not check CentOS / RHEL 7 firewalld status.")
-    else:
-        if "running" in str(o):
-            print_warning(
-                "Warning: you have a firewall running on your linux machine this can prevent communication between the syslog daemon and the omsagent.")
-            print_notice("Checking if firewall has exception for omsagent port [" + agent_port + "]")
-            if validate_rh_firewall_exception():
-                print_ok("Found exception in the firewalld for the omsagent port.[" + agent_port + "]")
-            else:
-                print_warning("Warning: no exception found for omsagent in the firewall")
-                print_warning(
-                    "You can add exception for the agent port[" + agent_port + "] by using the following commands:")
-                print_warning("Add exception:")
-                print_notice("sudo firewall-cmd --direct --permanent --add-rule ipv4 filter INPUT 0 -p tcp --dport " + agent_port + "  -j ACCEPT")
-                print_warning("Reload the firewall:")
-                print_notice("sudo firewall-cmd --reload")
-                print_warning("Validate the exception was added in the configuration:")
-                print_notice("sudo firewall-cmd --direct --get-rules ipv4 filter INPUT")
-                print_warning("You can disable your firewall by using this command - not recommended:")
-                print_notice("sudo systemctl stop firewalld")
-
-
-def validate_rh_firewall_exception():
-    '''
-    Validating that a firewall rule with the agents port as an exception exists
-    :return: True if exception was found, False otherwise
-    '''
-    iptables = subprocess.Popen(["sudo", "iptables-save"], stdout=subprocess.PIPE)
-    grep = subprocess.Popen(["sudo", "grep", agent_port], stdin=iptables.stdout, stdout=subprocess.PIPE)
-    o, e = grep.communicate()
-    if e is not None or o is None:
-        # either an error running the command or no rules exist
-        return False
-    else:
-        content = o.decode(encoding='UTF-8')
-        rules = content.split('\n')
-        for rule in rules:
-            # reviewing all rules until a match is found
-            is_exception = True
-            for token in rh_firewalld_agent_exception_tokens:
-                # comparing expected rule tokens with existing rule key words
-                if token not in rule:
-                    # not an exception- exit loop and move to next rule
-                    is_exception = False
-                    break
-            if is_exception:
-                return True
-        return False
-
-
-def restart_red_hat_firewall_d():
-    '''
-    Method for restarting the firewall_d
-    :return:
-    '''
-    print("Trying to restart firewall_d")
-    print_notice("sudo firewall-cmd --reload")
-    restart = subprocess.Popen(["sudo", "firewall-cmd", "--reload"], stdout=subprocess.PIPE)
-    o, e = restart.communicate()
-    time.sleep(2)
-    if e is not None:
-        print_error("Error: could not get /etc/firewalld/zones/public.xml file holding firewall exceptions.")
-    else:
-        print_ok("Restarted firewalld.")
-
-
-def security_enhanced_linux_enabled():
-    print("Checking if security enhanced linux is enabled")
-    print_notice("getenforce")
-    command_tokens = ["sudo", "getenforce"]
-    getenforce_command = subprocess.Popen(command_tokens, stdout=subprocess.PIPE)
-    o, e = getenforce_command.communicate()
-    if e is not None or getenforce_command.returncode != 0:
-        print_error("Could not execute \'getenforce\' to check if security enhanced linux is enabled")
-        print_notice("please install \'policycoreutils\' package and run the troubleshoot script again")
-    else:
-        if o == 'Enforcing\n':
-                return True
-        return False
-
-
-def security_enhanced_linux():
-    if security_enhanced_linux_enabled() is True:
-        print_warning(
-            "Security enhanced linux is in Enforcing mode.\n"
-            "This is not supported by the OMS Agent and can harm the communication with it.\n"
-            "For more information: " + oms_agent_selinux_documentation)
-        print_notice("To set SELinux to Permissive mode use elevated privileges to perform the following:")
-        print_notice("Run the following command to temporarily change SELinux to permissive mode: \"setenforce 0\"")
-        print_notice("Please restart the syslog daemon running on your machine")
-        print_notice("In order to make changes permanent please visit: " + red_hat_security_enhanced_permanent_documentation)
-        print_notice("For more information on SELinux: " + red_hat_rsyslog_security_enhanced_linux_documentation)
-    else:
-        pass
-
-
-def rsyslog_get_cef_log_counter():
-    '''
-    Count using tac and wc -l the amount of CEF messages arrived and see it is in increasing
-    count
-    :return:
-    '''
-    print("Validating the CEF\\ASA logs are received and are in the correct format when received by syslog daemon")
-    print_notice("sudo tac /var/log/syslog")
-    tac = subprocess.Popen(["sudo", "tac", syslog_log_dir[0]], stdout=subprocess.PIPE)
-    grep = subprocess.Popen(["grep", "-E", "CEF\|ASA"], stdin=tac.stdout, stdout=subprocess.PIPE)
-    count_lines = subprocess.Popen(["wc", "-l"], stdin=grep.stdout, stdout=subprocess.PIPE)
-    o, e = count_lines.communicate()
-    output = o.decode(encoding='UTF-8')
-    if e is None:
-        print("Located " + str(output) + " CEF\\ASA messages")
-        return int(output)
-    elif "No such file or directory" in output:
-        print("Validating the CEF\\ASA logs are received and are in the correct format when received by syslog daemon")
-        print_notice("sudo tac /var/log/messages")
-        tac = subprocess.Popen(["sudo", "tac", syslog_log_dir[1]], stdout=subprocess.PIPE)
-        grep = subprocess.Popen(["grep", "-E", "CEF\|ASA"], stdin=tac.stdout, stdout=subprocess.PIPE)
-        count_lines = subprocess.Popen(["wc", "-l"], stdin=grep.stdout, stdout=subprocess.PIPE)
-        o, e = count_lines.communicate()
-        output = o.decode(encoding='UTF-8')
-        if e is None:
-            print("Located " + str(output) + " CEF messages")
-            return int(output)
-    print_error("Error: could not find CEF\\ASA logs.")
-    print_notice("Notice: execute \"sudo tac /var/log/syslog or /var/log/messages | grep -E \"CEF|ASA\" -m 10\" manually.")
-    return 0
-
-
-def rsyslog_cef_logs_received_in_correct_format():
-    print("Fetching CEF messages from daemon files.")
-    print("Taking 2 snapshots in 5 seconds diff and compering the amount of CEF messages.")
-    print("If found increasing CEF messages daemon is receiving CEF messages.")
-    start_amount = rsyslog_get_cef_log_counter()
-    time.sleep(5)
-    end_amount = rsyslog_get_cef_log_counter()
-    if end_amount > start_amount:
-        print_ok("Received CEF messages by the daemon")
-    else:
-        print_warning(
-            "Error: no CEF messages received by the daemon.\nPlease validate that you do send CEF messages to agent.")
-
-
-def handle_tcpdump_line(line, incoming_port, ok_message):
-    if "CEF" in line or "ASA" in line:
-        print_ok(ok_message)
-        print_notice(
-            "Notice: To tcp dump manually execute the following command - \'tcpdump -A -ni any port " + incoming_port + " -vv\'")
-        time.sleep(1)
-        return True
-    # Handle command not found
-    elif "command not found" in line:
-        print_error(
-            "Notice that \'tcpdump\' is not installed in your linux machine.\nWe cannot monitor traffic without it.\nPlease install \'tcpdump\'.")
-        return False
-    else:
-        # print the output
-        print_command_response(line.rstrip())
-        return False
-
-
-def incoming_logs_validations(incoming_port, ok_message, mock_message=False):
-    '''
-    Validate that there is incoming traffic of CEF messages to the given port
-    :param mock_message: Tells if to mock messages into the tcpdump
-    :param mock_messages: Tels if to send mock messages to the pipe to validate it
-    :param incoming_port: port to validate
-    :param ok_message: message printed if found CEF messages
-    :return:
-    '''
-    start_seconds = int(round(time.time()))
-    end_seconds = int(round(time.time()))
-    print("This will take " + str(tcpdump_time_restriction) + " seconds.")
-    command_tokens = ["sudo", "tcpdump", "-A", "-ni", "any", "port", incoming_port, "-vv"]
-    print_notice(" ".join(command_tokens))
-    tcp_dump = subprocess.Popen(command_tokens, stdout=subprocess.PIPE, stderr=subprocess.STDOUT)
-    poll_obj = select.poll()
-    poll_obj.register(tcp_dump.stdout, select.POLLIN)
-    while (end_seconds - start_seconds) < tcpdump_time_restriction:
-        if mock_message is True:
-            # Sending mock messages
-            send_cef_message_local(daemon_port, 1)
-        poll_result = poll_obj.poll(0)
-        if poll_result:
-            line = str(tcp_dump.stdout.readline())
-            if handle_tcpdump_line(line, incoming_port, ok_message):
-                return True
-        end_seconds = int(round(time.time()))
-    print_error("Could not locate \"CEF\" message in tcpdump")
-    return False
-
-
-def netstat_open_port(in_port, ok_message, error_message):
-    netstat = subprocess.Popen(["sudo", "netstat", "-an"], stdout=subprocess.PIPE)
-    print("Incoming port grep: " + in_port)
-    grep = subprocess.Popen(["grep", in_port], stdin=netstat.stdout, stdout=subprocess.PIPE)
-    o, e = grep.communicate()
-    output = o.decode(encoding='UTF-8')
-    print(output)
-    if e is None and in_port in output:
-        print_ok(ok_message)
-        return True
-    print_error(error_message)
-    return False
-
-
-def check_file_in_directory(file_name, path):
-    '''
-    Check if the given file is found in the current directory.
-    :param path:
-    :param file_name:
-    :return: return True if it is found elsewhere False
-    '''
-    current_dir = subprocess.Popen(["ls", "-ltrh", path], stdout=subprocess.PIPE)
-    grep = subprocess.Popen(["grep", "-i", file_name], stdin=current_dir.stdout, stdout=subprocess.PIPE)
-    o, e = grep.communicate()
-    output = o.decode(encoding='UTF-8')
-    if e is None and file_name in output:
-        return True
-    return False
-
-
-def locate_check(process_name):
-    '''
-    Check if the process_name is installed using the locate command
-    :param process_name:onfiguration under the nam
-    :return: True if locate has returned a valid value else False
-    '''
-    try:
-        print("Trying to use the \'locate\' command to locate " + process_name)
-        locate = subprocess.Popen(["locate", process_name], stdout=subprocess.PIPE)
-        o, e = locate.communicate()
-        response = o.decode(encoding='UTF-8')
-        if e is not None:
-            print_warning("Warning: Could not execute \'locate\' command.")
-            print_notice(
-                "Notice: To install locate command - \"sudo yum install mlocate[On CentOS/RHEL]\" or \"sudo apt"
-                " install mlocate[On Debian/Ubuntu] \"")
-        elif response == "":
-            print_error("Error: Could not locate \'omsagent\' trying to validate by checking the process.\n")
-            return False
-        else:
-            print_ok("Located \'omsagent\'")
-            return True
-    except OSError:
-        print_warning("Warning: Could not execute \'locate\' command.")
-        print_notice("Notice: To install locate command - \"sudo yum install mlocate[On CentOS/RHEL]\" or \"sudo apt"
-                     " install mlocate[On Debian/Ubuntu] \"")
-
-
-def omsagent_process_check(oms_process_name):
-    tokens = process_check(oms_process_name)
-    if len(tokens) > 0:
-        for single_token in tokens:
-            if oms_agent_process_name in single_token:
-                print_ok("Found omsagent process running on this machine.")
-                return True
-    print_error("Error: Could not find omsagent process running on this machine.")
-    return False
-
-
-def process_check(process_name):
-    '''
-    function who check using the ps -ef command if the 'process_name' is running
-    :param process_name:
-    :return: True if the process is running else False
-    '''
-    p1 = subprocess.Popen(["ps", "-ef"], stdout=subprocess.PIPE)
-    p2 = subprocess.Popen(["grep", "-i", process_name], stdin=p1.stdout, stdout=subprocess.PIPE)
-    p3 = subprocess.Popen(["grep", "-v", "grep"], stdin=p2.stdout, stdout=subprocess.PIPE)
-    o, e = p3.communicate()
-    tokens = o.decode(encoding='UTF-8').split('\n')
-    tokens.remove('')
-    return tokens
-
-
-def check_oms_agent_status():
-    '''
-        Checking if the OMS agent is installed and running this is done by:
-        1. using the locate command if one is installed
-        2. using pe -ef - will check if the agent is running
-
-        :return: True if the process is installed and/or running false elsewhere
-    '''
-    agent_name = "omsagent"
-    is_located = locate_check(agent_name)
-    is_process_running = process_check(agent_name)
-
-    if not is_located and not is_process_running:
-        print_error("Error: Oms agent is not installed or running on this machine")
-        return False
-    else:
-        return True
-
-def check_omsagent_cisco_asa_configuration(workspace_id):
-        '''
-        Checking if the OMS agent is able to parse Cisco ASA:
-        :return: True if the configuration is updated, false otherwise
-        '''
-        grep = subprocess.Popen(["grep", "-i", "return ident if ident.include?('%ASA')",
-                                 oms_agent_plugin_securiy_config], stdout=subprocess.PIPE)
-        o, e = grep.communicate()
-        if not o:
-            print_warning("Warning: Current content of the omsagent security configuration doesn't support"
-                          " Cisco ASA parsing.\nTo enable Cisco ASA firewall events parsing run the following: \n"
-                          "\"sed -i \"s|return \'%ASA\' if ident.include?(\'%ASA\')"
-                          "|return ident if ident.include?(\'%ASA\')|g\" " + oms_agent_plugin_securiy_config +
-                          " && sudo /opt/microsoft/omsagent/bin/service_control restart " + workspace_id + "\"\n")
-            return False
-        else:
-            print_ok("omsagent security configuration supports Cisco ASA parsing \n")
-            return True
-
-
-def check_syslog_computer_field_mapping(workspace_id):
-    '''
-    Checking if the OMS agent maps the Computer field correctly:
-    :return: True if the mapping configuration is correct, false otherwise
-    '''
-    grep = subprocess.Popen(["grep", "-i", "'Host' => record\['host'\]",
-                             oms_agent_field_mapping_configuration], stdout=subprocess.PIPE)
-    o, e = grep.communicate()
-    if not o:
-        print_warning("Warning: Current content of the omsagent syslog filter mapping configuration doesn't map the"
-                      " Computer field from your hostname.\nTo enable the Computer field mapping, please run: \n"
-                      "\"sed -i -e \"/'Severity' => tags\[tags.size - 1\]/ a \ \\t  'Host' => record['host']\""
-                      " -e \"s/'Severity' => tags\[tags.size - 1\]/&,/\" " + oms_agent_field_mapping_configuration +
-                      " && sudo /opt/microsoft/omsagent/bin/service_control restart " + workspace_id + "\"")
-        return False
-    else:
-        print_ok("OMS Agent syslog field mapping is correct \n")
-        return True
-
-def file_contains_string(file_tokens, file_path):
-    print_notice(file_path)
-    content = open(file_path).read()
-    print_command_response("Current content of the daemon configuration is:\n" + content)
-    return all(check_token(token, content) for token in file_tokens)
-
-
-def sudo_read_file_contains_string(file_tokens, file_path):
-    restart = subprocess.Popen(["sudo", "cat", file_path], stdout=subprocess.PIPE)
-    o, e = restart.communicate()
-    if e is not None:
-        print_error("Error: could not load " + file_path)
-        return False
-    else:
-        content = o.decode(encoding='UTF-8')
-        print_command_response("Current content of the daemon configuration is:\n" + content)
-        return all(token in file_tokens for token in file_tokens)
-
-
-def check_token(tokens, file_content):
-    splited_tokens = tokens.split("|")
-    return any(token in file_content for token in splited_tokens)
-
-
-def test_daemon_configuration(daemon_name):
-    '''
-    Checking if the daemon configuration file and folder exists
-    :param daemon_name:
-    :return: True if exists
-    '''
-    print("Testing if the daemon configuration folder exists")
-    is_daemon_dir_exists = check_file_in_directory(daemon_name, "/etc/")
-    if not is_daemon_dir_exists:
-        print_error("Could not locate " + daemon_name + " directory.[under \'/etc/\']")
-        return False
-    print_ok("Located /etc/" + daemon_name + " directory.")
-    print("Checking omsagent configuration under the name of: \'security-config-omsagent.conf\'")
-    config_exists = check_file_in_directory("security-config-omsagent.conf",
-                                            rsyslog_daemon_forwarding_configuration_dir_path if daemon_name == rsyslog_daemon_name else syslog_ng_daemon_forwarding_configuration_dir_path)
-    if not config_exists:
-        print_error("security-config-omsagent.conf does not exists in " + daemon_name + " directory")
-        return False
-    else:
-        print_ok("Located security-config-omsagent.conf")
-        return True
-
-
-def validate_daemon_configuration_content(daemon_name, valid_content_tokens_arr):
-    print("Trying to validate the content of daemon configuration.")
-    print_notice(
-        "For extra verification please make sure the configuration content is as defined in the documentation.")
-    # set path according to the daemon
-    path = rsyslog_daemon_forwarding_configuration_path if daemon_name == rsyslog_daemon_name else syslog_ng_daemon_forwarding_configuration_path
-    if not file_contains_string(valid_content_tokens_arr, path):
-        return False
-    else:
-        return True
-
-
-def security_config_omsagent_test(workspace_id):
-    path = "/etc/opt/microsoft/omsagent/" + workspace_id + "/conf/omsagent.d/"
-    is_security_config_omsagent_dir_exists = check_file_in_directory("security_events.conf", path)
-    if not is_security_config_omsagent_dir_exists:
-        print_error(
-            "Error: Could not locate security_events.conf which configures the OMS agent to listen on port " + agent_port)
-        return False
-    else:
-        print_ok("Located security_events.conf")
-        return True
-
-
-def omsagent_security_event_conf_validation(workspace_id):
-    path = "/etc/opt/microsoft/omsagent/" + workspace_id + "/conf/omsagent.d/security_events.conf"
-    print_notice("Validating " + path + " content.")
-    if not sudo_read_file_contains_string(file_tokens=oms_agent_configuration_content_tokens, file_path=path):
-        print_error("Could not locate necessary port and ip in the agent's configuration.\npath:" + path)
-    else:
-        print_ok("Omsagent event configuration content is valid")
-
-
-def check_daemon(daemon_name):
-    tokens = process_check(daemon_name)
-    print(tokens)
-    if len(tokens) > 0:
-        for single_token in tokens:
-            if "/usr/sbin/" + daemon_name in single_token:
-                print_ok("Found " + daemon_name + " process running on this machine.")
-                return True
-    elif check_file_in_directory(daemon_name, "/etc/"):
-        print_notice("Notice: " + daemon_name + " is not running but found configuration directory for it.")
-        return False
-    return False
-
-
-def restart_daemon(daemon_name):
-    print("Restarting " + daemon_name + " daemon - \'sudo service rsyslog restart\'")
-    restart = subprocess.Popen(["sudo", "service", daemon_name, "restart"], stdout=subprocess.PIPE)
-    o, e = restart.communicate()
-    if e is not None:
-        print_error("Error: could not restart " + daemon_name + "syslog daemon")
-        return
-    else:
-        print_ok("" + daemon_name + " daemon restarted.")
-        print("This will take a few seconds.")
-        time.sleep(8)
-
-
-def restart_omsagent(workspace_id):
-    restart = subprocess.Popen(["sudo", "/opt/microsoft/omsagent/bin/service_control", "restart", workspace_id],
-                               stdout=subprocess.PIPE)
-    o, e = restart.communicate()
-    if e is not None:
-        print_error("Error: could not restart omsagent")
-        return
-    else:
-        print_ok("Omsagent restarted.")
-        print("This will take a few seconds.")
-        time.sleep(8)
-
-
-def check_rsyslog_configuration():
-    udp = False
-    tcp = False
-    if check_file_in_directory("rsyslog.conf", "/etc/"):
-        content = open("/etc/rsyslog.conf").read()
-        lines = content.split("\n")
-        print("Checking daemon incoming connection for tcp and udp")
-        for line in lines:
-            # second part is for red hat [DPServerRun]
-            if "imudp" in line or "DPServerRun" in line:
-                if "#" in line:
-                    udp = False
-                else:
-                    udp = True
-            # second part is for red hat [InputTCPServerRun]
-            if "imtcp" in line or "InputTCPServerRun" in line:
-                if "#" in line:
-                    tcp = False
-                else:
-                    tcp = True
-        if not udp:
-            print_warning("Warning: udp communication is not enabled to the daemon.")
-        if not tcp:
-            print_warning("Warning: tcp communication is not enabled to the daemon.")
-        return udp or tcp
-
-
-def handle_syslog_ng(workspace_id):
-    print("Checking syslog-ng:")
-    if test_daemon_configuration("syslog-ng"):
-        daemon_config_valid = validate_daemon_configuration_content("syslog-ng",
-                                                                    syslog_ng_security_config_omsagent_conf_content_tokens)
-        if daemon_config_valid:
-            print_ok("Syslog-ng daemon configuration was found valid.")
-            print("Trying to restart syslog daemon")
-            restart_daemon("syslog-ng")
-            restart_omsagent(workspace_id)
-            netstat_open_port("0.0.0.0:" + daemon_port, "Daemon incoming port " + daemon_port + " is open",
-                              "Error: daemon incoming port is not open, please check that the process is up and running and the port is configured correctly.")
-            netstat_open_port(agent_port, "Omsagent is listening to incoming port " + agent_port,
-                              "Error: agent is not listening to incoming port " + agent_port + " please check that the process is up and running and the port is configured correctly.[Use netstat -an | grep [daemon port] to validate the connection or re-run ths script]")
-            print("Validating CEF into syslog-ng daemon")
-            time.sleep(1)
-            incoming_logs_validations(daemon_port,
-                                      "Received CEF message in daemon incoming port.[" + daemon_port + "]", mock_message=False)
-            time.sleep(1)
-            incoming_logs_validations(agent_port,
-                                      "Received CEF message in agent incoming port.[" + agent_port + "]", mock_message=False)
-        else:
-            print_error("Error: syslog-ng daemon configuration was found invalid.")
-            print_notice("Notice: please make sure:")
-            print_notice("\t/etc/syslog-ng/conf.d/security-config-omsagent.conf file exists")
-
-
-def handle_rsyslog(workspace_id):
-    print("Checking rsyslog daemon:")
-    if test_daemon_configuration("rsyslog.d"):
-        print_ok(
-            "rsyslog daemon found, checking daemon configuration content - forwarding all data to port " + daemon_port)
-        daemon_config_valid = validate_daemon_configuration_content("rsyslog.d",
-                                                                    rsyslog_security_config_omsagent_conf_content_tokens)
-        if not daemon_config_valid:
-            print_error("Error: found an outdated rsyslog daemon configuration file: " + rsyslog_daemon_forwarding_configuration_path)
-            print_notice("The updated file should contain the following configuration: \'if $rawmsg contains \"CEF:\""
-                         " or $rawmsg contains \"ASA-\" then @@127.0.0.1:" + agent_port + "\'")
-            print_notice("Notice: Please run the following command to update the configuration and restart the rsyslog daemon:")
-            print_notice("\"echo \'if $rawmsg contains \"CEF:\" or $rawmsg contains \"ASA-\" then @@127.0.0.1:" + agent_port +
-                         "\' > /etc/rsyslog.d/security-config-omsagent.conf && service rsyslog restart\"")
-        else:
-            print_ok("rsyslog daemon configuration was found valid.")
-        print("Trying to restart syslog daemon")
-        restart_daemon("rsyslog")
-        restart_omsagent(workspace_id)
-        netstat_open_port("0.0.0.0:" + daemon_port, "Daemon incoming port " + daemon_port + " is open",
-                          "Error: daemon incoming port is not open, please check that the process is up and running and the port is configured correctly.\nAction: enable ports in \'/etc/rsyslog.conf\' file which contains daemon incoming ports.")
-        netstat_open_port(agent_port, "Omsagent is listening to incoming port " + agent_port,
-                          "Error: agent is not listening to incoming port " + agent_port + " please check that the process is up and running and the port is configured correctly.[Use netstat -an | grep [daemon port] to validate the connection or re-run ths script]")
-        print("Validating CEF\\ASA into rsyslog daemon - port " + daemon_port)
-        time.sleep(1)
-        incoming_logs_validations(daemon_port,
-                                  "Received CEF\\ASA message in daemon incoming port.[" + daemon_port + "]", mock_message=False)
-        time.sleep(1)
-        rsyslog_cef_logs_received_in_correct_format()
-        # after validating logs are arriving validation that the daemon will accept them
-        if check_rsyslog_configuration():
-            incoming_logs_validations(agent_port,
-                                      "Received CEF message in agent incoming port.[" + agent_port + "]", mock_message=False)
-            time.sleep(1)
-
-
-def check_portal_auto_sync():
-    if check_file_in_directory(portal_auto_sync_disable_file, oms_agent_omsconfig_directory):
-        print_ok("No auto sync with the portal")
-        return False
-    print_warning("Your machine is auto synced with the portal. In case you are using the same machine to forward both plain Syslog and CEF messages,"
-                  "make sure to manually change the Syslog configuration file to avoid duplicated data and disable "
-                  "the auto sync with the portal, otherwise all chages will be over written ")
-    print_warning("To disable the auto sync with the portal please run: \"sudo su omsagent -c 'python /opt/microsoft/omsconfig/Scripts/OMS_MetaConfigHelper.py --disable'\"")
-    print_warning("For more on how to avoid duplicate syslog and CEF logs please visit: " + log_forwarder_deployment_documentation)
-    return True
-
-
-def print_full_disk_warning():
-    warn_message = "Warning: please make sure your logging daemon configuration does not store unnecessary logs. " \
-                   "This may cause a full disk on your machine, which will disrupt the function of the oms agent installed." \
-                   " For more information:"
-
-    if check_daemon(rsyslog_process_name):
-        if check_daemon(syslog_ng_process_name):
-            print_warning(warn_message + '\n' + rsyslog_documantation_path + '\n' + syslog_ng_documantation_path)
-        else:
-            print_warning(warn_message + '\n' + rsyslog_documantation_path)
-    elif check_daemon(syslog_ng_process_name):
-        print_warning(warn_message + '\n' + syslog_ng_documantation_path)
-    else:
-        print_warning("No daemon was found on the machine")
-
-
-def main():
-    print_notice("Note this script should be run in elevated privileges")
-    print_notice("Please validate you are sending CEF messages to agent machine.")
-    if len(sys.argv) != 2:
-        print_error("The installation script is expecting 1 arguments:")
-        print_error("\t1) workspace id")
-        return
-    else:
-        workspace_id = sys.argv[1]
-    # test the oms agent is installed
-    check_oms_agent_status()
-    # test oms agent configuration
-    security_config_omsagent_test(workspace_id=workspace_id)
-    omsagent_security_event_conf_validation(workspace_id=workspace_id)
-    check_omsagent_cisco_asa_configuration(workspace_id=workspace_id)
-    check_syslog_computer_field_mapping(workspace_id=workspace_id)
-    # validate firewalld
-    check_red_hat_firewall_issue()
-    # Check issue regarding security enhanced linux
-    security_enhanced_linux()
-    # testing that the daemon is running
-    if check_daemon("rsyslog"):
-        handle_rsyslog(workspace_id)
-    elif check_daemon("syslog-ng"):
-        handle_syslog_ng(workspace_id)
-    print("Simulating mock data which you can find in your workspace")
-    # we always simulate to the daemon port
-    incoming_logs_validations(agent_port, "Mock messages sent and received in daemon incoming port [" + daemon_port + "] and to the omsagent port [" + agent_port + "].", mock_message=True)
-    check_portal_auto_sync()
-    print_full_disk_warning()
-    print_ok("Completed troubleshooting.")
-    print(
-        "Please check Log Analytics to see if your logs are arriving. All events streamed from these appliances appear in raw form in Log Analytics under CommonSecurityLog type")
-    print("Notice: If no logs appear in workspace try looking at omsagent logs:")
-    print_notice("tail -f /var/opt/microsoft/omsagent/" + workspace_id + "/log/omsagent.log")
-    print_warning("Warning: Make sure that the logs you send comply with RFC 5424.")
-
-
-main()
+#! /usr/local/bin/python3
+# ----------------------------------------------------------------------------
+# Copyright (c) Microsoft Corporation. All rights reserved.
+# ----------------------------------------------------------------------------
+# This script is used to troubleshoot the process of sending CEF messages to the
+# workspace.
+# In this script we check the configuration of the daemon and the OMS linux agent.
+# We send mock data to validate correctness of the pipeline
+# Supported OS:
+#   64-bit
+#       CentOS 6 and 7
+#       Amazon Linux 2017.09
+#       Oracle Linux 6 and 7
+#       Red Hat Enterprise Linux Server 6 and 7
+#       Debian GNU/Linux 8 and 9
+#       Ubuntu Linux 14.04 LTS, 16.04 LTS and 18.04 LTS
+#       SUSE Linux Enterprise Server 12
+#   32-bit
+#       CentOS 6
+#       Oracle Linux 6
+#       Red Hat Enterprise Linux Server 6
+#       Debian GNU/Linux 8 and 9
+#       Ubuntu Linux 14.04 LTS and 16.04 LTS
+# For more information please check the OMS-Agent-for-Linux documentation.
+#
+# Daemon versions:
+#   Syslog-ng: 2.1 - 3.22.1
+#   Rsyslog: v8
+import sys
+import select
+import subprocess
+import time
+
+daemon_port = "514"
+agent_port = "25226"
+rsyslog_security_config_omsagent_conf_content_tokens = ["if", "contains", "then", "@127.0.0.1:25226", "CEF:", "ASA-"]
+rh_firewalld_agent_exception_tokens = ["INPUT", "tcp", "--dport", "25226", "ACCEPT"]
+syslog_ng_security_config_omsagent_conf_content_tokens = ["f_oms_filter", "oms_destination", "port(25226)", "tcp",
+                                                          "source", "s_src", "oms_destination"]
+oms_agent_configuration_content_tokens = [daemon_port, "127.0.0.1"]
+oms_agent_process_name = "opt/microsoft/omsagent"
+oms_agent_plugin_securiy_config = '/opt/microsoft/omsagent/plugin/security_lib.rb'
+oms_agent_field_mapping_configuration = '/opt/microsoft/omsagent/plugin/filter_syslog_security.rb'
+oms_agent_omsconfig_directory = "/etc/opt/omi/conf/omsconfig/"
+oms_agent_selinux_documentation = "https://docs.microsoft.com/azure/azure-monitor/platform/agent-linux"
+syslog_log_dir = ["/var/log/syslog", "/var/log/messages"]
+red_hat_rsyslog_security_enhanced_linux_documentation = "https://access.redhat.com/documentation/en-us/red_hat_enterprise_linux/8/html/using_selinux/index"
+red_hat_security_enhanced_permanent_documentation = "https://access.redhat.com/documentation/en-us/red_hat_enterprise_linux/8/html/using_selinux/changing-selinux-states-and-modes_using-selinux#changing-selinux-modes_changing-selinux-states-and-modes"
+rsyslog_daemon_forwarding_configuration_path = "/etc/rsyslog.d/security-config-omsagent.conf"
+syslog_ng_daemon_forwarding_configuration_path = "/etc/syslog-ng/conf.d/security-config-omsagent.conf"
+rsyslog_daemon_forwarding_configuration_dir_path = "/etc/rsyslog.d/"
+syslog_ng_daemon_forwarding_configuration_dir_path = "/etc/syslog-ng/conf.d/"
+rsyslog_daemon_name = "rsyslog.d"
+rsyslog_process_name = "rsyslogd"
+syslog_ng_process_name = "syslog-ng"
+syslog_ng_default_config_path = "/etc/syslog-ng/syslog-ng.conf"
+syslog_ng_documantation_path = "https://www.syslog-ng.com/technical-documents/doc/syslog-ng-open-source-edition/3.26/administration-guide/34#TOPIC-1431029"
+rsyslog_documantation_path = "https://www.rsyslog.com/doc/master/configuration/actions.html"
+log_forwarder_deployment_documentation = "https://docs.microsoft.com/azure/sentinel/connect-cef-agent?tabs=rsyslog"
+tcpdump_time_restriction = 60
+portal_auto_sync_disable_file = "/etc/opt/omi/conf/omsconfig/omshelper_disable"
+
+def print_error(input_str):
+    print("\033[1;31;40m" + input_str + "\033[0m")
+
+
+def print_ok(input_str):
+    print("\033[1;32;40m" + input_str + "\033[0m")
+
+
+def print_warning(input_str):
+    print("\033[1;33;40m" + input_str + "\033[0m")
+
+
+def print_notice(input_str):
+    print("\033[0;30;47m" + input_str + "\033[0m")
+
+
+def print_command_response(input_str):
+    print("\033[1;34;40m" + input_str + "\033[0m")
+
+
+def get_mock_message(index):
+    fixed_message = "0|TestCommonEventFormat|MOCK|common=event-format-test|end|TRAFFIC|1|rt=$common=event-formatted-receive_time deviceExternalId=0002D01655 src=1.1.1.1 dst=2.2.2.2 sourceTranslatedAddress=1.1.1.1 destinationTranslatedAddress=3.3.3.3 cs1Label=Rule cs1=CEF_TEST_InternetDNS "
+    return fixed_message + "|data" + str(index) + "=example"
+
+
+def send_cef_message_local(port, amount):
+    try:
+        for index in range(0, amount):
+            message_to_send = get_mock_message(index)
+            command_tokens = ["logger", "-p", "local4.warn", "-t", "CEF:", message_to_send, "-P", str(port), "-n",
+                              "127.0.0.1"]
+            logger = subprocess.Popen(command_tokens, stdout=subprocess.PIPE)
+            o, e = logger.communicate()
+            if e is not None:
+                print_error("Error could not send cef mock message")
+        return
+    except OSError:
+        print_warning(
+            "Warning: Could not execute \'logger\' command which is a part of the syslog daemon this means that no mock message was sent to your workspace.")
+
+
+def check_red_hat_firewall_issue():
+    '''
+    Checking if a firewall is found on the device if firewall was found,
+        trying to see if the agent port was added as exception
+            if so restart the firewall
+    :return:
+    '''
+    print_notice("Checking if firewalld is installed.")
+    print_notice("systemctl status firewalld")
+    firewall_status = subprocess.Popen(["systemctl", "status", "firewalld"], stdout=subprocess.PIPE)
+    o, e = firewall_status.communicate()
+    if e is not None:
+        print_error("Error: could not check CentOS / RHEL 7 firewalld status.")
+    else:
+        if "running" in str(o):
+            print_warning(
+                "Warning: you have a firewall running on your linux machine this can prevent communication between the syslog daemon and the omsagent.")
+            print_notice("Checking if firewall has exception for omsagent port [" + agent_port + "]")
+            if validate_rh_firewall_exception():
+                print_ok("Found exception in the firewalld for the omsagent port.[" + agent_port + "]")
+            else:
+                print_warning("Warning: no exception found for omsagent in the firewall")
+                print_warning(
+                    "You can add exception for the agent port[" + agent_port + "] by using the following commands:")
+                print_warning("Add exception:")
+                print_notice("sudo firewall-cmd --direct --permanent --add-rule ipv4 filter INPUT 0 -p tcp --dport " + agent_port + "  -j ACCEPT")
+                print_warning("Reload the firewall:")
+                print_notice("sudo firewall-cmd --reload")
+                print_warning("Validate the exception was added in the configuration:")
+                print_notice("sudo firewall-cmd --direct --get-rules ipv4 filter INPUT")
+                print_warning("You can disable your firewall by using this command - not recommended:")
+                print_notice("sudo systemctl stop firewalld")
+
+
+def validate_rh_firewall_exception():
+    '''
+    Validating that a firewall rule with the agents port as an exception exists
+    :return: True if exception was found, False otherwise
+    '''
+    iptables = subprocess.Popen(["sudo", "iptables-save"], stdout=subprocess.PIPE)
+    grep = subprocess.Popen(["sudo", "grep", agent_port], stdin=iptables.stdout, stdout=subprocess.PIPE)
+    o, e = grep.communicate()
+    if e is not None or o is None:
+        # either an error running the command or no rules exist
+        return False
+    else:
+        content = o.decode(encoding='UTF-8')
+        rules = content.split('\n')
+        for rule in rules:
+            # reviewing all rules until a match is found
+            is_exception = True
+            for token in rh_firewalld_agent_exception_tokens:
+                # comparing expected rule tokens with existing rule key words
+                if token not in rule:
+                    # not an exception- exit loop and move to next rule
+                    is_exception = False
+                    break
+            if is_exception:
+                return True
+        return False
+
+
+def restart_red_hat_firewall_d():
+    '''
+    Method for restarting the firewall_d
+    :return:
+    '''
+    print("Trying to restart firewall_d")
+    print_notice("sudo firewall-cmd --reload")
+    restart = subprocess.Popen(["sudo", "firewall-cmd", "--reload"], stdout=subprocess.PIPE)
+    o, e = restart.communicate()
+    time.sleep(2)
+    if e is not None:
+        print_error("Error: could not get /etc/firewalld/zones/public.xml file holding firewall exceptions.")
+    else:
+        print_ok("Restarted firewalld.")
+
+
+def security_enhanced_linux_enabled():
+    print("Checking if security enhanced linux is enabled")
+    print_notice("getenforce")
+    command_tokens = ["sudo", "getenforce"]
+    getenforce_command = subprocess.Popen(command_tokens, stdout=subprocess.PIPE)
+    o, e = getenforce_command.communicate()
+    if e is not None or getenforce_command.returncode != 0:
+        print_error("Could not execute \'getenforce\' to check if security enhanced linux is enabled")
+        print_notice("please install \'policycoreutils\' package and run the troubleshoot script again")
+    else:
+        if o == 'Enforcing\n':
+                return True
+        return False
+
+
+def security_enhanced_linux():
+    if security_enhanced_linux_enabled() is True:
+        print_warning(
+            "Security enhanced linux is in Enforcing mode.\n"
+            "This is not supported by the OMS Agent and can harm the communication with it.\n"
+            "For more information: " + oms_agent_selinux_documentation)
+        print_notice("To set SELinux to Permissive mode use elevated privileges to perform the following:")
+        print_notice("Run the following command to temporarily change SELinux to permissive mode: \"setenforce 0\"")
+        print_notice("Please restart the syslog daemon running on your machine")
+        print_notice("In order to make changes permanent please visit: " + red_hat_security_enhanced_permanent_documentation)
+        print_notice("For more information on SELinux: " + red_hat_rsyslog_security_enhanced_linux_documentation)
+    else:
+        pass
+
+
+def rsyslog_get_cef_log_counter():
+    '''
+    Count using tac and wc -l the amount of CEF messages arrived and see it is in increasing
+    count
+    :return:
+    '''
+    print("Validating the CEF\\ASA logs are received and are in the correct format when received by syslog daemon")
+    print_notice("sudo tac /var/log/syslog")
+    tac = subprocess.Popen(["sudo", "tac", syslog_log_dir[0]], stdout=subprocess.PIPE)
+    grep = subprocess.Popen(["grep", "-E", "CEF\|ASA"], stdin=tac.stdout, stdout=subprocess.PIPE)
+    count_lines = subprocess.Popen(["wc", "-l"], stdin=grep.stdout, stdout=subprocess.PIPE)
+    o, e = count_lines.communicate()
+    output = o.decode(encoding='UTF-8')
+    if e is None:
+        print("Located " + str(output) + " CEF\\ASA messages")
+        return int(output)
+    elif "No such file or directory" in output:
+        print("Validating the CEF\\ASA logs are received and are in the correct format when received by syslog daemon")
+        print_notice("sudo tac /var/log/messages")
+        tac = subprocess.Popen(["sudo", "tac", syslog_log_dir[1]], stdout=subprocess.PIPE)
+        grep = subprocess.Popen(["grep", "-E", "CEF\|ASA"], stdin=tac.stdout, stdout=subprocess.PIPE)
+        count_lines = subprocess.Popen(["wc", "-l"], stdin=grep.stdout, stdout=subprocess.PIPE)
+        o, e = count_lines.communicate()
+        output = o.decode(encoding='UTF-8')
+        if e is None:
+            print("Located " + str(output) + " CEF messages")
+            return int(output)
+    print_error("Error: could not find CEF\\ASA logs.")
+    print_notice("Notice: execute \"sudo tac /var/log/syslog or /var/log/messages | grep -E \"CEF|ASA\" -m 10\" manually.")
+    return 0
+
+
+def rsyslog_cef_logs_received_in_correct_format():
+    print("Fetching CEF messages from daemon files.")
+    print("Taking 2 snapshots in 5 seconds diff and compering the amount of CEF messages.")
+    print("If found increasing CEF messages daemon is receiving CEF messages.")
+    start_amount = rsyslog_get_cef_log_counter()
+    time.sleep(5)
+    end_amount = rsyslog_get_cef_log_counter()
+    if end_amount > start_amount:
+        print_ok("Received CEF messages by the daemon")
+    else:
+        print_warning(
+            "Error: no CEF messages received by the daemon.\nPlease validate that you do send CEF messages to agent.")
+
+
+def handle_tcpdump_line(line, incoming_port, ok_message):
+    if "CEF" in line or "ASA" in line:
+        print_ok(ok_message)
+        print_notice(
+            "Notice: To tcp dump manually execute the following command - \'tcpdump -A -ni any port " + incoming_port + " -vv\'")
+        time.sleep(1)
+        return True
+    # Handle command not found
+    elif "command not found" in line:
+        print_error(
+            "Notice that \'tcpdump\' is not installed in your linux machine.\nWe cannot monitor traffic without it.\nPlease install \'tcpdump\'.")
+        return False
+    else:
+        # print the output
+        print_command_response(line.rstrip())
+        return False
+
+
+def incoming_logs_validations(incoming_port, ok_message, mock_message=False):
+    '''
+    Validate that there is incoming traffic of CEF messages to the given port
+    :param mock_message: Tells if to mock messages into the tcpdump
+    :param mock_messages: Tels if to send mock messages to the pipe to validate it
+    :param incoming_port: port to validate
+    :param ok_message: message printed if found CEF messages
+    :return:
+    '''
+    start_seconds = int(round(time.time()))
+    end_seconds = int(round(time.time()))
+    print("This will take " + str(tcpdump_time_restriction) + " seconds.")
+    command_tokens = ["sudo", "tcpdump", "-A", "-ni", "any", "port", incoming_port, "-vv"]
+    print_notice(" ".join(command_tokens))
+    tcp_dump = subprocess.Popen(command_tokens, stdout=subprocess.PIPE, stderr=subprocess.STDOUT)
+    poll_obj = select.poll()
+    poll_obj.register(tcp_dump.stdout, select.POLLIN)
+    while (end_seconds - start_seconds) < tcpdump_time_restriction:
+        if mock_message is True:
+            # Sending mock messages
+            send_cef_message_local(daemon_port, 1)
+        poll_result = poll_obj.poll(0)
+        if poll_result:
+            line = str(tcp_dump.stdout.readline())
+            if handle_tcpdump_line(line, incoming_port, ok_message):
+                return True
+        end_seconds = int(round(time.time()))
+    print_error("Could not locate \"CEF\" message in tcpdump")
+    return False
+
+
+def netstat_open_port(in_port, ok_message, error_message):
+    netstat = subprocess.Popen(["sudo", "netstat", "-an"], stdout=subprocess.PIPE)
+    print("Incoming port grep: " + in_port)
+    grep = subprocess.Popen(["grep", in_port], stdin=netstat.stdout, stdout=subprocess.PIPE)
+    o, e = grep.communicate()
+    output = o.decode(encoding='UTF-8')
+    print(output)
+    if e is None and in_port in output:
+        print_ok(ok_message)
+        return True
+    print_error(error_message)
+    return False
+
+
+def check_file_in_directory(file_name, path):
+    '''
+    Check if the given file is found in the current directory.
+    :param path:
+    :param file_name:
+    :return: return True if it is found elsewhere False
+    '''
+    current_dir = subprocess.Popen(["ls", "-ltrh", path], stdout=subprocess.PIPE)
+    grep = subprocess.Popen(["grep", "-i", file_name], stdin=current_dir.stdout, stdout=subprocess.PIPE)
+    o, e = grep.communicate()
+    output = o.decode(encoding='UTF-8')
+    if e is None and file_name in output:
+        return True
+    return False
+
+
+def locate_check(process_name):
+    '''
+    Check if the process_name is installed using the locate command
+    :param process_name:onfiguration under the nam
+    :return: True if locate has returned a valid value else False
+    '''
+    try:
+        print("Trying to use the \'locate\' command to locate " + process_name)
+        locate = subprocess.Popen(["locate", process_name], stdout=subprocess.PIPE)
+        o, e = locate.communicate()
+        response = o.decode(encoding='UTF-8')
+        if e is not None:
+            print_warning("Warning: Could not execute \'locate\' command.")
+            print_notice(
+                "Notice: To install locate command - \"sudo yum install mlocate[On CentOS/RHEL]\" or \"sudo apt"
+                " install mlocate[On Debian/Ubuntu] \"")
+        elif response == "":
+            print_error("Error: Could not locate \'omsagent\' trying to validate by checking the process.\n")
+            return False
+        else:
+            print_ok("Located \'omsagent\'")
+            return True
+    except OSError:
+        print_warning("Warning: Could not execute \'locate\' command.")
+        print_notice("Notice: To install locate command - \"sudo yum install mlocate[On CentOS/RHEL]\" or \"sudo apt"
+                     " install mlocate[On Debian/Ubuntu] \"")
+
+
+def omsagent_process_check(oms_process_name):
+    tokens = process_check(oms_process_name)
+    if len(tokens) > 0:
+        for single_token in tokens:
+            if oms_agent_process_name in single_token:
+                print_ok("Found omsagent process running on this machine.")
+                return True
+    print_error("Error: Could not find omsagent process running on this machine.")
+    return False
+
+
+def process_check(process_name):
+    '''
+    function who check using the ps -ef command if the 'process_name' is running
+    :param process_name:
+    :return: True if the process is running else False
+    '''
+    p1 = subprocess.Popen(["ps", "-ef"], stdout=subprocess.PIPE)
+    p2 = subprocess.Popen(["grep", "-i", process_name], stdin=p1.stdout, stdout=subprocess.PIPE)
+    p3 = subprocess.Popen(["grep", "-v", "grep"], stdin=p2.stdout, stdout=subprocess.PIPE)
+    o, e = p3.communicate()
+    tokens = o.decode(encoding='UTF-8').split('\n')
+    tokens.remove('')
+    return tokens
+
+
+def check_oms_agent_status():
+    '''
+        Checking if the OMS agent is installed and running this is done by:
+        1. using the locate command if one is installed
+        2. using pe -ef - will check if the agent is running
+
+        :return: True if the process is installed and/or running false elsewhere
+    '''
+    agent_name = "omsagent"
+    is_located = locate_check(agent_name)
+    is_process_running = process_check(agent_name)
+
+    if not is_located and not is_process_running:
+        print_error("Error: Oms agent is not installed or running on this machine")
+        return False
+    else:
+        return True
+
+def check_omsagent_cisco_asa_configuration(workspace_id):
+        '''
+        Checking if the OMS agent is able to parse Cisco ASA:
+        :return: True if the configuration is updated, false otherwise
+        '''
+        grep = subprocess.Popen(["grep", "-i", "return ident if ident.include?('%ASA')",
+                                 oms_agent_plugin_securiy_config], stdout=subprocess.PIPE)
+        o, e = grep.communicate()
+        if not o:
+            print_warning("Warning: Current content of the omsagent security configuration doesn't support"
+                          " Cisco ASA parsing.\nTo enable Cisco ASA firewall events parsing run the following: \n"
+                          "\"sed -i \"s|return \'%ASA\' if ident.include?(\'%ASA\')"
+                          "|return ident if ident.include?(\'%ASA\')|g\" " + oms_agent_plugin_securiy_config +
+                          " && sudo /opt/microsoft/omsagent/bin/service_control restart " + workspace_id + "\"\n")
+            return False
+        else:
+            print_ok("omsagent security configuration supports Cisco ASA parsing \n")
+            return True
+
+
+def check_syslog_computer_field_mapping(workspace_id):
+    '''
+    Checking if the OMS agent maps the Computer field correctly:
+    :return: True if the mapping configuration is correct, false otherwise
+    '''
+    grep = subprocess.Popen(["grep", "-i", "'Host' => record\['host'\]",
+                             oms_agent_field_mapping_configuration], stdout=subprocess.PIPE)
+    o, e = grep.communicate()
+    if not o:
+        print_warning("Warning: Current content of the omsagent syslog filter mapping configuration doesn't map the"
+                      " Computer field from your hostname.\nTo enable the Computer field mapping, please run: \n"
+                      "\"sed -i -e \"/'Severity' => tags\[tags.size - 1\]/ a \ \\t  'Host' => record['host']\""
+                      " -e \"s/'Severity' => tags\[tags.size - 1\]/&,/\" " + oms_agent_field_mapping_configuration +
+                      " && sudo /opt/microsoft/omsagent/bin/service_control restart " + workspace_id + "\"")
+        return False
+    else:
+        print_ok("OMS Agent syslog field mapping is correct \n")
+        return True
+
+def file_contains_string(file_tokens, file_path):
+    print_notice(file_path)
+    content = open(file_path).read()
+    print_command_response("Current content of the daemon configuration is:\n" + content)
+    return all(check_token(token, content) for token in file_tokens)
+
+
+def sudo_read_file_contains_string(file_tokens, file_path):
+    restart = subprocess.Popen(["sudo", "cat", file_path], stdout=subprocess.PIPE)
+    o, e = restart.communicate()
+    if e is not None:
+        print_error("Error: could not load " + file_path)
+        return False
+    else:
+        content = o.decode(encoding='UTF-8')
+        print_command_response("Current content of the daemon configuration is:\n" + content)
+        return all(token in file_tokens for token in file_tokens)
+
+
+def check_token(tokens, file_content):
+    splited_tokens = tokens.split("|")
+    return any(token in file_content for token in splited_tokens)
+
+
+def test_daemon_configuration(daemon_name):
+    '''
+    Checking if the daemon configuration file and folder exists
+    :param daemon_name:
+    :return: True if exists
+    '''
+    print("Testing if the daemon configuration folder exists")
+    is_daemon_dir_exists = check_file_in_directory(daemon_name, "/etc/")
+    if not is_daemon_dir_exists:
+        print_error("Could not locate " + daemon_name + " directory.[under \'/etc/\']")
+        return False
+    print_ok("Located /etc/" + daemon_name + " directory.")
+    print("Checking omsagent configuration under the name of: \'security-config-omsagent.conf\'")
+    config_exists = check_file_in_directory("security-config-omsagent.conf",
+                                            rsyslog_daemon_forwarding_configuration_dir_path if daemon_name == rsyslog_daemon_name else syslog_ng_daemon_forwarding_configuration_dir_path)
+    if not config_exists:
+        print_error("security-config-omsagent.conf does not exists in " + daemon_name + " directory")
+        return False
+    else:
+        print_ok("Located security-config-omsagent.conf")
+        return True
+
+
+def validate_daemon_configuration_content(daemon_name, valid_content_tokens_arr):
+    print("Trying to validate the content of daemon configuration.")
+    print_notice(
+        "For extra verification please make sure the configuration content is as defined in the documentation.")
+    # set path according to the daemon
+    path = rsyslog_daemon_forwarding_configuration_path if daemon_name == rsyslog_daemon_name else syslog_ng_daemon_forwarding_configuration_path
+    if not file_contains_string(valid_content_tokens_arr, path):
+        return False
+    else:
+        return True
+
+
+def security_config_omsagent_test(workspace_id):
+    path = "/etc/opt/microsoft/omsagent/" + workspace_id + "/conf/omsagent.d/"
+    is_security_config_omsagent_dir_exists = check_file_in_directory("security_events.conf", path)
+    if not is_security_config_omsagent_dir_exists:
+        print_error(
+            "Error: Could not locate security_events.conf which configures the OMS agent to listen on port " + agent_port)
+        return False
+    else:
+        print_ok("Located security_events.conf")
+        return True
+
+
+def omsagent_security_event_conf_validation(workspace_id):
+    path = "/etc/opt/microsoft/omsagent/" + workspace_id + "/conf/omsagent.d/security_events.conf"
+    print_notice("Validating " + path + " content.")
+    if not sudo_read_file_contains_string(file_tokens=oms_agent_configuration_content_tokens, file_path=path):
+        print_error("Could not locate necessary port and ip in the agent's configuration.\npath:" + path)
+    else:
+        print_ok("Omsagent event configuration content is valid")
+
+
+def check_daemon(daemon_name):
+    tokens = process_check(daemon_name)
+    print(tokens)
+    if len(tokens) > 0:
+        for single_token in tokens:
+            if "/usr/sbin/" + daemon_name in single_token:
+                print_ok("Found " + daemon_name + " process running on this machine.")
+                return True
+    elif check_file_in_directory(daemon_name, "/etc/"):
+        print_notice("Notice: " + daemon_name + " is not running but found configuration directory for it.")
+        return False
+    return False
+
+
+def restart_daemon(daemon_name):
+    print("Restarting " + daemon_name + " daemon - \'sudo service rsyslog restart\'")
+    restart = subprocess.Popen(["sudo", "service", daemon_name, "restart"], stdout=subprocess.PIPE)
+    o, e = restart.communicate()
+    if e is not None:
+        print_error("Error: could not restart " + daemon_name + "syslog daemon")
+        return
+    else:
+        print_ok("" + daemon_name + " daemon restarted.")
+        print("This will take a few seconds.")
+        time.sleep(8)
+
+
+def restart_omsagent(workspace_id):
+    restart = subprocess.Popen(["sudo", "/opt/microsoft/omsagent/bin/service_control", "restart", workspace_id],
+                               stdout=subprocess.PIPE)
+    o, e = restart.communicate()
+    if e is not None:
+        print_error("Error: could not restart omsagent")
+        return
+    else:
+        print_ok("Omsagent restarted.")
+        print("This will take a few seconds.")
+        time.sleep(8)
+
+
+def check_rsyslog_configuration():
+    udp = False
+    tcp = False
+    if check_file_in_directory("rsyslog.conf", "/etc/"):
+        content = open("/etc/rsyslog.conf").read()
+        lines = content.split("\n")
+        print("Checking daemon incoming connection for tcp and udp")
+        for line in lines:
+            # second part is for red hat [DPServerRun]
+            if "imudp" in line or "DPServerRun" in line:
+                if "#" in line:
+                    udp = False
+                else:
+                    udp = True
+            # second part is for red hat [InputTCPServerRun]
+            if "imtcp" in line or "InputTCPServerRun" in line:
+                if "#" in line:
+                    tcp = False
+                else:
+                    tcp = True
+        if not udp:
+            print_warning("Warning: udp communication is not enabled to the daemon.")
+        if not tcp:
+            print_warning("Warning: tcp communication is not enabled to the daemon.")
+        return udp or tcp
+
+
+def handle_syslog_ng(workspace_id):
+    print("Checking syslog-ng:")
+    if test_daemon_configuration("syslog-ng"):
+        daemon_config_valid = validate_daemon_configuration_content("syslog-ng",
+                                                                    syslog_ng_security_config_omsagent_conf_content_tokens)
+        if daemon_config_valid:
+            print_ok("Syslog-ng daemon configuration was found valid.")
+            print("Trying to restart syslog daemon")
+            restart_daemon("syslog-ng")
+            restart_omsagent(workspace_id)
+            netstat_open_port("0.0.0.0:" + daemon_port, "Daemon incoming port " + daemon_port + " is open",
+                              "Error: daemon incoming port is not open, please check that the process is up and running and the port is configured correctly.")
+            netstat_open_port(agent_port, "Omsagent is listening to incoming port " + agent_port,
+                              "Error: agent is not listening to incoming port " + agent_port + " please check that the process is up and running and the port is configured correctly.[Use netstat -an | grep [daemon port] to validate the connection or re-run ths script]")
+            print("Validating CEF into syslog-ng daemon")
+            time.sleep(1)
+            incoming_logs_validations(daemon_port,
+                                      "Received CEF message in daemon incoming port.[" + daemon_port + "]", mock_message=False)
+            time.sleep(1)
+            incoming_logs_validations(agent_port,
+                                      "Received CEF message in agent incoming port.[" + agent_port + "]", mock_message=False)
+        else:
+            print_error("Error: syslog-ng daemon configuration was found invalid.")
+            print_notice("Notice: please make sure:")
+            print_notice("\t/etc/syslog-ng/conf.d/security-config-omsagent.conf file exists")
+
+
+def handle_rsyslog(workspace_id):
+    print("Checking rsyslog daemon:")
+    if test_daemon_configuration("rsyslog.d"):
+        print_ok(
+            "rsyslog daemon found, checking daemon configuration content - forwarding all data to port " + daemon_port)
+        daemon_config_valid = validate_daemon_configuration_content("rsyslog.d",
+                                                                    rsyslog_security_config_omsagent_conf_content_tokens)
+        if not daemon_config_valid:
+            print_error("Error: found an outdated rsyslog daemon configuration file: " + rsyslog_daemon_forwarding_configuration_path)
+            print_notice("The updated file should contain the following configuration: \'if $rawmsg contains \"CEF:\""
+                         " or $rawmsg contains \"ASA-\" then @@127.0.0.1:" + agent_port + "\'")
+            print_notice("Notice: Please run the following command to update the configuration and restart the rsyslog daemon:")
+            print_notice("\"echo \'if $rawmsg contains \"CEF:\" or $rawmsg contains \"ASA-\" then @@127.0.0.1:" + agent_port +
+                         "\' > /etc/rsyslog.d/security-config-omsagent.conf && service rsyslog restart\"")
+        else:
+            print_ok("rsyslog daemon configuration was found valid.")
+        print("Trying to restart syslog daemon")
+        restart_daemon("rsyslog")
+        restart_omsagent(workspace_id)
+        netstat_open_port("0.0.0.0:" + daemon_port, "Daemon incoming port " + daemon_port + " is open",
+                          "Error: daemon incoming port is not open, please check that the process is up and running and the port is configured correctly.\nAction: enable ports in \'/etc/rsyslog.conf\' file which contains daemon incoming ports.")
+        netstat_open_port(agent_port, "Omsagent is listening to incoming port " + agent_port,
+                          "Error: agent is not listening to incoming port " + agent_port + " please check that the process is up and running and the port is configured correctly.[Use netstat -an | grep [daemon port] to validate the connection or re-run ths script]")
+        print("Validating CEF\\ASA into rsyslog daemon - port " + daemon_port)
+        time.sleep(1)
+        incoming_logs_validations(daemon_port,
+                                  "Received CEF\\ASA message in daemon incoming port.[" + daemon_port + "]", mock_message=False)
+        time.sleep(1)
+        rsyslog_cef_logs_received_in_correct_format()
+        # after validating logs are arriving validation that the daemon will accept them
+        if check_rsyslog_configuration():
+            incoming_logs_validations(agent_port,
+                                      "Received CEF message in agent incoming port.[" + agent_port + "]", mock_message=False)
+            time.sleep(1)
+
+
+def check_portal_auto_sync():
+    if check_file_in_directory(portal_auto_sync_disable_file, oms_agent_omsconfig_directory):
+        print_ok("No auto sync with the portal")
+        return False
+    print_warning("Your machine is auto synced with the portal. In case you are using the same machine to forward both plain Syslog and CEF messages,"
+                  "make sure to manually change the Syslog configuration file to avoid duplicated data and disable "
+                  "the auto sync with the portal, otherwise all chages will be over written ")
+    print_warning("To disable the auto sync with the portal please run: \"sudo su omsagent -c 'python /opt/microsoft/omsconfig/Scripts/OMS_MetaConfigHelper.py --disable'\"")
+    print_warning("For more on how to avoid duplicate syslog and CEF logs please visit: " + log_forwarder_deployment_documentation)
+    return True
+
+
+def print_full_disk_warning():
+    warn_message = "Warning: please make sure your logging daemon configuration does not store unnecessary logs. " \
+                   "This may cause a full disk on your machine, which will disrupt the function of the oms agent installed." \
+                   " For more information:"
+
+    if check_daemon(rsyslog_process_name):
+        if check_daemon(syslog_ng_process_name):
+            print_warning(warn_message + '\n' + rsyslog_documantation_path + '\n' + syslog_ng_documantation_path)
+        else:
+            print_warning(warn_message + '\n' + rsyslog_documantation_path)
+    elif check_daemon(syslog_ng_process_name):
+        print_warning(warn_message + '\n' + syslog_ng_documantation_path)
+    else:
+        print_warning("No daemon was found on the machine")
+
+
+def main():
+    print_notice("Note this script should be run in elevated privileges")
+    print_notice("Please validate you are sending CEF messages to agent machine.")
+    if len(sys.argv) != 2:
+        print_error("The installation script is expecting 1 arguments:")
+        print_error("\t1) workspace id")
+        return
+    else:
+        workspace_id = sys.argv[1]
+    # test the oms agent is installed
+    check_oms_agent_status()
+    # test oms agent configuration
+    security_config_omsagent_test(workspace_id=workspace_id)
+    omsagent_security_event_conf_validation(workspace_id=workspace_id)
+    check_omsagent_cisco_asa_configuration(workspace_id=workspace_id)
+    check_syslog_computer_field_mapping(workspace_id=workspace_id)
+    # validate firewalld
+    check_red_hat_firewall_issue()
+    # Check issue regarding security enhanced linux
+    security_enhanced_linux()
+    # testing that the daemon is running
+    if check_daemon("rsyslog"):
+        handle_rsyslog(workspace_id)
+    elif check_daemon("syslog-ng"):
+        handle_syslog_ng(workspace_id)
+    print("Simulating mock data which you can find in your workspace")
+    # we always simulate to the daemon port
+    incoming_logs_validations(agent_port, "Mock messages sent and received in daemon incoming port [" + daemon_port + "] and to the omsagent port [" + agent_port + "].", mock_message=True)
+    check_portal_auto_sync()
+    print_full_disk_warning()
+    print_ok("Completed troubleshooting.")
+    print(
+        "Please check Log Analytics to see if your logs are arriving. All events streamed from these appliances appear in raw form in Log Analytics under CommonSecurityLog type")
+    print("Notice: If no logs appear in workspace try looking at omsagent logs:")
+    print_notice("tail -f /var/opt/microsoft/omsagent/" + workspace_id + "/log/omsagent.log")
+    print_warning("Warning: Make sure that the logs you send comply with RFC 5424.")
+
+
+main()